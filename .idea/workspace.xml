<?xml version="1.0" encoding="UTF-8"?>
<project version="4">
  <component name="AnalysisUIOptions">
    <option name="AUTOSCROLL_TO_SOURCE" value="true" />
    <option name="GROUP_BY_SEVERITY" value="true" />
    <option name="SCOPE_TYPE" value="8" />
    <option name="CUSTOM_SCOPE_NAME" value="Module 'GridCal'" />
  </component>
  <component name="AutoImportSettings">
    <option name="autoReloadType" value="SELECTIVE" />
  </component>
  <component name="BranchesTreeState">
    <expand>
      <path>
        <item name="ROOT" type="e8cecc67:BranchNodeDescriptor" />
        <item name="LOCAL_ROOT" type="e8cecc67:BranchNodeDescriptor" />
      </path>
      <path>
        <item name="ROOT" type="e8cecc67:BranchNodeDescriptor" />
        <item name="REMOTE_ROOT" type="e8cecc67:BranchNodeDescriptor" />
      </path>
      <path>
        <item name="ROOT" type="e8cecc67:BranchNodeDescriptor" />
        <item name="REMOTE_ROOT" type="e8cecc67:BranchNodeDescriptor" />
        <item name="GROUP_NODE:origin" type="e8cecc67:BranchNodeDescriptor" />
      </path>
    </expand>
    <select />
  </component>
  <component name="ChangeListManager">
    <list default="true" id="aa3ee678-6e91-470f-91a9-09e9d8a4756d" name="Changes" comment="Passing test_3ph_admittance_matrix.py">
      <change afterPath="$PROJECT_DIR$/src/GridCalEngine/IO/others/rte_parser.py" afterDir="false" />
      <change afterPath="$PROJECT_DIR$/src/trunk/cgmes/rte_opening.py" afterDir="false" />
      <change beforePath="$PROJECT_DIR$/.idea/workspace.xml" beforeDir="false" afterPath="$PROJECT_DIR$/.idea/workspace.xml" afterDir="false" />
<<<<<<< HEAD
      <change beforePath="$PROJECT_DIR$/src/GridCal/ExecuteGridCal.py" beforeDir="false" afterPath="$PROJECT_DIR$/src/GridCal/ExecuteGridCal.py" afterDir="false" />
      <change beforePath="$PROJECT_DIR$/src/GridCalEngine/Simulations/ShortCircuitStudies/short_circuit_worker.py" beforeDir="false" afterPath="$PROJECT_DIR$/src/GridCalEngine/Simulations/ShortCircuitStudies/short_circuit_worker.py" afterDir="false" />
      <change beforePath="$PROJECT_DIR$/src/GridCalEngine/enumerations.py" beforeDir="false" afterPath="$PROJECT_DIR$/src/GridCalEngine/enumerations.py" afterDir="false" />
      <change beforePath="$PROJECT_DIR$/src/trunk/unbalanced_pf/IEEE 13-bus.gridcal" beforeDir="false" afterPath="$PROJECT_DIR$/src/trunk/unbalanced_pf/IEEE 13-bus.gridcal" afterDir="false" />
      <change beforePath="$PROJECT_DIR$/src/trunk/unbalanced_pf/ShortCircuit IEEE 13-bus.py" beforeDir="false" afterPath="$PROJECT_DIR$/src/trunk/unbalanced_pf/ShortCircuit IEEE 13-bus.py" afterDir="false" />
=======
      <change beforePath="$PROJECT_DIR$/src/GridCalEngine/IO/file_handler.py" beforeDir="false" afterPath="$PROJECT_DIR$/src/GridCalEngine/IO/file_handler.py" afterDir="false" />
      <change beforePath="$PROJECT_DIR$/src/GridCalEngine/IO/others/__init__.py" beforeDir="false" afterPath="$PROJECT_DIR$/src/GridCalEngine/IO/others/__init__.py" afterDir="false" />
>>>>>>> 9f0678a5
    </list>
    <option name="SHOW_DIALOG" value="false" />
    <option name="HIGHLIGHT_CONFLICTS" value="true" />
    <option name="HIGHLIGHT_NON_ACTIVE_CHANGELIST" value="false" />
    <option name="LAST_RESOLUTION" value="IGNORE" />
  </component>
  <component name="FileTemplateManagerImpl">
    <option name="RECENT_TEMPLATES">
      <list>
        <option value="Python Script" />
      </list>
    </option>
  </component>
  <component name="FlaskConsoleOptions" custom-start-script="import sys&#10;sys.path.extend([WORKING_DIR_AND_PYTHON_PATHS])&#10;from flask.cli import ScriptInfo&#10;locals().update(ScriptInfo(create_app=None).load_app().make_shell_context())&#10;print(&quot;Python %s on %s\nApp: %s [%s]\nInstance: %s&quot; % (sys.version, sys.platform, app.import_name, app.env, app.instance_path))">
    <envs>
      <env key="FLASK_APP" value="app" />
    </envs>
    <option name="myCustomStartScript" value="import sys&#10;sys.path.extend([WORKING_DIR_AND_PYTHON_PATHS])&#10;from flask.cli import ScriptInfo&#10;locals().update(ScriptInfo(create_app=None).load_app().make_shell_context())&#10;print(&quot;Python %s on %s\nApp: %s [%s]\nInstance: %s&quot; % (sys.version, sys.platform, app.import_name, app.env, app.instance_path))" />
    <option name="myEnvs">
      <map>
        <entry key="FLASK_APP" value="app" />
      </map>
    </option>
  </component>
  <component name="Git.Settings">
    <favorite-branches>
      <branch-storage>
        <map>
          <entry type="LOCAL">
            <value>
              <list>
                <branch-info repo="$PROJECT_DIR$" source="215-Mejorar-la-representación-de-red-en-los-mapas" />
              </list>
            </value>
          </entry>
        </map>
      </branch-storage>
    </favorite-branches>
    <option name="RECENT_BRANCH_BY_REPOSITORY">
      <map>
        <entry key="$PROJECT_DIR$" value="devel" />
      </map>
    </option>
    <option name="RECENT_GIT_ROOT_PATH" value="$PROJECT_DIR$" />
    <option name="RESET_MODE" value="HARD" />
  </component>
  <component name="GitHubPullRequestSearchHistory">{
  &quot;lastFilter&quot;: {
    &quot;state&quot;: &quot;OPEN&quot;,
    &quot;assignee&quot;: &quot;SanPen&quot;
  }
}</component>
  <component name="GitSEFilterConfiguration">
    <file-type-list>
      <filtered-out-file-type name="LOCAL_BRANCH" />
      <filtered-out-file-type name="REMOTE_BRANCH" />
      <filtered-out-file-type name="TAG" />
      <filtered-out-file-type name="COMMIT_BY_MESSAGE" />
    </file-type-list>
  </component>
  <component name="GithubPullRequestsUISettings">{
  &quot;selectedUrlAndAccountId&quot;: {
    &quot;url&quot;: &quot;https://github.com/SanPen/GridCal.git&quot;,
    &quot;accountId&quot;: &quot;1acef425-303f-45a5-9f13-1a5d8e86b985&quot;
  }
}</component>
  <component name="HighlightingSettingsPerFile">
    <setting file="file://$PROJECT_DIR$/requirements.txt" root0="FORCE_HIGHLIGHTING" />
    <setting file="file://$PROJECT_DIR$/src/GridCal/Gui/ConsoleWidget.py" root0="FORCE_HIGHLIGHTING" />
    <setting file="file://$PROJECT_DIR$/src/GridCal/Gui/CoordinatesInput/coordinates_dialogue.py" root0="FORCE_HIGHLIGHTING" />
    <setting file="file://$PROJECT_DIR$/src/GridCal/Gui/Main/GridCalMain.py" root0="FORCE_HIGHLIGHTING" />
    <setting file="file://$PROJECT_DIR$/src/GridCal/Gui/Session/export_results_driver.py" root0="FORCE_HIGHLIGHTING" />
    <setting file="file://$PROJECT_DIR$/src/GridCal/Gui/Session/session.py" root0="FORCE_HIGHLIGHTING" />
    <setting file="file://$PROJECT_DIR$/src/GridCal/Gui/plot_config.py" root0="FORCE_HIGHLIGHTING" />
    <setting file="file://$PROJECT_DIR$/src/GridCal/__version__.py" root0="FORCE_HIGHLIGHTING" />
    <setting file="file://$PROJECT_DIR$/src/tests/test_unbalanced_faults.py" root0="FORCE_HIGHLIGHTING" />
  </component>
  <component name="JupyterTrust" id="3f3378b4-0928-4af1-9795-ba1c77415c18" />
  <component name="MarkdownSettingsMigration">
    <option name="stateVersion" value="1" />
  </component>
  <component name="NamedScopeManager">
    <order>
      <scope name="GridCal" />
    </order>
  </component>
  <component name="ProblemsViewState">
    <option name="selectedTabId" value="CurrentFile" />
  </component>
  <component name="ProjectColorInfo">{
  &quot;customColor&quot;: &quot;&quot;,
  &quot;associatedIndex&quot;: 8
}</component>
  <component name="ProjectId" id="1bGvT9JqoJhBes9WGdphyWxAfMi" />
  <component name="ProjectLevelVcsManager">
    <OptionsSetting value="false" id="Update" />
    <ConfirmationsSetting value="2" id="Add" />
  </component>
  <component name="ProjectViewState">
    <option name="hideEmptyMiddlePackages" value="true" />
    <option name="showLibraryContents" value="true" />
  </component>
<<<<<<< HEAD
  <component name="PropertiesComponent"><![CDATA[{
  "keyToString": {
    "ASKED_ADD_EXTERNAL_FILES": "true",
    "Git.Branch.Popup.ShowAllRemotes": "true",
    "MATLAB_INTERPRETER": "/usr/local/MATLAB/R2018a/bin/matlab",
    "Python tests.Nosetests for test_power_flow.test_zip.executor": "Debug",
    "Python tests.Nosetests for test_topology_processor.test_topology_rts.executor": "Debug",
    "Python tests.Nosetests for tests.test_ac_opf.executor": "Run",
    "Python tests.Nosetests for tests.test_ac_opf.test_pegase89.executor": "Debug",
    "Python tests.Nosetests for tests.test_hydro.executor": "Run",
    "Python tests.Nosetests for tests.test_latin_hypercube.test_lhs.executor": "Run",
    "Python tests.Nosetests for tests.test_opf_time_series.test_opf_ts.executor": "Run",
    "Python tests.Nosetests for tests.test_topology_processor.executor": "Run",
    "Python tests.Nosetests for tests.test_topology_processor.test_topology_rts.executor": "Run",
    "Python tests.Nosetests in admittance_matrix_test.py.executor": "Run",
    "Python tests.Nosetests in deep_copy_test.py.executor": "Run",
    "Python tests.Nosetests in test_topology_processor.py.executor": "Run",
    "Python tests.Nosetests in tests.executor": "Run",
    "Python tests.Python tests in tests.executor": "Run",
    "Python tests.pytest for src.tests.test_ac_opf.test_superconductors_handling.executor": "Debug",
    "Python tests.pytest for src.tests.test_basic.test_gridcal_basic_pi.executor": "Debug",
    "Python tests.pytest for src.tests.test_generator_q_control.test_q_control_true.executor": "Run",
    "Python tests.pytest for src.tests.test_load_save_load.test_load_save_load_xlsx.executor": "Debug",
    "Python tests.pytest for src.tests.test_transformer_type.test_transformer_type.executor": "Debug",
    "Python tests.pytest for test_ac_opf.test_superconductors_handling.executor": "Run",
    "Python tests.pytest for test_basic.test_gridcal_basic_pi.executor": "Debug",
    "Python tests.pytest for test_load_save_load.test_load_save_load2.executor": "Run",
    "Python tests.pytest for test_transformer_type.test_psse_conversion3.executor": "Debug",
    "Python tests.pytest for test_transformer_type.test_transformer_type.executor": "Run",
    "Python tests.pytest in test_ac_opf.py.executor": "Run",
    "Python tests.pytest in test_admitances.py.executor": "Debug",
    "Python tests.pytest in test_basic.py.executor": "Run",
    "Python tests.pytest in test_cgmes_ieeee.py.executor": "Run",
    "Python tests.pytest in test_copy.py.executor": "Run",
    "Python tests.pytest in test_load_save_load.py.executor": "Run",
    "Python tests.pytest in test_transformer_type.py.executor": "Run",
    "Python tests.pytest in tests.executor": "Run",
    "Python.AnalysisDialogue.executor": "Run",
    "Python.ExecuteGridCal.executor": "Run",
    "Python.GridCalMain.executor": "Run",
    "Python.ShortCircuit IEEE 13-bus.executor": "Run",
    "Python._callers.executor": "Debug",
    "Python.alex.executor": "Debug",
    "Python.cgmes_rdfs_graph.executor": "Run",
    "Python.circuit_to_optimods.executor": "Run",
    "Python.demo_code.executor": "Run",
    "Python.demo_code2.executor": "Run",
    "Python.demo_code3.executor": "Debug",
    "Python.demo_code4.executor": "Run",
    "Python.multi_circuit.executor": "Debug",
    "Python.new_circuit_objects.executor": "Run",
    "Python.profile.executor": "Debug",
    "Python.pymoo_example.executor": "Debug",
    "Python.python_console.executor": "Run",
    "Python.raw_imp_exp_test.executor": "Run",
    "Python.readme_checks.executor": "Run",
    "Python.substation_wizards.executor": "Run",
    "Python.substations_types.executor": "Run",
    "Python.test_power_flow.executor": "Run",
    "Python.test_raw_cgmes_cross_roundtrip.executor": "Run",
    "Python.update_gui_file.executor": "Run",
    "Python.upload_to_pypi.executor": "Run",
    "RunOnceActivity.OpenProjectViewOnStart": "true",
    "RunOnceActivity.ShowReadmeOnStart": "true",
    "RunOnceActivity.git.unshallow": "true",
    "WebServerToolWindowFactoryState": "false",
    "git-widget-placeholder": "devel",
    "last_opened_file_path": "C:/Users/eRoots1/PycharmProjects",
    "node.js.detected.package.eslint": "true",
    "node.js.selected.package.eslint": "(autodetect)",
    "node.js.selected.package.tslint": "(autodetect)",
    "nodejs_package_manager_path": "npm",
    "run.code.analysis.last.selected.profile": "aDefault",
    "settings.editor.selected.configurable": "preferences.sourceCode.YAML",
    "two.files.diff.last.used.file": "C:/WorkProjects/PycharmProjects/GridCal/src/trunk/cgmes_py_generator/cgmes_v2_4_15/cgmes_enums.py",
    "vue.rearranger.settings.migration": "true"
=======
  <component name="PropertiesComponent">{
  &quot;keyToString&quot;: {
    &quot;ASKED_ADD_EXTERNAL_FILES&quot;: &quot;true&quot;,
    &quot;Git.Branch.Popup.ShowAllRemotes&quot;: &quot;true&quot;,
    &quot;MATLAB_INTERPRETER&quot;: &quot;/usr/local/MATLAB/R2018a/bin/matlab&quot;,
    &quot;Python tests.Nosetests for test_power_flow.test_zip.executor&quot;: &quot;Debug&quot;,
    &quot;Python tests.Nosetests for test_topology_processor.test_topology_rts.executor&quot;: &quot;Debug&quot;,
    &quot;Python tests.Nosetests for tests.test_ac_opf.executor&quot;: &quot;Run&quot;,
    &quot;Python tests.Nosetests for tests.test_ac_opf.test_pegase89.executor&quot;: &quot;Debug&quot;,
    &quot;Python tests.Nosetests for tests.test_hydro.executor&quot;: &quot;Run&quot;,
    &quot;Python tests.Nosetests for tests.test_latin_hypercube.test_lhs.executor&quot;: &quot;Run&quot;,
    &quot;Python tests.Nosetests for tests.test_opf_time_series.test_opf_ts.executor&quot;: &quot;Run&quot;,
    &quot;Python tests.Nosetests for tests.test_topology_processor.executor&quot;: &quot;Run&quot;,
    &quot;Python tests.Nosetests for tests.test_topology_processor.test_topology_rts.executor&quot;: &quot;Run&quot;,
    &quot;Python tests.Nosetests in admittance_matrix_test.py.executor&quot;: &quot;Run&quot;,
    &quot;Python tests.Nosetests in deep_copy_test.py.executor&quot;: &quot;Run&quot;,
    &quot;Python tests.Nosetests in test_topology_processor.py.executor&quot;: &quot;Run&quot;,
    &quot;Python tests.Nosetests in tests.executor&quot;: &quot;Run&quot;,
    &quot;Python tests.Python tests for test_3ph_admittance_matrix.test_3x3_abc.executor&quot;: &quot;Debug&quot;,
    &quot;Python tests.Python tests for test_power_flow.test_qf_control_with_ltc.executor&quot;: &quot;Debug&quot;,
    &quot;Python tests.Python tests for test_power_flow.test_qt_control_with_ltc.executor&quot;: &quot;Debug&quot;,
    &quot;Python tests.Python tests for test_power_flow.test_reactive_power_splitting.executor&quot;: &quot;Debug&quot;,
    &quot;Python tests.Python tests in test_3_phase_pf.py.executor&quot;: &quot;Run&quot;,
    &quot;Python tests.Python tests in test_3ph_admittance_matrix.py.executor&quot;: &quot;Run&quot;,
    &quot;Python tests.Python tests in test_power_flow.py.executor&quot;: &quot;Debug&quot;,
    &quot;Python tests.Python tests in test_short_circuit.py.executor&quot;: &quot;Debug&quot;,
    &quot;Python tests.Python tests in tests.executor&quot;: &quot;Run&quot;,
    &quot;Python tests.pytest for src.tests.test_ac_opf.test_superconductors_handling.executor&quot;: &quot;Debug&quot;,
    &quot;Python tests.pytest for src.tests.test_admittance_matrix.test_fast_admittance_update.executor&quot;: &quot;Debug&quot;,
    &quot;Python tests.pytest for src.tests.test_basic.test_gridcal_basic_pi.executor&quot;: &quot;Debug&quot;,
    &quot;Python tests.pytest for src.tests.test_generator_q_control.test_q_control_true.executor&quot;: &quot;Run&quot;,
    &quot;Python tests.pytest for src.tests.test_line_circuit_idx_setter.test_valid_circuit_idx.executor&quot;: &quot;Run&quot;,
    &quot;Python tests.pytest for src.tests.test_load_save_load.test_load_save_load_xlsx.executor&quot;: &quot;Debug&quot;,
    &quot;Python tests.pytest for src.tests.test_ntc.test_activs_2000_acdc.executor&quot;: &quot;Run&quot;,
    &quot;Python tests.pytest for src.tests.test_power_flow.executor&quot;: &quot;Run&quot;,
    &quot;Python tests.pytest for src.tests.test_power_flow.test_voltage_control_with_ltc.executor&quot;: &quot;Debug&quot;,
    &quot;Python tests.pytest for src.tests.test_power_flow_acdc_generalized.test_ieee_grids.executor&quot;: &quot;Run&quot;,
    &quot;Python tests.pytest for src.tests.test_power_flow_acdc_generalized.test_voltage_control_with_ltc.executor&quot;: &quot;Run&quot;,
    &quot;Python tests.pytest for src.tests.test_profiles.executor&quot;: &quot;Run&quot;,
    &quot;Python tests.pytest for src.tests.test_tower_composition.test_acha.executor&quot;: &quot;Run&quot;,
    &quot;Python tests.pytest for src.tests.test_transformer_controls.test_v_control_true.executor&quot;: &quot;Debug&quot;,
    &quot;Python tests.pytest for src.tests.test_transformer_type.executor&quot;: &quot;Run&quot;,
    &quot;Python tests.pytest for src.tests.test_transformer_type.test_transformer_type.executor&quot;: &quot;Debug&quot;,
    &quot;Python tests.pytest for test_ac_opf.test_superconductors_handling.executor&quot;: &quot;Run&quot;,
    &quot;Python tests.pytest for test_admittance_matrix.test_fast_admittance.executor&quot;: &quot;Run&quot;,
    &quot;Python tests.pytest for test_basic.test_gridcal_basic_pi.executor&quot;: &quot;Debug&quot;,
    &quot;Python tests.pytest for test_grid_diff.test_add_stuff_roundtrip.executor&quot;: &quot;Run&quot;,
    &quot;Python tests.pytest for test_gslv_conversion.test_gslv_compatibility.executor&quot;: &quot;Debug&quot;,
    &quot;Python tests.pytest for test_line_circuit_idx_setter.test_valid_circuit_idx.executor&quot;: &quot;Run&quot;,
    &quot;Python tests.pytest for test_load_save_load.test_load_save_load2.executor&quot;: &quot;Run&quot;,
    &quot;Python tests.pytest for test_ntc.test_activs_2000.executor&quot;: &quot;Debug&quot;,
    &quot;Python tests.pytest for test_ntc.test_activs_2000_acdc.executor&quot;: &quot;Run&quot;,
    &quot;Python tests.pytest for test_opf.test_opf_battery_shedding_copper_plate.executor&quot;: &quot;Run&quot;,
    &quot;Python tests.pytest for test_opf.test_opf_hvdc_controls.executor&quot;: &quot;Run&quot;,
    &quot;Python tests.pytest for test_opf.test_opf_load_not_shedding_because_of_line.executor&quot;: &quot;Debug&quot;,
    &quot;Python tests.pytest for test_opf.test_opf_load_shedding.executor&quot;: &quot;Debug&quot;,
    &quot;Python tests.pytest for test_opf.test_opf_load_shedding_because_of_line.executor&quot;: &quot;Run&quot;,
    &quot;Python tests.pytest for test_opf.test_opf_load_shedding_copper_plate.executor&quot;: &quot;Debug&quot;,
    &quot;Python tests.pytest for test_power_flow.test_reactive_power_splitting.executor&quot;: &quot;Debug&quot;,
    &quot;Python tests.pytest for test_ptdf.test_ptdf_generation_contingencies.executor&quot;: &quot;Debug&quot;,
    &quot;Python tests.pytest for test_tower_composition.test_acha.executor&quot;: &quot;Run&quot;,
    &quot;Python tests.pytest for test_tower_composition.test_rating.executor&quot;: &quot;Debug&quot;,
    &quot;Python tests.pytest for test_tower_composition.test_ratings_with_neutral.executor&quot;: &quot;Debug&quot;,
    &quot;Python tests.pytest for test_tower_composition.test_tower_composition.executor&quot;: &quot;Run&quot;,
    &quot;Python tests.pytest for test_transformer_controls.test_v_control_true.executor&quot;: &quot;Debug&quot;,
    &quot;Python tests.pytest for test_transformer_type.test_psse_conversion3.executor&quot;: &quot;Debug&quot;,
    &quot;Python tests.pytest for test_transformer_type.test_transformer_type.executor&quot;: &quot;Run&quot;,
    &quot;Python tests.pytest in test_ac_opf.py.executor&quot;: &quot;Run&quot;,
    &quot;Python tests.pytest in test_admittance_matrix.py.executor&quot;: &quot;Run&quot;,
    &quot;Python tests.pytest in test_basic.py.executor&quot;: &quot;Run&quot;,
    &quot;Python tests.pytest in test_contingency.py.executor&quot;: &quot;Debug&quot;,
    &quot;Python tests.pytest in test_contongencies_filters.py.executor&quot;: &quot;Debug&quot;,
    &quot;Python tests.pytest in test_grid_diff.py.executor&quot;: &quot;Run&quot;,
    &quot;Python tests.pytest in test_gslv_conversion.py.executor&quot;: &quot;Debug&quot;,
    &quot;Python tests.pytest in test_nonlinear_contingency.py.executor&quot;: &quot;Run&quot;,
    &quot;Python tests.pytest in test_ntc.py.executor&quot;: &quot;Run&quot;,
    &quot;Python tests.pytest in test_opf.py.executor&quot;: &quot;Run&quot;,
    &quot;Python tests.pytest in test_power_flow.py.executor&quot;: &quot;Run&quot;,
    &quot;Python tests.pytest in test_power_flow_acdc_generalized.py.executor&quot;: &quot;Run&quot;,
    &quot;Python tests.pytest in test_ptdf.py.executor&quot;: &quot;Run&quot;,
    &quot;Python tests.pytest in test_tower_composition.py.executor&quot;: &quot;Run&quot;,
    &quot;Python tests.pytest in test_transformer_controls.py.executor&quot;: &quot;Run&quot;,
    &quot;Python tests.pytest in test_transformer_type.py.executor&quot;: &quot;Run&quot;,
    &quot;Python tests.pytest in tests.executor&quot;: &quot;Run&quot;,
    &quot;Python.AnalysisDialogue.executor&quot;: &quot;Run&quot;,
    &quot;Python.ExecuteGridCal.executor&quot;: &quot;Run&quot;,
    &quot;Python.GridCalMain.executor&quot;: &quot;Run&quot;,
    &quot;Python.IEEE 13-bus Test Feeder Case.executor&quot;: &quot;Run&quot;,
    &quot;Python.LineBuilderDialogue.executor&quot;: &quot;Run&quot;,
    &quot;Python.admittance_matrices.executor&quot;: &quot;Run&quot;,
    &quot;Python.block_editor.executor&quot;: &quot;Run&quot;,
    &quot;Python.block_editor2.executor&quot;: &quot;Run&quot;,
    &quot;Python.blocks_example.executor&quot;: &quot;Run&quot;,
    &quot;Python.blocks_example2.executor&quot;: &quot;Run&quot;,
    &quot;Python.cgmes_rdfs_graph.executor&quot;: &quot;Run&quot;,
    &quot;Python.circuit_to_optimods.executor&quot;: &quot;Run&quot;,
    &quot;Python.demo_code.executor&quot;: &quot;Run&quot;,
    &quot;Python.demo_code2.executor&quot;: &quot;Debug&quot;,
    &quot;Python.demo_code3.executor&quot;: &quot;Run&quot;,
    &quot;Python.examples.executor&quot;: &quot;Run&quot;,
    &quot;Python.grid_merge.executor&quot;: &quot;Run&quot;,
    &quot;Python.ieee9.executor&quot;: &quot;Run&quot;,
    &quot;Python.load_designer.executor&quot;: &quot;Run&quot;,
    &quot;Python.make.executor&quot;: &quot;Run&quot;,
    &quot;Python.make_wheels.executor&quot;: &quot;Run&quot;,
    &quot;Python.new_circuit_objects.executor&quot;: &quot;Run&quot;,
    &quot;Python.numba_example.executor&quot;: &quot;Run&quot;,
    &quot;Python.overhead_line_calcs.executor&quot;: &quot;Run&quot;,
    &quot;Python.paper_checks.executor&quot;: &quot;Run&quot;,
    &quot;Python.post_example.executor&quot;: &quot;Run&quot;,
    &quot;Python.power_flow_3ph.executor&quot;: &quot;Run&quot;,
    &quot;Python.pymoo_example.executor&quot;: &quot;Debug&quot;,
    &quot;Python.python_console.executor&quot;: &quot;Run&quot;,
    &quot;Python.raw_imp_exp_test.executor&quot;: &quot;Run&quot;,
    &quot;Python.readme_checks.executor&quot;: &quot;Run&quot;,
    &quot;Python.readme_example.executor&quot;: &quot;Run&quot;,
    &quot;Python.reliability_study_run.executor&quot;: &quot;Run&quot;,
    &quot;Python.rms_model_editor.executor&quot;: &quot;Run&quot;,
    &quot;Python.rms_model_editor_dialogue.executor&quot;: &quot;Run&quot;,
    &quot;Python.rte_opening.executor&quot;: &quot;Debug&quot;,
    &quot;Python.run.executor&quot;: &quot;Debug&quot;,
    &quot;Python.run_child_1.executor&quot;: &quot;Run&quot;,
    &quot;Python.run_master.executor&quot;: &quot;Run&quot;,
    &quot;Python.run_server_farm.executor&quot;: &quot;Debug&quot;,
    &quot;Python.scripting_simbolic_framework_0.executor&quot;: &quot;Run&quot;,
    &quot;Python.server_example.executor&quot;: &quot;Run&quot;,
    &quot;Python.short_circuit_driver.executor&quot;: &quot;Run&quot;,
    &quot;Python.stack_plot_pos_neg.executor&quot;: &quot;Run&quot;,
    &quot;Python.symbolic_examples.executor&quot;: &quot;Run&quot;,
    &quot;Python.test_admittance_matrix.executor&quot;: &quot;Run&quot;,
    &quot;Python.test_gslv_conversion.executor&quot;: &quot;Debug&quot;,
    &quot;Python.test_power_flow.executor&quot;: &quot;Run&quot;,
    &quot;Python.test_raw_cgmes_cross_roundtrip.executor&quot;: &quot;Run&quot;,
    &quot;Python.toast_widget.executor&quot;: &quot;Run&quot;,
    &quot;Python.update_gui_file (1).executor&quot;: &quot;Run&quot;,
    &quot;Python.update_gui_file (2).executor&quot;: &quot;Run&quot;,
    &quot;Python.update_gui_file.executor&quot;: &quot;Run&quot;,
    &quot;Python.upload_to_pypi.executor&quot;: &quot;Run&quot;,
    &quot;Python.y_bus_composition.executor&quot;: &quot;Debug&quot;,
    &quot;Python.y_bus_composition_2.executor&quot;: &quot;Run&quot;,
    &quot;RunOnceActivity.OpenProjectViewOnStart&quot;: &quot;true&quot;,
    &quot;RunOnceActivity.ShowReadmeOnStart&quot;: &quot;true&quot;,
    &quot;RunOnceActivity.git.unshallow&quot;: &quot;true&quot;,
    &quot;WebServerToolWindowFactoryState&quot;: &quot;false&quot;,
    &quot;git-widget-placeholder&quot;: &quot;401__rte__xml__parser&quot;,
    &quot;last_opened_file_path&quot;: &quot;/home/santi/Documentos/Git/GitHub/GridCal_debug&quot;,
    &quot;node.js.detected.package.eslint&quot;: &quot;true&quot;,
    &quot;node.js.selected.package.eslint&quot;: &quot;(autodetect)&quot;,
    &quot;node.js.selected.package.tslint&quot;: &quot;(autodetect)&quot;,
    &quot;nodejs_package_manager_path&quot;: &quot;npm&quot;,
    &quot;run.code.analysis.last.selected.profile&quot;: &quot;aDefault&quot;,
    &quot;settings.editor.selected.configurable&quot;: &quot;reference.idesettings.debugger.python&quot;,
    &quot;two.files.diff.last.used.file&quot;: &quot;C:/WorkProjects/PycharmProjects/GridCal/src/trunk/cgmes_py_generator/cgmes_v2_4_15/cgmes_enums.py&quot;,
    &quot;vue.rearranger.settings.migration&quot;: &quot;true&quot;
>>>>>>> 9f0678a5
  }
}</component>
  <component name="PyDebuggerOptionsProvider">
    <option name="mySaveCallSignatures" value="true" />
    <option name="myPyQtBackend" value="pyside6" />
  </component>
  <component name="RecentsManager">
    <key name="CopyFile.RECENT_KEYS">
      <recent name="$PROJECT_DIR$/src/GridCalEngine/Simulations/Stochastic" />
      <recent name="$PROJECT_DIR$/src/GridCal/Gui/ProfilesInput/icons" />
      <recent name="$PROJECT_DIR$/src/GridCal/Gui" />
      <recent name="$PROJECT_DIR$/src/GridCal/Gui/GridMerge" />
      <recent name="$PROJECT_DIR$/src/trunk/server" />
    </key>
    <key name="MoveFile.RECENT_KEYS">
      <recent name="$PROJECT_DIR$/src/GridCalEngine/Utils/Symbolic/examples" />
      <recent name="$PROJECT_DIR$/src/GridCal/Gui/Diagrams" />
      <recent name="$PROJECT_DIR$/src/trunk/line_parameters" />
      <recent name="$PROJECT_DIR$/src/tests/data/grids/RAW" />
      <recent name="D:\SIROCO\GridCal\src\GridCal\Gui\Diagrams\MapWidget\Substation" />
    </key>
  </component>
<<<<<<< HEAD
  <component name="RunManager">
=======
  <component name="RunManager" selected="Python.rte_opening">
>>>>>>> 9f0678a5
    <configuration default="true" type="DjangoTestsConfigurationType">
      <module name="GridCalEngine" />
      <option name="ENV_FILES" value="" />
      <option name="INTERPRETER_OPTIONS" value="" />
      <option name="PARENT_ENVS" value="true" />
      <envs>
        <env name="PYTHONUNBUFFERED" value="1" />
      </envs>
      <option name="SDK_HOME" value="" />
      <option name="WORKING_DIRECTORY" value="" />
      <option name="IS_MODULE_SDK" value="false" />
      <option name="ADD_CONTENT_ROOTS" value="true" />
      <option name="ADD_SOURCE_ROOTS" value="true" />
      <EXTENSION ID="PythonCoverageRunConfigurationExtension" runner="coverage.py" />
      <option name="TARGET" value="" />
      <option name="SETTINGS_FILE" value="" />
      <option name="CUSTOM_SETTINGS" value="false" />
      <option name="USE_OPTIONS" value="false" />
      <option name="OPTIONS" value="" />
      <method v="2" />
    </configuration>
    <configuration default="true" type="DjangoTestsConfigurationType">
      <module name="GridCalEngine" />
      <option name="ENV_FILES" value="" />
      <option name="INTERPRETER_OPTIONS" value="" />
      <option name="PARENT_ENVS" value="true" />
      <envs>
        <env name="PYTHONUNBUFFERED" value="1" />
      </envs>
      <option name="SDK_HOME" value="" />
      <option name="WORKING_DIRECTORY" value="" />
      <option name="IS_MODULE_SDK" value="false" />
      <option name="ADD_CONTENT_ROOTS" value="true" />
      <option name="ADD_SOURCE_ROOTS" value="true" />
      <EXTENSION ID="PythonCoverageRunConfigurationExtension" runner="coverage.py" />
      <option name="TARGET" value="" />
      <option name="SETTINGS_FILE" value="" />
      <option name="CUSTOM_SETTINGS" value="false" />
      <option name="USE_OPTIONS" value="false" />
      <option name="OPTIONS" value="" />
      <method v="2" />
    </configuration>
    <configuration default="true" type="MatlabApplication">
      <option name="FILE_PATH" value="" />
      <option name="INTERPRETER_PATH" value="" />
      <option name="WORKING_DIRECTORY" value="" />
      <option name="PARENT_ENVS" value="true" />
      <option name="PARAMETERS" value="" />
      <option name="INTERPRETER_OPTIONS" value="" />
      <method v="2" />
    </configuration>
    <configuration default="true" type="MatlabApplication">
      <option name="FILE_PATH" value="" />
      <option name="INTERPRETER_PATH" value="" />
      <option name="WORKING_DIRECTORY" value="" />
      <option name="PARENT_ENVS" value="true" />
      <option name="PARAMETERS" value="" />
      <option name="INTERPRETER_OPTIONS" value="" />
      <method v="2" />
    </configuration>
    <configuration default="true" type="PyBehaveRunConfigurationType" factoryName="Behave">
      <module name="GridCalEngine" />
      <option name="INTERPRETER_OPTIONS" value="" />
      <option name="PARENT_ENVS" value="true" />
      <option name="SDK_HOME" value="" />
      <option name="WORKING_DIRECTORY" value="" />
      <option name="IS_MODULE_SDK" value="true" />
      <option name="ADD_CONTENT_ROOTS" value="true" />
      <option name="ADD_SOURCE_ROOTS" value="true" />
      <EXTENSION ID="PythonCoverageRunConfigurationExtension" runner="coverage.py" />
      <option name="ADDITIONAL_ARGS" value="" />
      <method v="2" />
    </configuration>
    <configuration default="true" type="PyBehaveRunConfigurationType" factoryName="Behave">
      <module name="GridCalEngine" />
      <option name="INTERPRETER_OPTIONS" value="" />
      <option name="PARENT_ENVS" value="true" />
      <option name="SDK_HOME" value="" />
      <option name="WORKING_DIRECTORY" value="" />
      <option name="IS_MODULE_SDK" value="true" />
      <option name="ADD_CONTENT_ROOTS" value="true" />
      <option name="ADD_SOURCE_ROOTS" value="true" />
      <EXTENSION ID="PythonCoverageRunConfigurationExtension" runner="coverage.py" />
      <option name="ADDITIONAL_ARGS" value="" />
      <method v="2" />
    </configuration>
    <configuration default="true" type="PythonConfigurationType" factoryName="Python">
      <module name="GridCalEngine" />
      <option name="ENV_FILES" value="" />
      <option name="INTERPRETER_OPTIONS" value="" />
      <option name="PARENT_ENVS" value="true" />
      <envs>
        <env name="PYTHONUNBUFFERED" value="1" />
      </envs>
      <option name="SDK_HOME" value="" />
      <option name="WORKING_DIRECTORY" value="" />
      <option name="IS_MODULE_SDK" value="false" />
      <option name="ADD_CONTENT_ROOTS" value="true" />
      <option name="ADD_SOURCE_ROOTS" value="true" />
      <EXTENSION ID="PythonCoverageRunConfigurationExtension" runner="coverage.py" />
      <option name="SCRIPT_NAME" value="" />
      <option name="PARAMETERS" value="" />
      <option name="SHOW_COMMAND_LINE" value="false" />
      <option name="EMULATE_TERMINAL" value="false" />
      <option name="MODULE_MODE" value="false" />
      <option name="REDIRECT_INPUT" value="false" />
      <option name="INPUT_FILE" value="" />
      <method v="2" />
    </configuration>
    <configuration default="true" type="PythonConfigurationType" factoryName="Python">
      <module name="GridCalEngine" />
      <option name="ENV_FILES" value="" />
      <option name="INTERPRETER_OPTIONS" value="" />
      <option name="PARENT_ENVS" value="true" />
      <envs>
        <env name="PYTHONUNBUFFERED" value="1" />
      </envs>
      <option name="SDK_HOME" value="" />
      <option name="WORKING_DIRECTORY" value="" />
      <option name="IS_MODULE_SDK" value="false" />
      <option name="ADD_CONTENT_ROOTS" value="true" />
      <option name="ADD_SOURCE_ROOTS" value="true" />
      <EXTENSION ID="PythonCoverageRunConfigurationExtension" runner="coverage.py" />
      <option name="SCRIPT_NAME" value="" />
      <option name="PARAMETERS" value="" />
      <option name="SHOW_COMMAND_LINE" value="false" />
      <option name="EMULATE_TERMINAL" value="false" />
      <option name="MODULE_MODE" value="false" />
      <option name="REDIRECT_INPUT" value="false" />
      <option name="INPUT_FILE" value="" />
      <method v="2" />
    </configuration>
    <configuration default="true" type="Python.FlaskServer">
      <module name="GridCalEngine" />
      <option name="ENV_FILES" value="" />
      <option name="INTERPRETER_OPTIONS" value="" />
      <option name="PARENT_ENVS" value="true" />
      <option name="SDK_HOME" value="" />
      <option name="WORKING_DIRECTORY" value="" />
      <option name="IS_MODULE_SDK" value="false" />
      <option name="ADD_CONTENT_ROOTS" value="true" />
      <option name="ADD_SOURCE_ROOTS" value="true" />
      <EXTENSION ID="PythonCoverageRunConfigurationExtension" runner="coverage.py" />
      <option name="launchJavascriptDebuger" value="false" />
      <method v="2" />
    </configuration>
    <configuration default="true" type="Python.FlaskServer">
      <module name="GridCalEngine" />
      <option name="ENV_FILES" value="" />
      <option name="INTERPRETER_OPTIONS" value="" />
      <option name="PARENT_ENVS" value="true" />
      <option name="SDK_HOME" value="" />
      <option name="WORKING_DIRECTORY" value="" />
      <option name="IS_MODULE_SDK" value="false" />
      <option name="ADD_CONTENT_ROOTS" value="true" />
      <option name="ADD_SOURCE_ROOTS" value="true" />
      <EXTENSION ID="PythonCoverageRunConfigurationExtension" runner="coverage.py" />
      <option name="launchJavascriptDebuger" value="false" />
      <method v="2" />
    </configuration>
    <configuration default="true" type="Tox" factoryName="Tox">
      <module name="GridCalEngine" />
      <option name="ENV_FILES" value="" />
      <option name="INTERPRETER_OPTIONS" value="" />
      <option name="PARENT_ENVS" value="true" />
      <option name="SDK_HOME" value="" />
      <option name="WORKING_DIRECTORY" value="" />
      <option name="IS_MODULE_SDK" value="false" />
      <option name="ADD_CONTENT_ROOTS" value="true" />
      <option name="ADD_SOURCE_ROOTS" value="true" />
      <EXTENSION ID="PythonCoverageRunConfigurationExtension" runner="coverage.py" />
      <method v="2" />
    </configuration>
    <configuration default="true" type="Tox" factoryName="Tox">
      <module name="GridCalEngine" />
      <option name="ENV_FILES" value="" />
      <option name="INTERPRETER_OPTIONS" value="" />
      <option name="PARENT_ENVS" value="true" />
      <option name="SDK_HOME" value="" />
      <option name="WORKING_DIRECTORY" value="" />
      <option name="IS_MODULE_SDK" value="false" />
      <option name="ADD_CONTENT_ROOTS" value="true" />
      <option name="ADD_SOURCE_ROOTS" value="true" />
      <EXTENSION ID="PythonCoverageRunConfigurationExtension" runner="coverage.py" />
      <method v="2" />
    </configuration>
    <configuration default="true" type="docs" factoryName="Docutils task">
      <module name="GridCalEngine" />
      <option name="ENV_FILES" value="" />
      <option name="INTERPRETER_OPTIONS" value="" />
      <option name="PARENT_ENVS" value="true" />
      <option name="SDK_HOME" value="" />
      <option name="WORKING_DIRECTORY" value="" />
      <option name="IS_MODULE_SDK" value="false" />
      <option name="ADD_CONTENT_ROOTS" value="true" />
      <option name="ADD_SOURCE_ROOTS" value="true" />
      <EXTENSION ID="PythonCoverageRunConfigurationExtension" runner="coverage.py" />
      <option name="docutils_input_file" value="" />
      <option name="docutils_output_file" value="" />
      <option name="docutils_params" value="" />
      <option name="docutils_task" value="" />
      <option name="docutils_open_in_browser" value="false" />
      <method v="2" />
    </configuration>
    <configuration default="true" type="docs" factoryName="Docutils task">
      <module name="GridCalEngine" />
      <option name="ENV_FILES" value="" />
      <option name="INTERPRETER_OPTIONS" value="" />
      <option name="PARENT_ENVS" value="true" />
      <option name="SDK_HOME" value="" />
      <option name="WORKING_DIRECTORY" value="" />
      <option name="IS_MODULE_SDK" value="false" />
      <option name="ADD_CONTENT_ROOTS" value="true" />
      <option name="ADD_SOURCE_ROOTS" value="true" />
      <EXTENSION ID="PythonCoverageRunConfigurationExtension" runner="coverage.py" />
      <option name="docutils_input_file" value="" />
      <option name="docutils_output_file" value="" />
      <option name="docutils_params" value="" />
      <option name="docutils_task" value="" />
      <option name="docutils_open_in_browser" value="false" />
      <method v="2" />
    </configuration>
    <configuration default="true" type="docs" factoryName="Sphinx task">
      <module name="GridCalEngine" />
      <option name="ENV_FILES" value="" />
      <option name="INTERPRETER_OPTIONS" value="" />
      <option name="PARENT_ENVS" value="true" />
      <option name="SDK_HOME" value="" />
      <option name="WORKING_DIRECTORY" value="" />
      <option name="IS_MODULE_SDK" value="false" />
      <option name="ADD_CONTENT_ROOTS" value="true" />
      <option name="ADD_SOURCE_ROOTS" value="true" />
      <EXTENSION ID="PythonCoverageRunConfigurationExtension" runner="coverage.py" />
      <option name="docutils_input_file" value="" />
      <option name="docutils_output_file" value="" />
      <option name="docutils_params" value="" />
      <option name="docutils_task" value="" />
      <option name="docutils_open_in_browser" value="false" />
      <method v="2" />
    </configuration>
    <configuration default="true" type="docs" factoryName="Sphinx task">
      <module name="GridCalEngine" />
      <option name="ENV_FILES" value="" />
      <option name="INTERPRETER_OPTIONS" value="" />
      <option name="PARENT_ENVS" value="true" />
      <option name="SDK_HOME" value="" />
      <option name="WORKING_DIRECTORY" value="" />
      <option name="IS_MODULE_SDK" value="false" />
      <option name="ADD_CONTENT_ROOTS" value="true" />
      <option name="ADD_SOURCE_ROOTS" value="true" />
      <EXTENSION ID="PythonCoverageRunConfigurationExtension" runner="coverage.py" />
      <option name="docutils_input_file" value="" />
      <option name="docutils_output_file" value="" />
      <option name="docutils_params" value="" />
      <option name="docutils_task" value="" />
      <option name="docutils_open_in_browser" value="false" />
      <method v="2" />
    </configuration>
    <configuration default="true" type="tests" factoryName="Doctests">
      <module name="GridCalEngine" />
      <option name="ENV_FILES" value="" />
      <option name="INTERPRETER_OPTIONS" value="" />
      <option name="PARENT_ENVS" value="true" />
      <option name="SDK_HOME" value="" />
      <option name="WORKING_DIRECTORY" value="" />
      <option name="IS_MODULE_SDK" value="false" />
      <option name="ADD_CONTENT_ROOTS" value="true" />
      <option name="ADD_SOURCE_ROOTS" value="true" />
      <EXTENSION ID="PythonCoverageRunConfigurationExtension" runner="coverage.py" />
      <option name="SCRIPT_NAME" value="" />
      <option name="CLASS_NAME" value="" />
      <option name="METHOD_NAME" value="" />
      <option name="FOLDER_NAME" value="" />
      <option name="TEST_TYPE" value="TEST_SCRIPT" />
      <option name="PATTERN" value="" />
      <option name="USE_PATTERN" value="false" />
      <method v="2" />
    </configuration>
    <configuration default="true" type="tests" factoryName="Doctests">
      <module name="GridCalEngine" />
      <option name="ENV_FILES" value="" />
      <option name="INTERPRETER_OPTIONS" value="" />
      <option name="PARENT_ENVS" value="true" />
      <option name="SDK_HOME" value="" />
      <option name="WORKING_DIRECTORY" value="" />
      <option name="IS_MODULE_SDK" value="false" />
      <option name="ADD_CONTENT_ROOTS" value="true" />
      <option name="ADD_SOURCE_ROOTS" value="true" />
      <EXTENSION ID="PythonCoverageRunConfigurationExtension" runner="coverage.py" />
      <option name="SCRIPT_NAME" value="" />
      <option name="CLASS_NAME" value="" />
      <option name="METHOD_NAME" value="" />
      <option name="FOLDER_NAME" value="" />
      <option name="TEST_TYPE" value="TEST_SCRIPT" />
      <option name="PATTERN" value="" />
      <option name="USE_PATTERN" value="false" />
      <method v="2" />
    </configuration>
    <configuration default="true" type="tests" factoryName="Nosetests">
      <module name="GridCalEngine" />
      <option name="ENV_FILES" value="" />
      <option name="INTERPRETER_OPTIONS" value="" />
      <option name="PARENT_ENVS" value="true" />
      <option name="SDK_HOME" value="" />
      <option name="WORKING_DIRECTORY" value="" />
      <option name="IS_MODULE_SDK" value="false" />
      <option name="ADD_CONTENT_ROOTS" value="true" />
      <option name="ADD_SOURCE_ROOTS" value="true" />
      <EXTENSION ID="PythonCoverageRunConfigurationExtension" runner="coverage.py" />
      <option name="_new_regexPattern" value="&quot;&quot;" />
      <option name="_new_additionalArguments" value="&quot;&quot;" />
      <option name="_new_target" value="&quot;&quot;" />
      <option name="_new_targetType" value="&quot;PATH&quot;" />
      <method v="2" />
    </configuration>
    <configuration default="true" type="tests" factoryName="Nosetests">
      <module name="GridCalEngine" />
      <option name="ENV_FILES" value="" />
      <option name="INTERPRETER_OPTIONS" value="" />
      <option name="PARENT_ENVS" value="true" />
      <option name="SDK_HOME" value="" />
      <option name="WORKING_DIRECTORY" value="" />
      <option name="IS_MODULE_SDK" value="false" />
      <option name="ADD_CONTENT_ROOTS" value="true" />
      <option name="ADD_SOURCE_ROOTS" value="true" />
      <EXTENSION ID="PythonCoverageRunConfigurationExtension" runner="coverage.py" />
      <option name="_new_regexPattern" value="&quot;&quot;" />
      <option name="_new_additionalArguments" value="&quot;&quot;" />
      <option name="_new_target" value="&quot;&quot;" />
      <option name="_new_targetType" value="&quot;PATH&quot;" />
      <method v="2" />
    </configuration>
    <configuration default="true" type="tests" factoryName="py.test">
      <module name="GridCalEngine" />
      <option name="ENV_FILES" value="" />
      <option name="INTERPRETER_OPTIONS" value="" />
      <option name="PARENT_ENVS" value="true" />
      <option name="SDK_HOME" value="" />
      <option name="WORKING_DIRECTORY" value="" />
      <option name="IS_MODULE_SDK" value="false" />
      <option name="ADD_CONTENT_ROOTS" value="true" />
      <option name="ADD_SOURCE_ROOTS" value="true" />
      <EXTENSION ID="PythonCoverageRunConfigurationExtension" runner="coverage.py" />
      <option name="_new_keywords" value="&quot;&quot;" />
      <option name="_new_parameters" value="&quot;&quot;" />
      <option name="_new_additionalArguments" value="&quot;&quot;" />
      <option name="_new_target" value="&quot;&quot;" />
      <option name="_new_targetType" value="&quot;PATH&quot;" />
      <method v="2" />
    </configuration>
    <configuration default="true" type="tests" factoryName="py.test">
      <module name="GridCalEngine" />
      <option name="ENV_FILES" value="" />
      <option name="INTERPRETER_OPTIONS" value="" />
      <option name="PARENT_ENVS" value="true" />
      <option name="SDK_HOME" value="" />
      <option name="WORKING_DIRECTORY" value="" />
      <option name="IS_MODULE_SDK" value="false" />
      <option name="ADD_CONTENT_ROOTS" value="true" />
      <option name="ADD_SOURCE_ROOTS" value="true" />
      <EXTENSION ID="PythonCoverageRunConfigurationExtension" runner="coverage.py" />
      <option name="_new_keywords" value="&quot;&quot;" />
      <option name="_new_parameters" value="&quot;&quot;" />
      <option name="_new_additionalArguments" value="&quot;&quot;" />
      <option name="_new_target" value="&quot;&quot;" />
      <option name="_new_targetType" value="&quot;PATH&quot;" />
      <method v="2" />
    </configuration>
    <configuration default="true" type="DjangoTestsConfigurationType">
      <module name="GridCalEngine" />
      <option name="ENV_FILES" value="" />
      <option name="INTERPRETER_OPTIONS" value="" />
      <option name="PARENT_ENVS" value="true" />
      <envs>
        <env name="PYTHONUNBUFFERED" value="1" />
      </envs>
      <option name="SDK_HOME" value="" />
      <option name="WORKING_DIRECTORY" value="" />
      <option name="IS_MODULE_SDK" value="false" />
      <option name="ADD_CONTENT_ROOTS" value="true" />
      <option name="ADD_SOURCE_ROOTS" value="true" />
      <EXTENSION ID="PythonCoverageRunConfigurationExtension" runner="coverage.py" />
      <option name="TARGET" value="" />
      <option name="SETTINGS_FILE" value="" />
      <option name="CUSTOM_SETTINGS" value="false" />
      <option name="USE_OPTIONS" value="false" />
      <option name="OPTIONS" value="" />
      <method v="2" />
    </configuration>
    <configuration default="true" type="PythonConfigurationType" factoryName="Python">
      <module name="GridCalEngine" />
      <option name="ENV_FILES" value="" />
      <option name="INTERPRETER_OPTIONS" value="" />
      <option name="PARENT_ENVS" value="true" />
      <envs>
        <env name="PYTHONUNBUFFERED" value="1" />
      </envs>
      <option name="SDK_HOME" value="" />
      <option name="WORKING_DIRECTORY" value="" />
      <option name="IS_MODULE_SDK" value="false" />
      <option name="ADD_CONTENT_ROOTS" value="true" />
      <option name="ADD_SOURCE_ROOTS" value="true" />
      <EXTENSION ID="PythonCoverageRunConfigurationExtension" runner="coverage.py" />
      <option name="SCRIPT_NAME" value="" />
      <option name="PARAMETERS" value="" />
      <option name="SHOW_COMMAND_LINE" value="false" />
      <option name="EMULATE_TERMINAL" value="false" />
      <option name="MODULE_MODE" value="false" />
      <option name="REDIRECT_INPUT" value="false" />
      <option name="INPUT_FILE" value="" />
      <method v="2" />
    </configuration>
    <configuration name="admittance_matrices" type="PythonConfigurationType" factoryName="Python" nameIsGenerated="true">
      <module name="GridCal" />
      <option name="ENV_FILES" value="" />
      <option name="INTERPRETER_OPTIONS" value="" />
      <option name="PARENT_ENVS" value="true" />
      <envs>
        <env name="PYTHONUNBUFFERED" value="1" />
      </envs>
      <option name="SDK_HOME" value="" />
      <option name="SDK_NAME" value="Python 3.11 (GridCal)" />
      <option name="WORKING_DIRECTORY" value="$PROJECT_DIR$/src/GridCalEngine/Topology" />
      <option name="IS_MODULE_SDK" value="false" />
      <option name="ADD_CONTENT_ROOTS" value="true" />
      <option name="ADD_SOURCE_ROOTS" value="true" />
      <EXTENSION ID="PythonCoverageRunConfigurationExtension" runner="coverage.py" />
      <option name="SCRIPT_NAME" value="$PROJECT_DIR$/src/GridCalEngine/Topology/admittance_matrices.py" />
      <option name="PARAMETERS" value="" />
      <option name="SHOW_COMMAND_LINE" value="false" />
      <option name="EMULATE_TERMINAL" value="false" />
      <option name="MODULE_MODE" value="false" />
      <option name="REDIRECT_INPUT" value="false" />
      <option name="INPUT_FILE" value="" />
      <method v="2" />
    </configuration>
    <configuration name="paper_checks" type="PythonConfigurationType" factoryName="Python" nameIsGenerated="true">
      <module name="GridCal" />
      <option name="ENV_FILES" value="" />
      <option name="INTERPRETER_OPTIONS" value="" />
      <option name="PARENT_ENVS" value="true" />
      <envs>
        <env name="PYTHONUNBUFFERED" value="1" />
      </envs>
      <option name="SDK_HOME" value="" />
      <option name="SDK_NAME" value="Python 3.11 (GridCal)" />
      <option name="WORKING_DIRECTORY" value="$PROJECT_DIR$/src/trunk/acdc_pf" />
      <option name="IS_MODULE_SDK" value="false" />
      <option name="ADD_CONTENT_ROOTS" value="true" />
      <option name="ADD_SOURCE_ROOTS" value="true" />
      <EXTENSION ID="PythonCoverageRunConfigurationExtension" runner="coverage.py" />
      <option name="SCRIPT_NAME" value="$PROJECT_DIR$/src/trunk/acdc_pf/paper_checks.py" />
      <option name="PARAMETERS" value="" />
      <option name="SHOW_COMMAND_LINE" value="false" />
      <option name="EMULATE_TERMINAL" value="false" />
      <option name="MODULE_MODE" value="false" />
      <option name="REDIRECT_INPUT" value="false" />
      <option name="INPUT_FILE" value="" />
      <method v="2" />
    </configuration>
    <configuration name="rte_opening" type="PythonConfigurationType" factoryName="Python" temporary="true" nameIsGenerated="true">
      <module name="GridCal" />
      <option name="ENV_FILES" value="" />
      <option name="INTERPRETER_OPTIONS" value="" />
      <option name="PARENT_ENVS" value="true" />
      <envs>
        <env name="PYTHONUNBUFFERED" value="1" />
      </envs>
      <option name="SDK_HOME" value="" />
      <option name="WORKING_DIRECTORY" value="$PROJECT_DIR$/src/trunk/cgmes" />
      <option name="IS_MODULE_SDK" value="true" />
      <option name="ADD_CONTENT_ROOTS" value="true" />
      <option name="ADD_SOURCE_ROOTS" value="true" />
      <EXTENSION ID="PythonCoverageRunConfigurationExtension" runner="coverage.py" />
      <option name="SCRIPT_NAME" value="$PROJECT_DIR$/src/trunk/cgmes/rte_opening.py" />
      <option name="PARAMETERS" value="" />
      <option name="SHOW_COMMAND_LINE" value="false" />
      <option name="EMULATE_TERMINAL" value="false" />
      <option name="MODULE_MODE" value="false" />
      <option name="REDIRECT_INPUT" value="false" />
      <option name="INPUT_FILE" value="" />
      <method v="2" />
    </configuration>
    <configuration name="test_admittance_matrix" type="PythonConfigurationType" factoryName="Python" nameIsGenerated="true">
      <module name="GridCal" />
      <option name="ENV_FILES" value="" />
      <option name="INTERPRETER_OPTIONS" value="" />
      <option name="PARENT_ENVS" value="true" />
      <envs>
        <env name="PYTHONUNBUFFERED" value="1" />
      </envs>
      <option name="SDK_HOME" value="" />
      <option name="SDK_NAME" value="Python 3.11 (GridCal)" />
      <option name="WORKING_DIRECTORY" value="$PROJECT_DIR$/src/tests" />
      <option name="IS_MODULE_SDK" value="false" />
      <option name="ADD_CONTENT_ROOTS" value="true" />
      <option name="ADD_SOURCE_ROOTS" value="true" />
      <EXTENSION ID="PythonCoverageRunConfigurationExtension" runner="coverage.py" />
      <option name="SCRIPT_NAME" value="$PROJECT_DIR$/src/tests/test_admittance_matrix.py" />
      <option name="PARAMETERS" value="" />
      <option name="SHOW_COMMAND_LINE" value="false" />
      <option name="EMULATE_TERMINAL" value="false" />
      <option name="MODULE_MODE" value="false" />
      <option name="REDIRECT_INPUT" value="false" />
      <option name="INPUT_FILE" value="" />
      <method v="2" />
    </configuration>
    <configuration name="test_gslv_conversion" type="PythonConfigurationType" factoryName="Python">
      <module name="GridCal" />
      <option name="ENV_FILES" value="" />
      <option name="INTERPRETER_OPTIONS" value="" />
      <option name="PARENT_ENVS" value="true" />
      <envs>
        <env name="PYTHONUNBUFFERED" value="1" />
      </envs>
      <option name="SDK_HOME" value="" />
      <option name="SDK_NAME" value="Python 3.11 (GridCal)" />
      <option name="WORKING_DIRECTORY" value="$PROJECT_DIR$/src/tests" />
      <option name="IS_MODULE_SDK" value="false" />
      <option name="ADD_CONTENT_ROOTS" value="true" />
      <option name="ADD_SOURCE_ROOTS" value="true" />
      <EXTENSION ID="PythonCoverageRunConfigurationExtension" runner="coverage.py" />
      <option name="SCRIPT_NAME" value="$PROJECT_DIR$/src/tests/test_gslv_conversion.py" />
      <option name="PARAMETERS" value="" />
      <option name="SHOW_COMMAND_LINE" value="false" />
      <option name="EMULATE_TERMINAL" value="false" />
      <option name="MODULE_MODE" value="false" />
      <option name="REDIRECT_INPUT" value="false" />
      <option name="INPUT_FILE" value="" />
      <method v="2" />
    </configuration>
    <configuration name="test_gslv_conversion" type="PythonConfigurationType" factoryName="Python">
      <module name="GridCal" />
      <option name="ENV_FILES" value="" />
      <option name="INTERPRETER_OPTIONS" value="" />
      <option name="PARENT_ENVS" value="true" />
      <envs>
        <env name="PYTHONUNBUFFERED" value="1" />
      </envs>
      <option name="SDK_HOME" value="" />
      <option name="SDK_NAME" value="Python 3.11 (GridCal)" />
      <option name="WORKING_DIRECTORY" value="$PROJECT_DIR$/src/tests" />
      <option name="IS_MODULE_SDK" value="false" />
      <option name="ADD_CONTENT_ROOTS" value="true" />
      <option name="ADD_SOURCE_ROOTS" value="true" />
      <EXTENSION ID="PythonCoverageRunConfigurationExtension" runner="coverage.py" />
      <option name="SCRIPT_NAME" value="$PROJECT_DIR$/src/tests/test_gslv_conversion.py" />
      <option name="PARAMETERS" value="" />
      <option name="SHOW_COMMAND_LINE" value="false" />
      <option name="EMULATE_TERMINAL" value="false" />
      <option name="MODULE_MODE" value="false" />
      <option name="REDIRECT_INPUT" value="false" />
      <option name="INPUT_FILE" value="" />
      <method v="2" />
    </configuration>
    <configuration name="test_power_flow" type="PythonConfigurationType" factoryName="Python">
      <module name="GridCal" />
      <option name="ENV_FILES" value="" />
      <option name="INTERPRETER_OPTIONS" value="" />
      <option name="PARENT_ENVS" value="true" />
      <envs>
        <env name="PYTHONUNBUFFERED" value="1" />
      </envs>
      <option name="SDK_HOME" value="" />
      <option name="SDK_NAME" value="Python 3.11 (GridCal)" />
      <option name="WORKING_DIRECTORY" value="$PROJECT_DIR$/src/tests" />
      <option name="IS_MODULE_SDK" value="false" />
      <option name="ADD_CONTENT_ROOTS" value="true" />
      <option name="ADD_SOURCE_ROOTS" value="true" />
      <EXTENSION ID="PythonCoverageRunConfigurationExtension" runner="coverage.py" />
      <option name="SCRIPT_NAME" value="$PROJECT_DIR$/src/tests/test_power_flow.py" />
      <option name="PARAMETERS" value="" />
      <option name="SHOW_COMMAND_LINE" value="false" />
      <option name="EMULATE_TERMINAL" value="false" />
      <option name="MODULE_MODE" value="false" />
      <option name="REDIRECT_INPUT" value="false" />
      <option name="INPUT_FILE" value="" />
      <method v="2" />
    </configuration>
    <configuration name="test_power_flow" type="PythonConfigurationType" factoryName="Python">
      <module name="GridCal" />
      <option name="ENV_FILES" value="" />
      <option name="INTERPRETER_OPTIONS" value="" />
      <option name="PARENT_ENVS" value="true" />
      <envs>
        <env name="PYTHONUNBUFFERED" value="1" />
      </envs>
      <option name="SDK_HOME" value="" />
      <option name="SDK_NAME" value="Python 3.11 (GridCal)" />
      <option name="WORKING_DIRECTORY" value="$PROJECT_DIR$/src/tests" />
      <option name="IS_MODULE_SDK" value="false" />
      <option name="ADD_CONTENT_ROOTS" value="true" />
      <option name="ADD_SOURCE_ROOTS" value="true" />
      <EXTENSION ID="PythonCoverageRunConfigurationExtension" runner="coverage.py" />
      <option name="SCRIPT_NAME" value="$PROJECT_DIR$/src/tests/test_power_flow.py" />
      <option name="PARAMETERS" value="" />
      <option name="SHOW_COMMAND_LINE" value="false" />
      <option name="EMULATE_TERMINAL" value="false" />
      <option name="MODULE_MODE" value="false" />
      <option name="REDIRECT_INPUT" value="false" />
      <option name="INPUT_FILE" value="" />
      <method v="2" />
    </configuration>
    <configuration name="test_raw_cgmes_cross_roundtrip" type="PythonConfigurationType" factoryName="Python" nameIsGenerated="true">
      <module name="GridCal" />
      <option name="ENV_FILES" value="" />
      <option name="INTERPRETER_OPTIONS" value="" />
      <option name="PARENT_ENVS" value="true" />
      <envs>
        <env name="PYTHONUNBUFFERED" value="1" />
      </envs>
      <option name="SDK_HOME" value="" />
      <option name="SDK_NAME" value="Python 3.11 (GridCal)" />
      <option name="WORKING_DIRECTORY" value="$PROJECT_DIR$/src/tests" />
      <option name="IS_MODULE_SDK" value="false" />
      <option name="ADD_CONTENT_ROOTS" value="true" />
      <option name="ADD_SOURCE_ROOTS" value="true" />
      <EXTENSION ID="PythonCoverageRunConfigurationExtension" runner="coverage.py" />
      <option name="SCRIPT_NAME" value="$PROJECT_DIR$/src/tests/test_raw_cgmes_cross_roundtrip.py" />
      <option name="PARAMETERS" value="" />
      <option name="SHOW_COMMAND_LINE" value="false" />
      <option name="EMULATE_TERMINAL" value="false" />
      <option name="MODULE_MODE" value="false" />
      <option name="REDIRECT_INPUT" value="false" />
      <option name="INPUT_FILE" value="" />
      <method v="2" />
    </configuration>
    <configuration name="test_raw_cgmes_cross_roundtrip" type="PythonConfigurationType" factoryName="Python" nameIsGenerated="true">
      <module name="GridCal" />
      <option name="ENV_FILES" value="" />
      <option name="INTERPRETER_OPTIONS" value="" />
      <option name="PARENT_ENVS" value="true" />
      <envs>
        <env name="PYTHONUNBUFFERED" value="1" />
      </envs>
      <option name="SDK_HOME" value="" />
      <option name="SDK_NAME" value="Python 3.11 (GridCal)" />
      <option name="WORKING_DIRECTORY" value="$PROJECT_DIR$/src/tests" />
      <option name="IS_MODULE_SDK" value="false" />
      <option name="ADD_CONTENT_ROOTS" value="true" />
      <option name="ADD_SOURCE_ROOTS" value="true" />
      <EXTENSION ID="PythonCoverageRunConfigurationExtension" runner="coverage.py" />
      <option name="SCRIPT_NAME" value="$PROJECT_DIR$/src/tests/test_raw_cgmes_cross_roundtrip.py" />
      <option name="PARAMETERS" value="" />
      <option name="SHOW_COMMAND_LINE" value="false" />
      <option name="EMULATE_TERMINAL" value="false" />
      <option name="MODULE_MODE" value="false" />
      <option name="REDIRECT_INPUT" value="false" />
      <option name="INPUT_FILE" value="" />
      <method v="2" />
    </configuration>
    <configuration default="true" type="Python.FlaskServer">
      <module name="GridCalEngine" />
      <option name="ENV_FILES" value="" />
      <option name="INTERPRETER_OPTIONS" value="" />
      <option name="PARENT_ENVS" value="true" />
      <option name="SDK_HOME" value="" />
      <option name="WORKING_DIRECTORY" value="" />
      <option name="IS_MODULE_SDK" value="false" />
      <option name="ADD_CONTENT_ROOTS" value="true" />
      <option name="ADD_SOURCE_ROOTS" value="true" />
      <EXTENSION ID="PythonCoverageRunConfigurationExtension" runner="coverage.py" />
      <option name="launchJavascriptDebuger" value="false" />
      <method v="2" />
    </configuration>
    <configuration default="true" type="Tox" factoryName="Tox">
      <module name="GridCalEngine" />
      <option name="ENV_FILES" value="" />
      <option name="INTERPRETER_OPTIONS" value="" />
      <option name="PARENT_ENVS" value="true" />
      <option name="SDK_HOME" value="" />
      <option name="WORKING_DIRECTORY" value="" />
      <option name="IS_MODULE_SDK" value="false" />
      <option name="ADD_CONTENT_ROOTS" value="true" />
      <option name="ADD_SOURCE_ROOTS" value="true" />
      <EXTENSION ID="PythonCoverageRunConfigurationExtension" runner="coverage.py" />
      <method v="2" />
    </configuration>
    <configuration default="true" type="docs" factoryName="Docutils task">
      <module name="GridCalEngine" />
      <option name="ENV_FILES" value="" />
      <option name="INTERPRETER_OPTIONS" value="" />
      <option name="PARENT_ENVS" value="true" />
      <option name="SDK_HOME" value="" />
      <option name="WORKING_DIRECTORY" value="" />
      <option name="IS_MODULE_SDK" value="false" />
      <option name="ADD_CONTENT_ROOTS" value="true" />
      <option name="ADD_SOURCE_ROOTS" value="true" />
      <EXTENSION ID="PythonCoverageRunConfigurationExtension" runner="coverage.py" />
      <option name="docutils_input_file" value="" />
      <option name="docutils_output_file" value="" />
      <option name="docutils_params" value="" />
      <option name="docutils_task" value="" />
      <option name="docutils_open_in_browser" value="false" />
      <method v="2" />
    </configuration>
    <configuration default="true" type="docs" factoryName="Sphinx task">
      <module name="GridCalEngine" />
      <option name="ENV_FILES" value="" />
      <option name="INTERPRETER_OPTIONS" value="" />
      <option name="PARENT_ENVS" value="true" />
      <option name="SDK_HOME" value="" />
      <option name="WORKING_DIRECTORY" value="" />
      <option name="IS_MODULE_SDK" value="false" />
      <option name="ADD_CONTENT_ROOTS" value="true" />
      <option name="ADD_SOURCE_ROOTS" value="true" />
      <EXTENSION ID="PythonCoverageRunConfigurationExtension" runner="coverage.py" />
      <option name="docutils_input_file" value="" />
      <option name="docutils_output_file" value="" />
      <option name="docutils_params" value="" />
      <option name="docutils_task" value="" />
      <option name="docutils_open_in_browser" value="false" />
      <method v="2" />
    </configuration>
    <configuration name="Python tests for test_power_flow.test_qf_control_with_ltc" type="tests" factoryName="Autodetect" temporary="true" nameIsGenerated="true">
      <module name="GridCal" />
      <option name="ENV_FILES" value="" />
      <option name="INTERPRETER_OPTIONS" value="" />
      <option name="PARENT_ENVS" value="true" />
      <option name="SDK_HOME" value="" />
      <option name="WORKING_DIRECTORY" value="$PROJECT_DIR$/src/tests" />
      <option name="IS_MODULE_SDK" value="true" />
      <option name="ADD_CONTENT_ROOTS" value="true" />
      <option name="ADD_SOURCE_ROOTS" value="true" />
      <EXTENSION ID="PythonCoverageRunConfigurationExtension" runner="coverage.py" />
      <option name="_new_additionalArguments" value="&quot;&quot;" />
      <option name="_new_target" value="&quot;test_power_flow.test_qf_control_with_ltc&quot;" />
      <option name="_new_targetType" value="&quot;PYTHON&quot;" />
      <method v="2" />
    </configuration>
    <configuration name="Python tests for test_power_flow.test_qt_control_with_ltc" type="tests" factoryName="Autodetect" temporary="true" nameIsGenerated="true">
      <module name="GridCal" />
      <option name="ENV_FILES" value="" />
      <option name="INTERPRETER_OPTIONS" value="" />
      <option name="PARENT_ENVS" value="true" />
      <option name="SDK_HOME" value="" />
      <option name="WORKING_DIRECTORY" value="$PROJECT_DIR$/src/tests" />
      <option name="IS_MODULE_SDK" value="true" />
      <option name="ADD_CONTENT_ROOTS" value="true" />
      <option name="ADD_SOURCE_ROOTS" value="true" />
      <EXTENSION ID="PythonCoverageRunConfigurationExtension" runner="coverage.py" />
      <option name="_new_additionalArguments" value="&quot;&quot;" />
      <option name="_new_target" value="&quot;test_power_flow.test_qt_control_with_ltc&quot;" />
      <option name="_new_targetType" value="&quot;PYTHON&quot;" />
      <method v="2" />
    </configuration>
    <configuration name="Python tests for test_power_flow.test_reactive_power_splitting" type="tests" factoryName="Autodetect" temporary="true" nameIsGenerated="true">
      <module name="GridCal" />
      <option name="ENV_FILES" value="" />
      <option name="INTERPRETER_OPTIONS" value="" />
      <option name="PARENT_ENVS" value="true" />
      <option name="SDK_HOME" value="" />
      <option name="WORKING_DIRECTORY" value="$PROJECT_DIR$/src/tests" />
      <option name="IS_MODULE_SDK" value="true" />
      <option name="ADD_CONTENT_ROOTS" value="true" />
      <option name="ADD_SOURCE_ROOTS" value="true" />
      <EXTENSION ID="PythonCoverageRunConfigurationExtension" runner="coverage.py" />
      <option name="_new_additionalArguments" value="&quot;&quot;" />
      <option name="_new_target" value="&quot;test_power_flow.test_reactive_power_splitting&quot;" />
      <option name="_new_targetType" value="&quot;PYTHON&quot;" />
      <method v="2" />
    </configuration>
    <configuration default="true" type="tests" factoryName="Doctests">
      <module name="GridCalEngine" />
      <option name="ENV_FILES" value="" />
      <option name="INTERPRETER_OPTIONS" value="" />
      <option name="PARENT_ENVS" value="true" />
      <option name="SDK_HOME" value="" />
      <option name="WORKING_DIRECTORY" value="" />
      <option name="IS_MODULE_SDK" value="false" />
      <option name="ADD_CONTENT_ROOTS" value="true" />
      <option name="ADD_SOURCE_ROOTS" value="true" />
      <EXTENSION ID="PythonCoverageRunConfigurationExtension" runner="coverage.py" />
      <option name="SCRIPT_NAME" value="" />
      <option name="CLASS_NAME" value="" />
      <option name="METHOD_NAME" value="" />
      <option name="FOLDER_NAME" value="" />
      <option name="TEST_TYPE" value="TEST_SCRIPT" />
      <option name="PATTERN" value="" />
      <option name="USE_PATTERN" value="false" />
      <method v="2" />
    </configuration>
    <configuration default="true" type="tests" factoryName="Nosetests">
      <module name="GridCalEngine" />
      <option name="ENV_FILES" value="" />
      <option name="INTERPRETER_OPTIONS" value="" />
      <option name="PARENT_ENVS" value="true" />
      <option name="SDK_HOME" value="" />
      <option name="WORKING_DIRECTORY" value="" />
      <option name="IS_MODULE_SDK" value="false" />
      <option name="ADD_CONTENT_ROOTS" value="true" />
      <option name="ADD_SOURCE_ROOTS" value="true" />
      <EXTENSION ID="PythonCoverageRunConfigurationExtension" runner="coverage.py" />
      <option name="_new_regexPattern" value="&quot;&quot;" />
      <option name="_new_additionalArguments" value="&quot;&quot;" />
      <option name="_new_target" value="&quot;&quot;" />
      <option name="_new_targetType" value="&quot;PATH&quot;" />
      <method v="2" />
    </configuration>
    <configuration default="true" type="tests" factoryName="py.test">
      <module name="GridCalEngine" />
      <option name="ENV_FILES" value="" />
      <option name="INTERPRETER_OPTIONS" value="" />
      <option name="PARENT_ENVS" value="true" />
      <option name="SDK_HOME" value="" />
      <option name="WORKING_DIRECTORY" value="" />
      <option name="IS_MODULE_SDK" value="false" />
      <option name="ADD_CONTENT_ROOTS" value="true" />
      <option name="ADD_SOURCE_ROOTS" value="true" />
      <EXTENSION ID="PythonCoverageRunConfigurationExtension" runner="coverage.py" />
      <option name="_new_keywords" value="&quot;&quot;" />
      <option name="_new_parameters" value="&quot;&quot;" />
      <option name="_new_additionalArguments" value="&quot;&quot;" />
      <option name="_new_target" value="&quot;&quot;" />
      <option name="_new_targetType" value="&quot;PATH&quot;" />
      <method v="2" />
    </configuration>
    <configuration name="pytest in tests" type="tests" factoryName="py.test" temporary="true" nameIsGenerated="true">
      <module name="GridCal" />
      <option name="ENV_FILES" value="" />
      <option name="INTERPRETER_OPTIONS" value="" />
      <option name="PARENT_ENVS" value="true" />
      <option name="SDK_HOME" value="" />
      <option name="WORKING_DIRECTORY" value="$PROJECT_DIR$/src/tests" />
      <option name="IS_MODULE_SDK" value="true" />
      <option name="ADD_CONTENT_ROOTS" value="true" />
      <option name="ADD_SOURCE_ROOTS" value="true" />
      <EXTENSION ID="PythonCoverageRunConfigurationExtension" runner="coverage.py" />
      <option name="_new_keywords" value="&quot;&quot;" />
      <option name="_new_parameters" value="&quot;&quot;" />
      <option name="_new_additionalArguments" value="&quot;&quot;" />
      <option name="_new_target" value="&quot;$PROJECT_DIR$/src/tests&quot;" />
      <option name="_new_targetType" value="&quot;PATH&quot;" />
      <method v="2" />
    </configuration>
    <list>
      <item itemvalue="Python.admittance_matrices" />
      <item itemvalue="Python.test_admittance_matrix" />
      <item itemvalue="Python.paper_checks" />
      <item itemvalue="Python.test_power_flow" />
      <item itemvalue="Python.test_raw_cgmes_cross_roundtrip" />
      <item itemvalue="Python.test_gslv_conversion" />
      <item itemvalue="Python.rte_opening" />
      <item itemvalue="Python tests.Python tests for test_power_flow.test_qf_control_with_ltc" />
      <item itemvalue="Python tests.Python tests for test_power_flow.test_qt_control_with_ltc" />
      <item itemvalue="Python tests.Python tests for test_power_flow.test_reactive_power_splitting" />
      <item itemvalue="Python tests.pytest in tests" />
    </list>
    <recent_temporary>
      <list>
        <item itemvalue="Python.rte_opening" />
        <item itemvalue="Python tests.pytest in tests" />
        <item itemvalue="Python tests.Python tests for test_power_flow.test_qf_control_with_ltc" />
        <item itemvalue="Python tests.Python tests for test_power_flow.test_qt_control_with_ltc" />
        <item itemvalue="Python tests.Python tests for test_power_flow.test_reactive_power_splitting" />
      </list>
    </recent_temporary>
  </component>
  <component name="SharedIndexes">
    <attachedChunks>
      <set>
        <option value="bundled-python-sdk-a5bc9544c897-aa17d162503b-com.jetbrains.pycharm.community.sharedIndexes.bundled-PC-243.23654.177" />
      </set>
    </attachedChunks>
  </component>
  <component name="SpellCheckerSettings" RuntimeDictionaries="0" Folders="0" CustomDictionaries="0" DefaultDictionary="project-level" UseSingleDictionary="true" transferred="true" />
  <component name="SvnConfiguration">
    <configuration />
  </component>
  <component name="TaskManager">
    <task active="true" id="Default" summary="Default task">
      <changelist id="aa3ee678-6e91-470f-91a9-09e9d8a4756d" name="Changes" comment="removed ntcFeseabilityCheck" />
      <created>1588271249557</created>
      <option name="number" value="Default" />
      <option name="presentableId" value="Default" />
      <updated>1588271249557</updated>
      <workItem from="1589895359918" duration="10268000" />
      <workItem from="1590919263139" duration="10750000" />
      <workItem from="1590956221061" duration="676000" />
      <workItem from="1590991743018" duration="2827000" />
      <workItem from="1591084389337" duration="1954000" />
      <workItem from="1591092354918" duration="610000" />
      <workItem from="1591100606353" duration="759000" />
      <workItem from="1591131187264" duration="602000" />
      <workItem from="1591211393262" duration="599000" />
      <workItem from="1591256240018" duration="1211000" />
      <workItem from="1591339457754" duration="2599000" />
      <workItem from="1591372413209" duration="2974000" />
      <workItem from="1591377231735" duration="911000" />
      <workItem from="1591537119291" duration="634000" />
      <workItem from="1591543512193" duration="6696000" />
      <workItem from="1591551342530" duration="6097000" />
      <workItem from="1591627505450" duration="622000" />
      <workItem from="1591688251964" duration="6313000" />
      <workItem from="1591943317762" duration="432000" />
      <workItem from="1591948290180" duration="509000" />
      <workItem from="1591971567239" duration="965000" />
      <workItem from="1591974309641" duration="10220000" />
      <workItem from="1591990100150" duration="629000" />
      <workItem from="1592049190496" duration="4165000" />
      <workItem from="1592207315038" duration="761000" />
      <workItem from="1592220268190" duration="1210000" />
      <workItem from="1592233629381" duration="7188000" />
      <workItem from="1592291151708" duration="788000" />
      <workItem from="1592465395968" duration="2826000" />
      <workItem from="1592472589637" duration="4719000" />
      <workItem from="1592481185829" duration="916000" />
      <workItem from="1592493759872" duration="599000" />
      <workItem from="1592554257861" duration="1752000" />
      <workItem from="1592574561211" duration="5579000" />
      <workItem from="1592807972382" duration="6818000" />
      <workItem from="1592855619028" duration="1047000" />
      <workItem from="1593068363123" duration="2620000" />
      <workItem from="1593103268096" duration="3456000" />
      <workItem from="1593108243655" duration="2871000" />
      <workItem from="1593162066973" duration="609000" />
      <workItem from="1593523103289" duration="9394000" />
      <workItem from="1593592757532" duration="2560000" />
      <workItem from="1593599650537" duration="3281000" />
      <workItem from="1593677096014" duration="1362000" />
      <workItem from="1593678517833" duration="2161000" />
      <workItem from="1594020984872" duration="1026000" />
      <workItem from="1594033907518" duration="1220000" />
      <workItem from="1594065919706" duration="1436000" />
      <workItem from="1594136029322" duration="5034000" />
      <workItem from="1594150820414" duration="2729000" />
      <workItem from="1594219085234" duration="2461000" />
      <workItem from="1594222476659" duration="4777000" />
      <workItem from="1594234051524" duration="3724000" />
      <workItem from="1594277120099" duration="3756000" />
      <workItem from="1594301693601" duration="92000" />
      <workItem from="1594315069860" duration="89000" />
      <workItem from="1594324716362" duration="2117000" />
      <workItem from="1594712939518" duration="632000" />
      <workItem from="1594795179489" duration="5806000" />
      <workItem from="1594837055944" duration="6504000" />
      <workItem from="1594880165041" duration="4355000" />
      <workItem from="1594909539241" duration="7898000" />
      <workItem from="1594978879930" duration="8903000" />
      <workItem from="1595071819521" duration="1210000" />
      <workItem from="1596094471931" duration="1140000" />
      <workItem from="1596189597826" duration="5778000" />
      <workItem from="1596276780990" duration="2262000" />
      <workItem from="1596446360592" duration="4211000" />
      <workItem from="1596458290546" duration="4240000" />
      <workItem from="1596484821930" duration="1220000" />
      <workItem from="1596532577619" duration="5496000" />
      <workItem from="1596618975004" duration="11320000" />
      <workItem from="1596700757288" duration="2889000" />
      <workItem from="1596717748973" duration="7993000" />
      <workItem from="1596790722004" duration="5512000" />
      <workItem from="1596877994135" duration="10344000" />
      <workItem from="1596902735557" duration="44000" />
      <workItem from="1597052379506" duration="8527000" />
      <workItem from="1597134944634" duration="3335000" />
      <workItem from="1597143183167" duration="8923000" />
      <workItem from="1597221715720" duration="10747000" />
      <workItem from="1597309141506" duration="4921000" />
      <workItem from="1597322550944" duration="5161000" />
      <workItem from="1597395686148" duration="7568000" />
      <workItem from="1597480664209" duration="14300000" />
      <workItem from="1597524032449" duration="565000" />
      <workItem from="1597565975707" duration="3876000" />
      <workItem from="1597588052179" duration="2535000" />
      <workItem from="1597644137547" duration="11693000" />
      <workItem from="1597666611719" duration="5227000" />
      <workItem from="1598082089212" duration="1977000" />
      <workItem from="1598511089528" duration="58000" />
      <workItem from="1598521093560" duration="654000" />
      <workItem from="1598538147345" duration="625000" />
      <workItem from="1598594202382" duration="971000" />
      <workItem from="1598604122600" duration="378000" />
      <workItem from="1598608136957" duration="612000" />
      <workItem from="1598691416875" duration="1305000" />
      <workItem from="1598707119631" duration="5000" />
      <workItem from="1598784312350" duration="7527000" />
      <workItem from="1599201955828" duration="141000" />
      <workItem from="1599321758810" duration="2445000" />
      <workItem from="1599379094019" duration="562000" />
      <workItem from="1599416301119" duration="2141000" />
      <workItem from="1599459000444" duration="603000" />
      <workItem from="1599507774015" duration="1609000" />
      <workItem from="1599509455319" duration="1213000" />
      <workItem from="1599547156150" duration="43000" />
      <workItem from="1599547890346" duration="8000" />
      <workItem from="1599580507755" duration="3406000" />
      <workItem from="1599634638510" duration="20000" />
      <workItem from="1599828541741" duration="1039000" />
      <workItem from="1599921347123" duration="3571000" />
      <workItem from="1599988129162" duration="20823000" />
      <workItem from="1600068056794" duration="5699000" />
      <workItem from="1600093036487" duration="9304000" />
      <workItem from="1600153881237" duration="18944000" />
      <workItem from="1600178592789" duration="6696000" />
      <workItem from="1600190477330" duration="897000" />
      <workItem from="1600196427070" duration="13001000" />
      <workItem from="1600273197879" duration="4026000" />
      <workItem from="1600331620660" duration="276000" />
      <workItem from="1600353710081" duration="2936000" />
      <workItem from="1600612256416" duration="8000" />
      <workItem from="1600704894594" duration="6902000" />
      <workItem from="1600940030653" duration="5072000" />
      <workItem from="1601029550023" duration="19000" />
      <workItem from="1601282632959" duration="4296000" />
      <workItem from="1601297741537" duration="2184000" />
      <workItem from="1601359890629" duration="1225000" />
      <workItem from="1601385223325" duration="759000" />
      <workItem from="1601396675294" duration="2387000" />
      <workItem from="1601445615791" duration="5727000" />
      <workItem from="1601459397359" duration="10357000" />
      <workItem from="1601488096243" duration="1737000" />
      <workItem from="1601533150367" duration="7101000" />
      <workItem from="1601718062452" duration="6765000" />
      <workItem from="1601740767155" duration="14219000" />
      <workItem from="1601757125284" duration="1826000" />
      <workItem from="1601799169898" duration="1630000" />
      <workItem from="1601824111313" duration="876000" />
      <workItem from="1601836128266" duration="10221000" />
      <workItem from="1601877514433" duration="9976000" />
      <workItem from="1602487437099" duration="16308000" />
      <workItem from="1602601892056" duration="11926000" />
      <workItem from="1602655893224" duration="2897000" />
      <workItem from="1602828829775" duration="805000" />
      <workItem from="1602854762843" duration="4933000" />
      <workItem from="1602926267901" duration="13667000" />
      <workItem from="1603019936798" duration="625000" />
      <workItem from="1603042178055" duration="6840000" />
      <workItem from="1603218678423" duration="3644000" />
      <workItem from="1603262417027" duration="5477000" />
      <workItem from="1603289113028" duration="9612000" />
      <workItem from="1603348011750" duration="4596000" />
      <workItem from="1603372713787" duration="4621000" />
      <workItem from="1603388444467" duration="733000" />
      <workItem from="1603394599748" duration="1508000" />
      <workItem from="1603398871500" duration="26000" />
      <workItem from="1603435070063" duration="1885000" />
      <workItem from="1603444844448" duration="1616000" />
      <workItem from="1603453637970" duration="660000" />
      <workItem from="1603464211600" duration="1675000" />
      <workItem from="1603530409284" duration="4004000" />
      <workItem from="1603641294362" duration="10316000" />
      <workItem from="1603725769993" duration="1494000" />
      <workItem from="1604072027876" duration="2712000" />
      <workItem from="1604153017906" duration="7669000" />
      <workItem from="1604221035446" duration="4238000" />
      <workItem from="1604309600326" duration="1709000" />
      <workItem from="1604313792804" duration="10486000" />
      <workItem from="1604413166358" duration="605000" />
      <workItem from="1604484662096" duration="705000" />
      <workItem from="1604491095600" duration="6668000" />
      <workItem from="1604508873574" duration="216000" />
      <workItem from="1604509489510" duration="3557000" />
      <workItem from="1604674048634" duration="1027000" />
      <workItem from="1604745047192" duration="698000" />
      <workItem from="1604857415534" duration="612000" />
      <workItem from="1604917087056" duration="1484000" />
      <workItem from="1605166432706" duration="618000" />
      <workItem from="1605202950098" duration="525000" />
      <workItem from="1605207988622" duration="5700000" />
      <workItem from="1605277853640" duration="409000" />
      <workItem from="1605816946494" duration="1773000" />
      <workItem from="1605963351851" duration="183000" />
      <workItem from="1605964528636" duration="726000" />
      <workItem from="1606038210682" duration="3271000" />
      <workItem from="1606241809483" duration="641000" />
      <workItem from="1606245884473" duration="2351000" />
      <workItem from="1606496136181" duration="621000" />
      <workItem from="1606578952079" duration="600000" />
      <workItem from="1606597380048" duration="598000" />
      <workItem from="1606652791183" duration="6749000" />
      <workItem from="1606685855107" duration="691000" />
      <workItem from="1606723182684" duration="968000" />
      <workItem from="1606840982015" duration="982000" />
      <workItem from="1606847473373" duration="415000" />
      <workItem from="1606930575174" duration="4091000" />
      <workItem from="1607023327160" duration="1243000" />
      <workItem from="1607031439134" duration="278000" />
      <workItem from="1607164242158" duration="14264000" />
      <workItem from="1607250424528" duration="2076000" />
      <workItem from="1607262183160" duration="1866000" />
      <workItem from="1607340140114" duration="6418000" />
      <workItem from="1607363241964" duration="7298000" />
      <workItem from="1607434782682" duration="432000" />
      <workItem from="1607526278172" duration="9367000" />
      <workItem from="1607621352515" duration="1877000" />
      <workItem from="1607721652591" duration="8322000" />
      <workItem from="1607765520529" duration="1820000" />
      <workItem from="1607805562284" duration="1905000" />
      <workItem from="1608138367888" duration="20000" />
      <workItem from="1608142832825" duration="1015000" />
      <workItem from="1608487478079" duration="778000" />
      <workItem from="1608491074730" duration="6000" />
      <workItem from="1608636253698" duration="27004000" />
      <workItem from="1608731835249" duration="3642000" />
      <workItem from="1608802814913" duration="9666000" />
      <workItem from="1608887623031" duration="19411000" />
      <workItem from="1608920467869" duration="3205000" />
      <workItem from="1608973531169" duration="2259000" />
      <workItem from="1608977391872" duration="162000" />
      <workItem from="1608977585806" duration="4876000" />
      <workItem from="1608986876914" duration="2935000" />
      <workItem from="1609061783942" duration="9983000" />
      <workItem from="1609079050745" duration="2866000" />
      <workItem from="1609240695443" duration="23146000" />
      <workItem from="1609324878639" duration="883000" />
      <workItem from="1609335572326" duration="3941000" />
      <workItem from="1609410015083" duration="19756000" />
      <workItem from="1609454013195" duration="2045000" />
      <workItem from="1609499886705" duration="13581000" />
      <workItem from="1609582489823" duration="2818000" />
      <workItem from="1609592197775" duration="1253000" />
      <workItem from="1609610924663" duration="936000" />
      <workItem from="1609675154735" duration="610000" />
      <workItem from="1609678633371" duration="1059000" />
      <workItem from="1609710124978" duration="599000" />
      <workItem from="1609755261455" duration="10908000" />
      <workItem from="1609859257056" duration="2139000" />
      <workItem from="1609949521273" duration="2417000" />
      <workItem from="1610014418946" duration="7648000" />
      <workItem from="1610106503240" duration="10211000" />
      <workItem from="1610131876031" duration="5363000" />
      <workItem from="1610142305402" duration="7149000" />
      <workItem from="1610189175335" duration="6862000" />
      <workItem from="1610199051533" duration="3849000" />
      <workItem from="1610211756202" duration="600000" />
      <workItem from="1610275403650" duration="444000" />
      <workItem from="1610277801863" duration="4025000" />
      <workItem from="1610288643200" duration="115000" />
      <workItem from="1610290921181" duration="600000" />
      <workItem from="1610296481278" duration="1251000" />
      <workItem from="1610301360712" duration="1077000" />
      <workItem from="1610361361653" duration="2537000" />
      <workItem from="1610443844292" duration="11810000" />
      <workItem from="1610483657934" duration="2851000" />
      <workItem from="1610523527219" duration="5604000" />
      <workItem from="1610548268156" duration="3210000" />
      <workItem from="1610609505449" duration="6582000" />
      <workItem from="1610635862375" duration="4361000" />
      <workItem from="1617042036530" duration="495000" />
      <workItem from="1617131634552" duration="308000" />
      <workItem from="1617133517276" duration="899000" />
      <workItem from="1617201882508" duration="2661000" />
      <workItem from="1617214069875" duration="978000" />
      <workItem from="1617227653777" duration="433000" />
      <workItem from="1617268722858" duration="844000" />
      <workItem from="1617355070392" duration="916000" />
      <workItem from="1617399510378" duration="689000" />
      <workItem from="1617443932375" duration="3383000" />
      <workItem from="1617477106548" duration="1296000" />
      <workItem from="1617540879297" duration="1142000" />
      <workItem from="1617632797911" duration="3094000" />
      <workItem from="1617652313409" duration="1856000" />
      <workItem from="1617730621442" duration="9547000" />
      <workItem from="1617902953439" duration="731000" />
      <workItem from="1617915771224" duration="174000" />
      <workItem from="1618129444777" duration="640000" />
      <workItem from="1618135905676" duration="1114000" />
      <workItem from="1618774909354" duration="3936000" />
      <workItem from="1618908273485" duration="7636000" />
      <workItem from="1618945173718" duration="6409000" />
      <workItem from="1618987367489" duration="712000" />
      <workItem from="1619016709084" duration="13793000" />
      <workItem from="1619631136767" duration="2984000" />
      <workItem from="1619678684518" duration="9419000" />
      <workItem from="1619764088210" duration="8742000" />
      <workItem from="1619798217511" duration="7990000" />
      <workItem from="1619811877012" duration="2422000" />
      <workItem from="1619860366686" duration="7880000" />
      <workItem from="1619947882981" duration="10437000" />
      <workItem from="1619979911950" duration="2730000" />
      <workItem from="1620023945215" duration="7882000" />
      <workItem from="1620039756921" duration="1294000" />
      <workItem from="1620043582054" duration="2078000" />
      <workItem from="1620046832034" duration="697000" />
      <workItem from="1620122664571" duration="8108000" />
      <workItem from="1620238962143" duration="737000" />
      <workItem from="1620282753704" duration="2111000" />
      <workItem from="1620367724587" duration="6080000" />
      <workItem from="1620668289392" duration="1247000" />
      <workItem from="1625664112275" duration="3917000" />
      <workItem from="1625673915499" duration="30000" />
      <workItem from="1625749875528" duration="516000" />
      <workItem from="1625764769053" duration="4797000" />
      <workItem from="1625827412259" duration="679000" />
      <workItem from="1626122245940" duration="3083000" />
      <workItem from="1626189016389" duration="15000" />
      <workItem from="1626245588926" duration="448000" />
      <workItem from="1626253539340" duration="608000" />
      <workItem from="1626274194384" duration="5781000" />
      <workItem from="1626283501242" duration="281000" />
      <workItem from="1626284706213" duration="4588000" />
      <workItem from="1626339485250" duration="9000" />
      <workItem from="1626341995795" duration="253000" />
      <workItem from="1626419879888" duration="23000" />
      <workItem from="1626424274562" duration="1312000" />
      <workItem from="1626428859227" duration="792000" />
      <workItem from="1626442465582" duration="5630000" />
      <workItem from="1626514504727" duration="2369000" />
      <workItem from="1626549426876" duration="3530000" />
      <workItem from="1626554075347" duration="1581000" />
      <workItem from="1626555853991" duration="1460000" />
      <workItem from="1626599181837" duration="2583000" />
      <workItem from="1626691098400" duration="4767000" />
      <workItem from="1626724982196" duration="618000" />
      <workItem from="1626763697942" duration="662000" />
      <workItem from="1626851222026" duration="658000" />
      <workItem from="1626885996060" duration="1240000" />
      <workItem from="1626896648179" duration="2307000" />
      <workItem from="1626935370294" duration="1328000" />
      <workItem from="1626948355278" duration="9884000" />
      <workItem from="1626976059440" duration="5831000" />
      <workItem from="1627119812554" duration="13434000" />
      <workItem from="1627209818028" duration="600000" />
      <workItem from="1627284278398" duration="8042000" />
      <workItem from="1627295798752" duration="1869000" />
      <workItem from="1627323320680" duration="412000" />
      <workItem from="1627330396441" duration="1199000" />
      <workItem from="1627368564559" duration="2890000" />
      <workItem from="1627454758054" duration="12000" />
      <workItem from="1627459702892" duration="613000" />
      <workItem from="1627546650524" duration="8161000" />
      <workItem from="1627576235635" duration="2989000" />
      <workItem from="1627627560359" duration="1748000" />
      <workItem from="1627724252182" duration="1230000" />
      <workItem from="1627816581686" duration="694000" />
      <workItem from="1627818804702" duration="2655000" />
      <workItem from="1627852450749" duration="14000" />
      <workItem from="1628070700207" duration="2470000" />
      <workItem from="1629195194793" duration="4229000" />
      <workItem from="1629698486926" duration="4746000" />
      <workItem from="1631305007078" duration="1323000" />
      <workItem from="1631553006226" duration="1499000" />
      <workItem from="1631600422997" duration="4272000" />
      <workItem from="1631617025303" duration="14317000" />
      <workItem from="1631652491451" duration="634000" />
      <workItem from="1631686727133" duration="10475000" />
      <workItem from="1631882661154" duration="2939000" />
      <workItem from="1631907202584" duration="1361000" />
      <workItem from="1632513802680" duration="1196000" />
      <workItem from="1632556392083" duration="2867000" />
      <workItem from="1632724478822" duration="7730000" />
      <workItem from="1632764073720" duration="601000" />
      <workItem from="1632810180431" duration="14045000" />
      <workItem from="1632915709734" duration="3229000" />
      <workItem from="1632933306045" duration="7119000" />
      <workItem from="1632982464938" duration="12781000" />
      <workItem from="1633070946995" duration="7840000" />
      <workItem from="1633101859656" duration="1909000" />
      <workItem from="1633171343469" duration="619000" />
      <workItem from="1633720322637" duration="657000" />
      <workItem from="1633729733367" duration="2031000" />
      <workItem from="1633767794296" duration="325000" />
      <workItem from="1633772059194" duration="9102000" />
      <workItem from="1633787830301" duration="791000" />
      <workItem from="1633789071270" duration="7694000" />
      <workItem from="1633855780926" duration="15843000" />
      <workItem from="1633933119827" duration="11000" />
      <workItem from="1633942761979" duration="636000" />
      <workItem from="1633950153160" duration="452000" />
      <workItem from="1633962674822" duration="468000" />
      <workItem from="1634037950002" duration="3130000" />
      <workItem from="1634106599152" duration="23651000" />
      <workItem from="1634213938353" duration="1133000" />
      <workItem from="1634223591028" duration="392000" />
      <workItem from="1634570464002" duration="2370000" />
      <workItem from="1634649543353" duration="12917000" />
      <workItem from="1634737011977" duration="1571000" />
      <workItem from="1634829000406" duration="36000" />
      <workItem from="1634829216499" duration="168000" />
      <workItem from="1635706071416" duration="264000" />
      <workItem from="1635762680652" duration="605000" />
      <workItem from="1635768046211" duration="3357000" />
      <workItem from="1635876621310" duration="2732000" />
      <workItem from="1635948954969" duration="3919000" />
      <workItem from="1635955126039" duration="28000" />
      <workItem from="1635957977516" duration="3081000" />
      <workItem from="1636234599331" duration="2540000" />
      <workItem from="1636278312764" duration="4677000" />
      <workItem from="1636356870558" duration="6910000" />
      <workItem from="1636368471973" duration="6854000" />
      <workItem from="1636460431342" duration="1353000" />
      <workItem from="1636482316185" duration="630000" />
      <workItem from="1636531307098" duration="3424000" />
      <workItem from="1636616099940" duration="7881000" />
      <workItem from="1636714098985" duration="5162000" />
      <workItem from="1641245917031" duration="1783000" />
      <workItem from="1641292416750" duration="11537000" />
      <workItem from="1642058915637" duration="8601000" />
      <workItem from="1642145208905" duration="6757000" />
      <workItem from="1642405995681" duration="11562000" />
      <workItem from="1642445073918" duration="3119000" />
      <workItem from="1642492356909" duration="9995000" />
      <workItem from="1642532568418" duration="7428000" />
      <workItem from="1642578402785" duration="15289000" />
      <workItem from="1642603851071" duration="4791000" />
      <workItem from="1642610723451" duration="5554000" />
      <workItem from="1642684891365" duration="10000" />
      <workItem from="1642687102844" duration="1329000" />
      <workItem from="1642751964602" duration="4418000" />
      <workItem from="1642846969572" duration="1816000" />
      <workItem from="1642850142198" duration="8598000" />
      <workItem from="1642874409910" duration="8751000" />
      <workItem from="1642932470390" duration="2948000" />
      <workItem from="1643097143760" duration="699000" />
      <workItem from="1643110881228" duration="10000" />
      <workItem from="1643304837264" duration="986000" />
      <workItem from="1643376380999" duration="843000" />
      <workItem from="1643475504383" duration="605000" />
      <workItem from="1643654941357" duration="60000" />
      <workItem from="1643709025792" duration="2286000" />
      <workItem from="1643735872292" duration="1745000" />
      <workItem from="1643791009671" duration="14000" />
      <workItem from="1646129868130" duration="6445000" />
      <workItem from="1646596754247" duration="5002000" />
      <workItem from="1646637733706" duration="432000" />
      <workItem from="1648649205491" duration="4560000" />
      <workItem from="1649501375083" duration="5751000" />
      <workItem from="1649581743319" duration="8783000" />
      <workItem from="1649600429828" duration="6259000" />
      <workItem from="1649666303937" duration="10742000" />
      <workItem from="1649702195505" duration="3571000" />
      <workItem from="1649857889680" duration="599000" />
      <workItem from="1650015505494" duration="245000" />
      <workItem from="1650051138238" duration="2124000" />
      <workItem from="1650102707008" duration="3177000" />
      <workItem from="1650224395267" duration="560000" />
      <workItem from="1650225040102" duration="1813000" />
      <workItem from="1650264631384" duration="2510000" />
      <workItem from="1650291008202" duration="373000" />
      <workItem from="1650291579365" duration="331000" />
      <workItem from="1650302049101" duration="64000" />
      <workItem from="1650523164086" duration="2052000" />
      <workItem from="1650570172087" duration="615000" />
      <workItem from="1650620358730" duration="5930000" />
      <workItem from="1650956332576" duration="748000" />
      <workItem from="1650957903435" duration="10734000" />
      <workItem from="1651168162969" duration="673000" />
      <workItem from="1651172320696" duration="923000" />
      <workItem from="1651216261316" duration="29000" />
      <workItem from="1651216301976" duration="59000" />
      <workItem from="1651219320184" duration="921000" />
      <workItem from="1651256536087" duration="780000" />
      <workItem from="1651305012998" duration="4495000" />
      <workItem from="1651324208863" duration="5778000" />
      <workItem from="1651392728926" duration="6689000" />
      <workItem from="1651474237116" duration="53000" />
      <workItem from="1651479863976" duration="4651000" />
      <workItem from="1651495057388" duration="4743000" />
      <workItem from="1651683255333" duration="1819000" />
      <workItem from="1651690446923" duration="3521000" />
      <workItem from="1651747350228" duration="634000" />
      <workItem from="1651825041196" duration="117000" />
      <workItem from="1651825182151" duration="7213000" />
      <workItem from="1652210602812" duration="1801000" />
      <workItem from="1652258882427" duration="19000" />
      <workItem from="1652280862957" duration="11284000" />
      <workItem from="1652342083104" duration="876000" />
      <workItem from="1652440996267" duration="3339000" />
      <workItem from="1652520188536" duration="11881000" />
      <workItem from="1652603391227" duration="2207000" />
      <workItem from="1652690000575" duration="2272000" />
      <workItem from="1652695551751" duration="4595000" />
      <workItem from="1653029895077" duration="606000" />
      <workItem from="1653293063916" duration="608000" />
      <workItem from="1653569248453" duration="75000" />
      <workItem from="1653899198641" duration="6872000" />
      <workItem from="1654263945148" duration="668000" />
      <workItem from="1654806791732" duration="899000" />
      <workItem from="1654849284125" duration="6441000" />
      <workItem from="1654951997189" duration="2479000" />
      <workItem from="1655051172715" duration="3450000" />
      <workItem from="1655206923944" duration="1132000" />
      <workItem from="1655553463181" duration="5942000" />
      <workItem from="1655565442818" duration="862000" />
      <workItem from="1655623260561" duration="9874000" />
      <workItem from="1655664670110" duration="1381000" />
      <workItem from="1655809372619" duration="1275000" />
      <workItem from="1655834648584" duration="5999000" />
      <workItem from="1655881935961" duration="989000" />
      <workItem from="1655892264820" duration="1210000" />
      <workItem from="1655912773345" duration="1519000" />
      <workItem from="1656058112284" duration="5344000" />
      <workItem from="1656092131666" duration="2481000" />
      <workItem from="1656167255528" duration="599000" />
      <workItem from="1656322717752" duration="599000" />
      <workItem from="1656531713821" duration="1168000" />
      <workItem from="1656703373706" duration="2713000" />
      <workItem from="1656750081471" duration="13607000" />
      <workItem from="1656770302021" duration="1637000" />
      <workItem from="1656837146907" duration="750000" />
      <workItem from="1656837906838" duration="137000" />
      <workItem from="1656838696118" duration="2205000" />
      <workItem from="1656840914928" duration="4199000" />
      <workItem from="1656857995510" duration="3849000" />
      <workItem from="1656920130995" duration="8772000" />
      <workItem from="1656953080404" duration="626000" />
      <workItem from="1656960347941" duration="1526000" />
      <workItem from="1656967101634" duration="1077000" />
      <workItem from="1657007458466" duration="2165000" />
      <workItem from="1657011690726" duration="62000" />
      <workItem from="1657014935131" duration="3122000" />
      <workItem from="1657090095662" duration="1228000" />
      <workItem from="1657105281953" duration="410000" />
      <workItem from="1657175888387" duration="1266000" />
      <workItem from="1657521467054" duration="1166000" />
      <workItem from="1657531869109" duration="1208000" />
      <workItem from="1657536757491" duration="1988000" />
      <workItem from="1657546062569" duration="386000" />
      <workItem from="1657742494504" duration="1986000" />
      <workItem from="1657803010343" duration="5515000" />
      <workItem from="1658140351215" duration="7391000" />
      <workItem from="1658219890133" duration="2653000" />
      <workItem from="1658387067470" duration="2648000" />
      <workItem from="1658390897998" duration="6014000" />
      <workItem from="1658430367046" duration="923000" />
      <workItem from="1658479799611" duration="10438000" />
      <workItem from="1658569711524" duration="852000" />
      <workItem from="1658687008774" duration="564000" />
      <workItem from="1658735423195" duration="616000" />
      <workItem from="1658848712007" duration="631000" />
      <workItem from="1658904207181" duration="1200000" />
      <workItem from="1658990098229" duration="178000" />
      <workItem from="1658996879806" duration="7249000" />
      <workItem from="1659032093533" duration="6871000" />
      <workItem from="1659077810338" duration="8843000" />
      <workItem from="1659177800242" duration="16748000" />
      <workItem from="1659275356579" duration="4562000" />
      <workItem from="1659344498426" duration="1009000" />
      <workItem from="1659434447885" duration="3973000" />
      <workItem from="1659479867375" duration="4848000" />
      <workItem from="1659514234360" duration="8435000" />
      <workItem from="1659690641797" duration="194000" />
      <workItem from="1659690849202" duration="2096000" />
      <workItem from="1659724903666" duration="2482000" />
      <workItem from="1659876181880" duration="623000" />
      <workItem from="1659955281066" duration="8000" />
      <workItem from="1660050974157" duration="3947000" />
      <workItem from="1660223822294" duration="717000" />
      <workItem from="1660324282064" duration="3858000" />
      <workItem from="1660395165647" duration="237000" />
      <workItem from="1660562391371" duration="8857000" />
      <workItem from="1660633700301" duration="5557000" />
      <workItem from="1660720938660" duration="1197000" />
      <workItem from="1660808157538" duration="6754000" />
      <workItem from="1660832620930" duration="184000" />
      <workItem from="1660894747842" duration="4125000" />
      <workItem from="1660921175278" duration="4464000" />
      <workItem from="1661151354308" duration="10470000" />
      <workItem from="1661779339944" duration="668000" />
      <workItem from="1661840557395" duration="7874000" />
      <workItem from="1661936450869" duration="4325000" />
      <workItem from="1662057124587" duration="4751000" />
      <workItem from="1662067830182" duration="1211000" />
      <workItem from="1662359262233" duration="956000" />
      <workItem from="1698829696357" duration="9620000" />
      <workItem from="1698913871767" duration="18784000" />
      <workItem from="1698953701354" duration="2358000" />
      <workItem from="1698996592752" duration="11711000" />
      <workItem from="1699271674571" duration="13491000" />
      <workItem from="1699341650956" duration="3059000" />
      <workItem from="1699355765219" duration="1095000" />
      <workItem from="1699428982391" duration="6556000" />
      <workItem from="1699436121896" duration="2930000" />
      <workItem from="1699439391061" duration="512000" />
      <workItem from="1699439908976" duration="17736000" />
      <workItem from="1699603123310" duration="15700000" />
      <workItem from="1699635720383" duration="3314000" />
      <workItem from="1699697247913" duration="4574000" />
      <workItem from="1699708986716" duration="25000" />
      <workItem from="1699710852134" duration="609000" />
      <workItem from="1699860978077" duration="22093000" />
      <workItem from="1699946763282" duration="33000" />
      <workItem from="1699949346151" duration="4130000" />
      <workItem from="1700033837256" duration="19744000" />
      <workItem from="1700121324590" duration="3442000" />
      <workItem from="1700207672195" duration="531000" />
      <workItem from="1700208207765" duration="1470000" />
      <workItem from="1700308883043" duration="1345000" />
      <workItem from="1700312701584" duration="3902000" />
      <workItem from="1700326869167" duration="471000" />
      <workItem from="1700470463152" duration="4362000" />
      <workItem from="1700553657394" duration="14781000" />
      <workItem from="1700578116404" duration="1396000" />
      <workItem from="1700637891675" duration="14641000" />
      <workItem from="1700686676102" duration="5000" />
      <workItem from="1700724835256" duration="8974000" />
      <workItem from="1700811718560" duration="405000" />
      <workItem from="1700903996560" duration="4018000" />
      <workItem from="1701073755235" duration="1826000" />
      <workItem from="1701095421326" duration="1859000" />
      <workItem from="1701162061060" duration="5274000" />
      <workItem from="1701168598414" duration="3582000" />
      <workItem from="1701177452262" duration="932000" />
      <workItem from="1701182230848" duration="2306000" />
      <workItem from="1701262178348" duration="9580000" />
      <workItem from="1701289311090" duration="35000" />
      <workItem from="1701335755260" duration="1356000" />
      <workItem from="1701337492557" duration="6473000" />
      <workItem from="1701359521945" duration="3165000" />
      <workItem from="1701371589436" duration="14000" />
      <workItem from="1701372871930" duration="3916000" />
      <workItem from="1701414413988" duration="1196000" />
      <workItem from="1701439321660" duration="5923000" />
      <workItem from="1701515185476" duration="6030000" />
      <workItem from="1701619255897" duration="5741000" />
      <workItem from="1701678938702" duration="2528000" />
      <workItem from="1706528316593" duration="1656000" />
      <workItem from="1706531848593" duration="1592000" />
      <workItem from="1706617844883" duration="1339000" />
      <workItem from="1706621328028" duration="78000" />
      <workItem from="1708464280264" duration="15926000" />
      <workItem from="1708538016328" duration="9653000" />
      <workItem from="1708587621872" duration="5067000" />
      <workItem from="1708978215152" duration="5497000" />
      <workItem from="1709019607988" duration="10470000" />
      <workItem from="1709060765952" duration="5263000" />
      <workItem from="1709072351748" duration="352000" />
      <workItem from="1709106611813" duration="16118000" />
      <workItem from="1709310522456" duration="2091000" />
      <workItem from="1709497057108" duration="184000" />
      <workItem from="1709540656745" duration="12560000" />
      <workItem from="1709565306279" duration="3137000" />
      <workItem from="1709626829664" duration="5096000" />
      <workItem from="1711433776806" duration="11575000" />
      <workItem from="1711520304957" duration="12206000" />
      <workItem from="1712037147031" duration="11146000" />
      <workItem from="1712121608780" duration="14660000" />
      <workItem from="1712211413837" duration="4146000" />
      <workItem from="1712298698541" duration="1643000" />
      <workItem from="1712555222985" duration="3094000" />
      <workItem from="1712645180485" duration="5434000" />
      <workItem from="1712728521677" duration="7346000" />
      <workItem from="1712818532496" duration="12521000" />
      <workItem from="1712911535024" duration="6031000" />
      <workItem from="1713162127089" duration="10986000" />
      <workItem from="1713252112652" duration="3523000" />
      <workItem from="1713331472544" duration="12080000" />
      <workItem from="1713419205632" duration="14099000" />
      <workItem from="1713508990550" duration="3837000" />
      <workItem from="1713782991651" duration="6006000" />
      <workItem from="1713849980440" duration="15345000" />
      <workItem from="1713937440551" duration="10009000" />
      <workItem from="1714024894508" duration="3854000" />
      <workItem from="1714104182501" duration="4849000" />
      <workItem from="1714384112305" duration="2901000" />
      <workItem from="1714628885178" duration="14195000" />
      <workItem from="1714715925050" duration="7833000" />
      <workItem from="1714972178937" duration="15407000" />
      <workItem from="1715062772497" duration="7290000" />
      <workItem from="1715145404611" duration="19650000" />
      <workItem from="1715230238712" duration="8724000" />
      <workItem from="1715321708111" duration="21467000" />
      <workItem from="1715579546371" duration="12845000" />
      <workItem from="1715667859849" duration="12370000" />
      <workItem from="1715752433409" duration="6874000" />
      <workItem from="1715839302015" duration="23440000" />
      <workItem from="1716195886852" duration="14101000" />
      <workItem from="1716302012648" duration="816000" />
      <workItem from="1716303540829" duration="1489000" />
      <workItem from="1716354038681" duration="13373000" />
      <workItem from="1716446844184" duration="7677000" />
      <workItem from="1716531817974" duration="13189000" />
      <workItem from="1716820063858" duration="2040000" />
      <workItem from="1716873073404" duration="4874000" />
      <workItem from="1716980159574" duration="2816000" />
      <workItem from="1717048464148" duration="3661000" />
      <workItem from="1717487477199" duration="13406000" />
      <workItem from="1717573528264" duration="724000" />
      <workItem from="1717649226167" duration="22196000" />
      <workItem from="1717739034035" duration="1977000" />
      <workItem from="1717753366237" duration="8613000" />
      <workItem from="1717997901133" duration="21818000" />
      <workItem from="1718086338186" duration="12976000" />
      <workItem from="1718351277171" duration="1784000" />
      <workItem from="1718559073660" duration="5819000" />
      <workItem from="1718598464428" duration="22090000" />
      <workItem from="1718695148182" duration="8403000" />
      <workItem from="1718776324043" duration="20396000" />
      <workItem from="1718802272877" duration="1025000" />
      <workItem from="1718861828976" duration="6869000" />
      <workItem from="1719257946124" duration="1395000" />
      <workItem from="1719294240120" duration="19593000" />
      <workItem from="1719319007492" duration="2795000" />
      <workItem from="1719378648306" duration="20552000" />
      <workItem from="1719464680465" duration="4441000" />
      <workItem from="1719482800402" duration="13461000" />
      <workItem from="1719554981114" duration="10171000" />
      <workItem from="1719812628723" duration="24196000" />
      <workItem from="1719899296567" duration="17567000" />
      <workItem from="1719982641428" duration="12336000" />
      <workItem from="1720076479107" duration="9502000" />
      <workItem from="1720154319278" duration="1268000" />
      <workItem from="1720162325027" duration="16440000" />
      <workItem from="1720413732386" duration="22160000" />
      <workItem from="1720502112314" duration="10869000" />
      <workItem from="1720683785264" duration="3978000" />
      <workItem from="1721034917058" duration="1323000" />
      <workItem from="1721631288287" duration="14200000" />
      <workItem from="1721718450037" duration="2825000" />
      <workItem from="1721810546863" duration="7724000" />
      <workItem from="1721825063346" duration="1433000" />
      <workItem from="1722323020357" duration="994000" />
      <workItem from="1722418696429" duration="3189000" />
      <workItem from="1722497159715" duration="9835000" />
      <workItem from="1736174474540" duration="4435000" />
      <workItem from="1736182856766" duration="362000" />
      <workItem from="1736426280195" duration="45200000" />
      <workItem from="1736756671489" duration="9920000" />
      <workItem from="1736845831112" duration="33448000" />
      <workItem from="1737102578866" duration="19869000" />
      <workItem from="1737152203336" duration="8393000" />
      <workItem from="1737363043869" duration="18467000" />
      <workItem from="1737456489579" duration="2603000" />
      <workItem from="1737475464832" duration="1783000" />
      <workItem from="1737536328809" duration="14140000" />
      <workItem from="1737621432378" duration="19730000" />
      <workItem from="1738340046967" duration="1292000" />
      <workItem from="1738660020078" duration="529000" />
      <workItem from="1738745776281" duration="415000" />
      <workItem from="1738751505844" duration="5638000" />
      <workItem from="1738867098751" duration="16000" />
      <workItem from="1738930852501" duration="940000" />
      <workItem from="1738934603157" duration="9573000" />
      <workItem from="1739017576525" duration="579000" />
      <workItem from="1739267209780" duration="1948000" />
      <workItem from="1739281159897" duration="1763000" />
      <workItem from="1739349393907" duration="3868000" />
      <workItem from="1739357990952" duration="5650000" />
      <workItem from="1739396121469" duration="4321000" />
      <workItem from="1739434458524" duration="8658000" />
      <workItem from="1739517071431" duration="4371000" />
      <workItem from="1739535841840" duration="4719000" />
      <workItem from="1739541919845" duration="758000" />
      <workItem from="1739542858069" duration="9268000" />
      <workItem from="1739698588425" duration="8022000" />
      <workItem from="1739783149402" duration="22830000" />
      <workItem from="1739864557422" duration="26226000" />
      <workItem from="1739956932484" duration="9128000" />
      <workItem from="1740000862314" duration="3373000" />
      <workItem from="1740045012834" duration="3376000" />
      <workItem from="1740855677154" duration="3158000" />
      <workItem from="1740910492878" duration="3123000" />
      <workItem from="1740991664253" duration="3079000" />
      <workItem from="1741086469591" duration="5445000" />
      <workItem from="1741115447536" duration="271000" />
      <workItem from="1741159123131" duration="820000" />
      <workItem from="1741188675936" duration="28000" />
      <workItem from="1741194326809" duration="323000" />
      <workItem from="1741252682281" duration="14209000" />
      <workItem from="1741277495834" duration="1315000" />
      <workItem from="1741331455006" duration="20927000" />
      <workItem from="1741436698365" duration="2620000" />
      <workItem from="1741446977293" duration="8015000" />
      <workItem from="1741513893133" duration="3714000" />
      <workItem from="1741619648570" duration="9492000" />
      <workItem from="1741632847081" duration="13993000" />
      <workItem from="1741683877054" duration="19382000" />
      <workItem from="1741731162797" duration="964000" />
      <workItem from="1741733626499" duration="1500000" />
      <workItem from="1741766918680" duration="7360000" />
      <workItem from="1741812373255" duration="6505000" />
      <workItem from="1741855539444" duration="12566000" />
      <workItem from="1741877198853" duration="2665000" />
      <workItem from="1741879870489" duration="4511000" />
      <workItem from="1741884537477" duration="3488000" />
      <workItem from="1741939383978" duration="1842000" />
      <workItem from="1741943123501" duration="1011000" />
      <workItem from="1741945222742" duration="22764000" />
      <workItem from="1742025295234" duration="9221000" />
      <workItem from="1742195184786" duration="11728000" />
      <workItem from="1742286009303" duration="10186000" />
      <workItem from="1742371097337" duration="12714000" />
      <workItem from="1742465472571" duration="17749000" />
      <workItem from="1742500398440" duration="1057000" />
      <workItem from="1742501462167" duration="326000" />
      <workItem from="1742548021901" duration="16013000" />
      <workItem from="1742576579593" duration="2953000" />
      <workItem from="1742638387893" duration="8394000" />
      <workItem from="1742651006896" duration="1869000" />
      <workItem from="1742721735898" duration="11823000" />
      <workItem from="1742800592715" duration="15098000" />
      <workItem from="1743080048150" duration="5353000" />
      <workItem from="1743099194816" duration="6256000" />
      <workItem from="1743146459845" duration="881000" />
      <workItem from="1743161152309" duration="14067000" />
      <workItem from="1743189599973" duration="690000" />
      <workItem from="1743247648588" duration="9859000" />
      <workItem from="1743327612379" duration="2137000" />
      <workItem from="1743358109993" duration="6797000" />
      <workItem from="1743401466497" duration="10391000" />
      <workItem from="1743434433510" duration="18321000" />
      <workItem from="1743494320145" duration="2746000" />
      <workItem from="1743510117858" duration="2395000" />
      <workItem from="1743574553163" duration="2092000" />
      <workItem from="1743581803945" duration="16530000" />
      <workItem from="1743652727419" duration="604000" />
      <workItem from="1743668615895" duration="17960000" />
      <workItem from="1743751695308" duration="637000" />
      <workItem from="1743764156336" duration="17519000" />
      <workItem from="1743844819433" duration="3681000" />
      <workItem from="1743850458353" duration="3276000" />
      <workItem from="1743931822613" duration="641000" />
      <workItem from="1743932469294" duration="11618000" />
      <workItem from="1743967995712" duration="4691000" />
      <workItem from="1744018824114" duration="20054000" />
      <workItem from="1744096976547" duration="1526000" />
      <workItem from="1744106675489" duration="166000" />
      <workItem from="1744108785809" duration="2799000" />
      <workItem from="1744123064023" duration="8394000" />
      <workItem from="1744184234503" duration="4964000" />
      <workItem from="1744195769509" duration="147000" />
      <workItem from="1744195922955" duration="9420000" />
      <workItem from="1744231870662" duration="1263000" />
      <workItem from="1744272531054" duration="769000" />
      <workItem from="1744355624897" duration="24395000" />
      <workItem from="1744407866928" duration="713000" />
      <workItem from="1744446948359" duration="10296000" />
      <workItem from="1744571674349" duration="1371000" />
      <workItem from="1744611969827" duration="4859000" />
      <workItem from="1744653699575" duration="5156000" />
      <workItem from="1744701774777" duration="6535000" />
      <workItem from="1744789998617" duration="2124000" />
      <workItem from="1744995572268" duration="7122000" />
    </task>
    <task id="LOCAL-00310" summary="implemented newtonPA time series">
      <created>1656059954202</created>
      <option name="number" value="00310" />
      <option name="presentableId" value="LOCAL-00310" />
      <option name="project" value="LOCAL" />
      <updated>1656059954202</updated>
    </task>
    <task id="LOCAL-00311" summary="parallel threads in newton_pa">
      <created>1656068672004</created>
      <option name="number" value="00311" />
      <option name="presentableId" value="LOCAL-00311" />
      <option name="project" value="LOCAL" />
      <updated>1656068672004</updated>
    </task>
    <task id="LOCAL-00312" summary="implemented sparse profiles in the json v3 export">
      <created>1656757347766</created>
      <option name="number" value="00312" />
      <option name="presentableId" value="LOCAL-00312" />
      <option name="project" value="LOCAL" />
      <updated>1656757347774</updated>
    </task>
    <task id="LOCAL-00313" summary="moved the Gui package out as GridCalGui and refactored all that was necessary">
      <created>1656759710081</created>
      <option name="number" value="00313" />
      <option name="presentableId" value="LOCAL-00313" />
      <option name="project" value="LOCAL" />
      <updated>1656759710081</updated>
    </task>
    <task id="LOCAL-00314" summary="Some more refactoring of missing imports">
      <created>1656760923750</created>
      <option name="number" value="00314" />
      <option name="presentableId" value="LOCAL-00314" />
      <option name="project" value="LOCAL" />
      <updated>1656760923751</updated>
    </task>
    <task id="LOCAL-00315" summary="refactoring changes">
      <created>1656838027113</created>
      <option name="number" value="00315" />
      <option name="presentableId" value="LOCAL-00315" />
      <option name="project" value="LOCAL" />
      <updated>1656838027114</updated>
    </task>
    <task id="LOCAL-00316" summary="Implemented profile sparsity in the ejson v3">
      <created>1656844513018</created>
      <option name="number" value="00316" />
      <option name="presentableId" value="LOCAL-00316" />
      <option name="project" value="LOCAL" />
      <updated>1656844513019</updated>
    </task>
    <task id="LOCAL-00317" summary="added the newtonpa time series error reading">
      <created>1657011725858</created>
      <option name="number" value="00317" />
      <option name="presentableId" value="LOCAL-00317" />
      <option name="project" value="LOCAL" />
      <updated>1657011725858</updated>
    </task>
    <task id="LOCAL-00318" summary="Added if condition to prevent bug with time series">
      <created>1658234803791</created>
      <option name="number" value="00318" />
      <option name="presentableId" value="LOCAL-00318" />
      <option name="project" value="LOCAL" />
      <updated>1658234803791</updated>
    </task>
    <task id="LOCAL-00319" summary="4.5.5">
      <created>1658390864104</created>
      <option name="number" value="00319" />
      <option name="presentableId" value="LOCAL-00319" />
      <option name="project" value="LOCAL" />
      <updated>1658390864104</updated>
    </task>
    <task id="LOCAL-00320" summary="Improved newtonpa integration">
      <created>1658852227239</created>
      <option name="number" value="00320" />
      <option name="presentableId" value="LOCAL-00320" />
      <option name="project" value="LOCAL" />
      <updated>1658852227240</updated>
    </task>
    <task id="LOCAL-00321" summary="Derivatives investigation">
      <created>1659088731980</created>
      <option name="number" value="00321" />
      <option name="presentableId" value="LOCAL-00321" />
      <option name="project" value="LOCAL" />
      <updated>1659088731981</updated>
    </task>
    <task id="LOCAL-00322" summary="added newton pa support for clustering time series">
      <created>1659101561988</created>
      <option name="number" value="00322" />
      <option name="presentableId" value="LOCAL-00322" />
      <option name="project" value="LOCAL" />
      <updated>1659101561988</updated>
    </task>
    <task id="LOCAL-00323" summary="Worked on new expressions">
      <created>1659198521514</created>
      <option name="number" value="00323" />
      <option name="presentableId" value="LOCAL-00323" />
      <option name="project" value="LOCAL" />
      <updated>1659198521515</updated>
    </task>
    <task id="LOCAL-00324" summary="added negative and zero sequence magnitudes to the branches">
      <created>1659278447975</created>
      <option name="number" value="00324" />
      <option name="presentableId" value="LOCAL-00324" />
      <option name="project" value="LOCAL" />
      <updated>1659278447975</updated>
    </task>
    <task id="LOCAL-00325" summary="Added DPI support">
      <created>1659344870126</created>
      <option name="number" value="00325" />
      <option name="presentableId" value="LOCAL-00325" />
      <option name="project" value="LOCAL" />
      <updated>1659344870126</updated>
    </task>
    <task id="LOCAL-00326" summary="Added sequence components to the generator and battery&#10;Modelled the south island of new zealand as per arrillaga's book">
      <created>1659437894876</created>
      <option name="number" value="00326" />
      <option name="presentableId" value="LOCAL-00326" />
      <option name="project" value="LOCAL" />
      <updated>1659437894877</updated>
    </task>
    <task id="LOCAL-00327" summary="Fixed the matpower expression making the new derivatives exact as matpowers'">
      <created>1659531463759</created>
      <option name="number" value="00327" />
      <option name="presentableId" value="LOCAL-00327" />
      <option name="project" value="LOCAL" />
      <updated>1659531463759</updated>
    </task>
    <task id="LOCAL-00328" summary="Merged the unbalanced short circuit and removed the sympy import">
      <created>1660324468177</created>
      <option name="number" value="00328" />
      <option name="presentableId" value="LOCAL-00328" />
      <option name="project" value="LOCAL" />
      <updated>1660324468178</updated>
    </task>
    <task id="LOCAL-00329" summary="Integrated the new short circuit logic in the GUI">
      <created>1660327016158</created>
      <option name="number" value="00329" />
      <option name="presentableId" value="LOCAL-00329" />
      <option name="project" value="LOCAL" />
      <updated>1660327016158</updated>
    </task>
    <task id="LOCAL-00330" summary="Refactored the short circuit functions">
      <created>1660327579581</created>
      <option name="number" value="00330" />
      <option name="presentableId" value="LOCAL-00330" />
      <option name="project" value="LOCAL" />
      <updated>1660327579582</updated>
    </task>
    <task id="LOCAL-00331" summary="added docstrings and deleted commented code">
      <created>1660328109870</created>
      <option name="number" value="00331" />
      <option name="presentableId" value="LOCAL-00331" />
      <option name="project" value="LOCAL" />
      <updated>1660328109870</updated>
    </task>
    <task id="LOCAL-00332" summary="completely refactored the ShortCircuitResults object to properly represent the sequence results">
      <created>1660568962484</created>
      <option name="number" value="00332" />
      <option name="presentableId" value="LOCAL-00332" />
      <option name="project" value="LOCAL" />
      <updated>1660568962485</updated>
    </task>
    <task id="LOCAL-00333" summary="Added icons to the results tree view">
      <created>1660571615657</created>
      <option name="number" value="00333" />
      <option name="presentableId" value="LOCAL-00333" />
      <option name="project" value="LOCAL" />
      <updated>1660571615657</updated>
    </task>
    <task id="LOCAL-00334" summary="major refactor in the short circuit study">
      <created>1660636533200</created>
      <option name="number" value="00334" />
      <option name="presentableId" value="LOCAL-00334" />
      <option name="project" value="LOCAL" />
      <updated>1660636533201</updated>
    </task>
    <task id="LOCAL-00335" summary="Set the SC loading values to display in %">
      <created>1660640003161</created>
      <option name="number" value="00335" />
      <option name="presentableId" value="LOCAL-00335" />
      <option name="project" value="LOCAL" />
      <updated>1660640003162</updated>
    </task>
    <task id="LOCAL-00336" summary="fixed issue with no-slack islands">
      <created>1660895719767</created>
      <option name="number" value="00336" />
      <option name="presentableId" value="LOCAL-00336" />
      <option name="project" value="LOCAL" />
      <updated>1660895719768</updated>
    </task>
    <task id="LOCAL-00337" summary="Minor refactor of the newer get admmitance functions in generatorDate and BatteryData">
      <created>1660908328753</created>
      <option name="number" value="00337" />
      <option name="presentableId" value="LOCAL-00337" />
      <option name="project" value="LOCAL" />
      <updated>1660908328753</updated>
    </task>
    <task id="LOCAL-00338" summary="Made the short circuit vastly more efficient by avoiding Y inversions">
      <created>1660923842529</created>
      <option name="number" value="00338" />
      <option name="presentableId" value="LOCAL-00338" />
      <option name="project" value="LOCAL" />
      <updated>1660923842529</updated>
    </task>
    <task id="LOCAL-00339" summary="slight refactor">
      <created>1660924026298</created>
      <option name="number" value="00339" />
      <option name="presentableId" value="LOCAL-00339" />
      <option name="project" value="LOCAL" />
      <updated>1660924026298</updated>
    </task>
    <task id="LOCAL-00340" summary="slight refactor">
      <created>1661166574525</created>
      <option name="number" value="00340" />
      <option name="presentableId" value="LOCAL-00340" />
      <option name="project" value="LOCAL" />
      <updated>1661166574526</updated>
    </task>
    <task id="LOCAL-00341" summary="Modified the text of some results' naming">
      <created>1661846548882</created>
      <option name="number" value="00341" />
      <option name="presentableId" value="LOCAL-00341" />
      <option name="project" value="LOCAL" />
      <updated>1661846548883</updated>
    </task>
    <task id="LOCAL-00342" summary="Fixed short circuit indexing bug in islands">
      <created>1661863735026</created>
      <option name="number" value="00342" />
      <option name="presentableId" value="LOCAL-00342" />
      <option name="project" value="LOCAL" />
      <updated>1661863735027</updated>
    </task>
    <task id="LOCAL-00343" summary="Merged devel with devel_REE (successfully)">
      <created>1662028943800</created>
      <option name="number" value="00343" />
      <option name="presentableId" value="LOCAL-00343" />
      <option name="project" value="LOCAL" />
      <updated>1662028943800</updated>
    </task>
    <task id="LOCAL-00344" summary="updated version">
      <created>1662028986050</created>
      <option name="number" value="00344" />
      <option name="presentableId" value="LOCAL-00344" />
      <option name="project" value="LOCAL" />
      <updated>1662028986050</updated>
    </task>
    <task id="LOCAL-00345" summary="Updated the version file">
      <created>1662029493419</created>
      <option name="number" value="00345" />
      <option name="presentableId" value="LOCAL-00345" />
      <option name="project" value="LOCAL" />
      <updated>1662029493419</updated>
    </task>
    <task id="LOCAL-00346" summary="Added losses % to the power flow time series&#10;Minor refactors of the GUI">
      <created>1662042947521</created>
      <option name="number" value="00346" />
      <option name="presentableId" value="LOCAL-00346" />
      <option name="project" value="LOCAL" />
      <updated>1662042947521</updated>
    </task>
    <task id="LOCAL-00347" summary="csc sparse branch derivatives">
      <created>1662061867029</created>
      <option name="number" value="00347" />
      <option name="presentableId" value="LOCAL-00347" />
      <option name="project" value="LOCAL" />
      <updated>1662061867029</updated>
    </task>
    <task id="LOCAL-00348" summary="removed ntcFeseabilityCheck">
      <created>1669381559126</created>
      <option name="number" value="00348" />
      <option name="presentableId" value="LOCAL-00348" />
      <option name="project" value="LOCAL" />
      <updated>1669381559127</updated>
    </task>
    <task id="LOCAL-00349" summary="removed ntcFeseabilityCheck">
      <created>1675071155909</created>
      <option name="number" value="00349" />
      <option name="presentableId" value="LOCAL-00349" />
      <option name="project" value="LOCAL" />
      <updated>1675071155913</updated>
    </task>
    <task id="LOCAL-00350" summary="Union types fixed">
      <created>1697446931261</created>
      <option name="number" value="00350" />
      <option name="presentableId" value="LOCAL-00350" />
      <option name="project" value="LOCAL" />
      <updated>1697446931261</updated>
    </task>
    <task id="LOCAL-00351" summary="Fixed report title">
      <created>1697454826422</created>
      <option name="number" value="00351" />
      <option name="presentableId" value="LOCAL-00351" />
      <option name="project" value="LOCAL" />
      <updated>1697454826422</updated>
    </task>
    <task id="LOCAL-00352" summary="Start refactoring NTC optimization">
      <created>1697641065079</created>
      <option name="number" value="00352" />
      <option name="presentableId" value="LOCAL-00352" />
      <option name="project" value="LOCAL" />
      <updated>1697641065079</updated>
    </task>
    <task id="LOCAL-00353" summary="Added Pbus">
      <created>1698144136175</created>
      <option name="number" value="00353" />
      <option name="presentableId" value="LOCAL-00353" />
      <option name="project" value="LOCAL" />
      <updated>1698144136178</updated>
    </task>
    <task id="LOCAL-00354" summary="renamed time_grouping">
      <created>1698144175357</created>
      <option name="number" value="00354" />
      <option name="presentableId" value="LOCAL-00354" />
      <option name="project" value="LOCAL" />
      <updated>1698144175357</updated>
    </task>
    <task id="LOCAL-00355" summary="renamed time_grouping">
      <created>1698144214107</created>
      <option name="number" value="00355" />
      <option name="presentableId" value="LOCAL-00355" />
      <option name="project" value="LOCAL" />
      <updated>1698144214107</updated>
    </task>
    <task id="LOCAL-00356" summary="ntc refactoring">
      <created>1698144237875</created>
      <option name="number" value="00356" />
      <option name="presentableId" value="LOCAL-00356" />
      <option name="project" value="LOCAL" />
      <updated>1698144237875</updated>
    </task>
    <task id="LOCAL-00357" summary="ntc refactoring">
      <created>1698144450245</created>
      <option name="number" value="00357" />
      <option name="presentableId" value="LOCAL-00357" />
      <option name="project" value="LOCAL" />
      <updated>1698144450245</updated>
    </task>
    <task id="LOCAL-00358" summary="ntc refactoring II">
      <created>1698766404661</created>
      <option name="number" value="00358" />
      <option name="presentableId" value="LOCAL-00358" />
      <option name="project" value="LOCAL" />
      <updated>1698766404661</updated>
    </task>
    <option name="localTasksCounter" value="718" />
    <servers />
  </component>
  <component name="TypeScriptGeneratedFilesManager">
    <option name="version" value="3" />
  </component>
  <component name="Vcs.Log.History.Properties">
    <option name="COLUMN_ID_ORDER">
      <list>
        <option value="Default.Root" />
        <option value="Default.Author" />
        <option value="Default.Date" />
        <option value="Default.Subject" />
        <option value="Space.CommitStatus" />
      </list>
    </option>
  </component>
  <component name="Vcs.Log.Tabs.Properties">
    <option name="TAB_STATES">
      <map>
        <entry key="1">
          <value>
            <State />
          </value>
        </entry>
        <entry key="MAIN">
          <value>
            <State>
              <option name="FILTERS">
                <map>
                  <entry key="branch">
                    <value>
                      <list>
                        <option value="#343_3phase" />
                      </list>
                    </value>
                  </entry>
                </map>
              </option>
            </State>
          </value>
        </entry>
      </map>
    </option>
  </component>
  <component name="VcsManagerConfiguration">
    <MESSAGE value="implemented fast admittance in the generalized formulation" />
    <MESSAGE value="Implemented csc comparison" />
    <MESSAGE value="Implemented fast admittance matrix update" />
    <MESSAGE value="Fixed fast update, removed prints from nr_fx" />
    <MESSAGE value="Some admittances refactoring" />
    <MESSAGE value="All tests passing" />
    <MESSAGE value="refactored a bit" />
    <MESSAGE value="Improved gui db object filtering" />
    <MESSAGE value="Further improved the time series &amp; associations linking to the objects table" />
    <MESSAGE value="block system doing something" />
    <MESSAGE value="Minor refactors" />
    <MESSAGE value="Added implicit integration" />
    <MESSAGE value="Further unified the API" />
    <MESSAGE value="Made the BlockSystem recursive&#10;Started GUI integration" />
    <MESSAGE value="Integration in process" />
    <MESSAGE value="Worked the scripting_simbolic_framework_0.py" />
    <MESSAGE value="some changes (broken)" />
    <MESSAGE value="broken, but kind of working" />
    <MESSAGE value="Some minor changes" />
    <MESSAGE value="Small refactors" />
    <MESSAGE value="Added further NTC tests for large grids" />
    <MESSAGE value="Improved filtering" />
    <MESSAGE value="5.3.54" />
    <MESSAGE value="Fixed bug when computing reactive power limits&#10;Added reactive power limit test (not passing for the slack)" />
    <MESSAGE value="Passing test_3ph_admittance_matrix.py" />
    <option name="LAST_COMMIT_MESSAGE" value="Passing test_3ph_admittance_matrix.py" />
  </component>
  <component name="XDebuggerManager">
    <breakpoint-manager>
      <breakpoints>
        <line-breakpoint enabled="true" suspend="THREAD" type="python-line">
          <url>file://$USER_HOME$/Comparison/GridCal/src/research/power_flow/asd/josep/v3_pv.py</url>
          <line>163</line>
          <option name="timeStamp" value="189" />
        </line-breakpoint>
        <line-breakpoint enabled="true" suspend="THREAD" type="python-line">
          <url>file://$USER_HOME$/Comparison/GridCal/src/GridCal/Engine/Simulations/OPF/ac_opf_ts.py</url>
          <line>403</line>
          <option name="timeStamp" value="328" />
        </line-breakpoint>
        <line-breakpoint enabled="true" suspend="THREAD" type="python-line">
          <url>file://$USER_HOME$/Comparison/GridCal/src/tests/test_transformer_regulator.py</url>
          <line>185</line>
          <option name="timeStamp" value="352" />
        </line-breakpoint>
        <line-breakpoint enabled="true" suspend="THREAD" type="python-line">
          <condition expression="conv == DeviceType" language="Python" />
          <url>file://$USER_HOME$/Comparison/GridCal/src/GridCal/Engine/IO/excel_interface.py</url>
          <line>276</line>
          <option name="timeStamp" value="402" />
        </line-breakpoint>
        <line-breakpoint enabled="true" suspend="THREAD" type="python-line">
          <url>file://$USER_HOME$/Comparison/GridCal/src/GridCal/Engine/Simulations/PowerFlow/NumericalMethods/helm_power_flow.py</url>
          <line>185</line>
          <option name="timeStamp" value="407" />
        </line-breakpoint>
        <line-breakpoint enabled="true" suspend="THREAD" type="python-line">
          <url>file://$USER_HOME$/Comparison/GridCal/src/GridCal/Engine/Simulations/PowerFlow/NumericalMethods/jacobian_based_power_flow.py</url>
          <line>1166</line>
          <option name="timeStamp" value="418" />
        </line-breakpoint>
        <line-breakpoint enabled="true" suspend="THREAD" type="python-line">
          <url>file://$USER_HOME$/Comparison/GridCal/src/GridCal/Engine/Simulations/PowerFlow/NumericalMethods/jacobian_based_power_flow.py</url>
          <line>1192</line>
          <option name="timeStamp" value="419" />
        </line-breakpoint>
        <line-breakpoint enabled="true" suspend="THREAD" type="python-line">
          <url>file://$USER_HOME$/Comparison/GridCal/src/GridCal/Engine/Simulations/PowerFlow/NumericalMethods/jacobian_based_power_flow.py</url>
          <line>1189</line>
          <option name="timeStamp" value="420" />
        </line-breakpoint>
        <line-breakpoint enabled="true" suspend="THREAD" type="python-line">
          <url>file://$USER_HOME$/Comparison/GridCal/src/GridCal/Engine/Sparse/sparse_utils.py</url>
          <line>453</line>
          <option name="timeStamp" value="486" />
        </line-breakpoint>
        <line-breakpoint enabled="true" suspend="THREAD" type="python-line">
          <url>file://$USER_HOME$/Comparison/GridCal/src/GridCal/Engine/IO/h5_interface.py</url>
          <line>101</line>
          <option name="timeStamp" value="625" />
        </line-breakpoint>
        <line-breakpoint enabled="true" suspend="THREAD" type="python-line">
          <url>file://$USER_HOME$/Comparison/GridCal/src/GridCal/Engine/Core/DataStructures/generator_data.py</url>
          <line>173</line>
          <option name="timeStamp" value="740" />
        </line-breakpoint>
        <line-breakpoint enabled="true" suspend="THREAD" type="python-line">
          <url>file://$USER_HOME$/Comparison/GridCal/src/GridCal/Engine/IO/power_world_parser.py</url>
          <line>237</line>
          <option name="timeStamp" value="808" />
        </line-breakpoint>
        <line-breakpoint enabled="true" suspend="THREAD" type="python-line">
          <url>file://$USER_HOME$/Comparison/GridCal/src/GridCal/Engine/Simulations/StateEstimation/state_estimation.py</url>
          <line>285</line>
          <option name="timeStamp" value="851" />
        </line-breakpoint>
        <line-breakpoint enabled="true" suspend="THREAD" type="python-line">
          <url>file://$USER_HOME$/Comparison/GridCal/src/GridCal/ThirdParty/pulp/solver_interfaces/cplex.py</url>
          <line>127</line>
          <option name="timeStamp" value="922" />
        </line-breakpoint>
        <line-breakpoint enabled="true" suspend="THREAD" type="python-line">
          <url>file://$USER_HOME$/Comparison/GridCal/src/GridCal/Engine/Simulations/PowerFlow/NumericalMethods/jacobian_based_power_flow.py</url>
          <line>551</line>
          <option name="timeStamp" value="995" />
        </line-breakpoint>
        <line-breakpoint enabled="true" suspend="THREAD" type="python-line">
          <url>file://$USER_HOME$/Comparison/GridCal/src/GridCal/Engine/Simulations/PowerFlow/NumericalMethods/jacobian_based_power_flow.py</url>
          <line>543</line>
          <option name="timeStamp" value="996" />
        </line-breakpoint>
        <line-breakpoint enabled="true" suspend="THREAD" type="python-line">
          <url>file://$USER_HOME$/Comparison/GridCal/src/GridCal/Engine/Core/admittance_matrices.py</url>
          <line>296</line>
          <option name="timeStamp" value="1032" />
        </line-breakpoint>
        <line-breakpoint enabled="true" suspend="THREAD" type="python-line">
          <condition expression="nnz == 10" language="Python" />
          <url>file://$USER_HOME$/Comparison/GridCal/src/GridCal/Engine/Simulations/PowerFlow/NumericalMethods/ac_jacobian.py</url>
          <line>140</line>
          <option name="timeStamp" value="1045" />
        </line-breakpoint>
        <line-breakpoint enabled="true" suspend="THREAD" type="python-line">
          <url>file://$USER_HOME$/Comparison/GridCal/src/GridCal/Engine/Simulations/PowerFlow/NumericalMethods/derivatives.py</url>
          <line>165</line>
          <option name="timeStamp" value="1048" />
        </line-breakpoint>
        <line-breakpoint enabled="true" suspend="THREAD" type="python-line">
          <condition expression="k == 7" language="Python" />
          <url>file://$USER_HOME$/Comparison/GridCal/src/GridCal/Engine/Simulations/PowerFlow/NumericalMethods/derivatives.py</url>
          <line>159</line>
          <option name="timeStamp" value="1050" />
        </line-breakpoint>
        <line-breakpoint enabled="true" suspend="THREAD" type="python-line">
          <condition expression="k == 7" language="Python" />
          <url>file://$USER_HOME$/Comparison/GridCal/src/GridCal/Engine/Simulations/PowerFlow/NumericalMethods/derivatives.py</url>
          <line>145</line>
          <option name="timeStamp" value="1051" />
        </line-breakpoint>
        <line-breakpoint enabled="true" suspend="THREAD" type="python-line">
          <url>file://$USER_HOME$/Comparison/GridCal/src/GridCal/Engine/Simulations/PowerFlow/NumericalMethods/newton_raphson.py</url>
          <line>121</line>
          <option name="timeStamp" value="1056" />
        </line-breakpoint>
        <line-breakpoint enabled="true" suspend="THREAD" type="python-line">
          <url>file://$USER_HOME$/Comparison/GridCal/src/GridCal/Engine/Simulations/PowerFlow/power_flow_worker.py</url>
          <line>503</line>
          <option name="timeStamp" value="1115" />
        </line-breakpoint>
        <line-breakpoint enabled="true" suspend="THREAD" type="python-line">
          <url>file://$USER_HOME$/Comparison/GridCal/src/GridCal/Engine/IO/cim/cim_parser.py</url>
          <line>848</line>
          <option name="timeStamp" value="1116" />
        </line-breakpoint>
        <line-breakpoint enabled="true" suspend="THREAD" type="python-line">
          <url>file://$USER_HOME$/Comparison/GridCal/src/research/derivatives_and_jacobian/branch_power_2.py</url>
          <line>200</line>
          <option name="timeStamp" value="1133" />
        </line-breakpoint>
        <line-breakpoint enabled="true" suspend="THREAD" type="python-line">
          <url>file://$USER_HOME$/Comparison/GridCal/src/research/derivatives_and_jacobian/branch_power_2.py</url>
          <line>545</line>
          <option name="timeStamp" value="1135" />
        </line-breakpoint>
        <line-breakpoint enabled="true" suspend="THREAD" type="python-line">
          <url>file://$USER_HOME$/Comparison/GridCal/src/research/derivatives_and_jacobian/branch_power_2.py</url>
          <line>543</line>
          <option name="timeStamp" value="1136" />
        </line-breakpoint>
        <line-breakpoint enabled="true" suspend="THREAD" type="python-line">
          <url>file://$USER_HOME$/Comparison/GridCal/src/research/derivatives_and_jacobian/branch_power_2.py</url>
          <line>531</line>
          <option name="timeStamp" value="1137" />
        </line-breakpoint>
        <line-breakpoint enabled="true" suspend="THREAD" type="python-line">
          <url>file://$USER_HOME$/Comparison/GridCal/src/research/derivatives_and_jacobian/branch_power_3.py</url>
          <line>22</line>
          <option name="timeStamp" value="1144" />
        </line-breakpoint>
        <line-breakpoint enabled="true" suspend="THREAD" type="python-line">
          <url>file://$USER_HOME$/Comparison/GridCal/src/research/experimental_readers/arrillagas_book_grids_to_gridcal.py</url>
          <line>58</line>
          <option name="timeStamp" value="1145" />
        </line-breakpoint>
        <line-breakpoint enabled="true" suspend="THREAD" type="python-line">
          <url>file://$USER_HOME$/Comparison/GridCal/src/GridCal/Engine/Simulations/ShortCircuitStudies/short_circuit_driver.py</url>
          <line>238</line>
          <option name="timeStamp" value="1160" />
        </line-breakpoint>
        <line-breakpoint enabled="true" suspend="THREAD" type="python-line">
          <url>file://$USER_HOME$/Comparison/GridCal/src/GridCal/Engine/Simulations/ShortCircuitStudies/short_circuit_driver.py</url>
          <line>240</line>
          <option name="timeStamp" value="1161" />
        </line-breakpoint>
        <line-breakpoint enabled="true" suspend="THREAD" type="python-line">
          <url>file://$USER_HOME$/Comparison/GridCal/src/GridCal/Engine/Simulations/ShortCircuitStudies/short_circuit.py</url>
          <line>98</line>
          <option name="timeStamp" value="1177" />
        </line-breakpoint>
        <line-breakpoint enabled="true" suspend="THREAD" type="python-line">
          <url>file://$USER_HOME$/Comparison/GridCal/src/GridCal/Engine/Simulations/ShortCircuitStudies/short_circuit_worker.py</url>
          <line>270</line>
          <option name="timeStamp" value="1178" />
        </line-breakpoint>
        <line-breakpoint enabled="true" suspend="THREAD" type="python-line">
          <url>file://$USER_HOME$/Comparison/GridCal/src/GridCal/Engine/Simulations/ShortCircuitStudies/short_circuit_worker.py</url>
          <line>108</line>
          <option name="timeStamp" value="1179" />
        </line-breakpoint>
        <line-breakpoint enabled="true" suspend="THREAD" type="python-line">
          <url>file://$USER_HOME$/Comparison/GridCal/src/trunk/qt_related/se_editor.py</url>
          <line>78</line>
          <option name="timeStamp" value="1829" />
        </line-breakpoint>
        <line-breakpoint enabled="true" suspend="THREAD" type="python-line">
          <url>file://$USER_HOME$/Comparison/GridCal/src/GridCal/Gui/Main/update_gui_file.py</url>
          <line>23</line>
          <option name="timeStamp" value="2078" />
        </line-breakpoint>
        <line-breakpoint enabled="true" suspend="THREAD" type="python-line">
          <url>file://$PROJECT_DIR$/src/GridCalEngine/Simulations/PowerFlow/NumericalMethods/helm_power_flow.py</url>
          <line>507</line>
          <option name="timeStamp" value="2362" />
        </line-breakpoint>
        <line-breakpoint enabled="true" suspend="THREAD" type="python-line">
          <url>file://$PROJECT_DIR$/src/GridCalEngine/Simulations/PowerFlow/NumericalMethods/helm_power_flow.py</url>
          <line>463</line>
          <option name="timeStamp" value="2367" />
        </line-breakpoint>
        <line-breakpoint enabled="true" suspend="THREAD" type="python-line">
          <url>file://$PROJECT_DIR$/src/GridCalEngine/Simulations/PowerFlow/NumericalMethods/helm_power_flow.py</url>
          <line>474</line>
          <option name="timeStamp" value="2368" />
        </line-breakpoint>
        <line-breakpoint enabled="true" suspend="THREAD" type="python-line">
          <url>file://$PROJECT_DIR$/src/GridCalEngine/IO/others/pypsa_parser.py</url>
          <line>438</line>
          <option name="timeStamp" value="2382" />
        </line-breakpoint>
        <line-breakpoint enabled="true" suspend="THREAD" type="python-line">
          <url>file://$PROJECT_DIR$/src/GridCalEngine/IO/others/pypsa_parser.py</url>
          <line>440</line>
          <option name="timeStamp" value="2383" />
        </line-breakpoint>
        <line-breakpoint enabled="true" suspend="THREAD" type="python-line">
          <url>file://$PROJECT_DIR$/venv3.11/lib/python3.11/site-packages/scipy/sparse/_base.py</url>
          <line>653</line>
          <option name="timeStamp" value="2387" />
        </line-breakpoint>
        <line-breakpoint enabled="true" suspend="THREAD" type="python-line">
          <url>file://$PROJECT_DIR$/src/GridCalEngine/IO/ucte/ucte_to_gridcal.py</url>
          <line>234</line>
          <option name="timeStamp" value="2407" />
        </line-breakpoint>
        <line-breakpoint enabled="true" suspend="THREAD" type="python-line">
          <url>file://$PROJECT_DIR$/src/GridCalEngine/Compilers/circuit_to_optimods.py</url>
          <line>5</line>
          <option name="timeStamp" value="2421" />
        </line-breakpoint>
        <line-breakpoint enabled="true" suspend="THREAD" type="python-line">
          <url>file://$PROJECT_DIR$/src/tests/test_transformer_type.py</url>
          <line>43</line>
          <option name="timeStamp" value="2428" />
        </line-breakpoint>
        <line-breakpoint enabled="true" suspend="THREAD" type="python-line">
          <url>file://$PROJECT_DIR$/src/GridCalEngine/Simulations/driver_handler.py</url>
          <line>146</line>
          <option name="timeStamp" value="2465" />
        </line-breakpoint>
        <line-breakpoint enabled="true" suspend="THREAD" type="python-line">
          <url>file://$PROJECT_DIR$/src/GridCalEngine/Simulations/PowerFlow/power_flow_ts_results.py</url>
          <line>345</line>
          <option name="timeStamp" value="2490" />
        </line-breakpoint>
        <line-breakpoint enabled="true" suspend="THREAD" type="python-line">
          <url>file://$PROJECT_DIR$/src/GridCalEngine/IO/gridcal/remote.py</url>
          <line>175</line>
          <option name="timeStamp" value="2505" />
        </line-breakpoint>
        <line-breakpoint enabled="true" suspend="THREAD" type="python-line">
          <url>file://$PROJECT_DIR$/src/GridCalEngine/IO/gridcal/remote.py</url>
          <line>181</line>
          <option name="timeStamp" value="2506" />
        </line-breakpoint>
        <line-breakpoint enabled="true" suspend="THREAD" type="python-line">
          <url>file://$PROJECT_DIR$/src/GridCalEngine/IO/gridcal/remote.py</url>
          <line>185</line>
          <option name="timeStamp" value="2507" />
        </line-breakpoint>
        <line-breakpoint enabled="true" suspend="THREAD" type="python-line">
          <url>file://$PROJECT_DIR$/src/GridCal/Gui/GridMerge/grid_diff.py</url>
          <line>130</line>
          <option name="timeStamp" value="2517" />
        </line-breakpoint>
        <line-breakpoint enabled="true" suspend="THREAD" type="python-line">
          <url>file://$PROJECT_DIR$/src/GridCal/Gui/GridMerge/grid_diff.py</url>
          <line>121</line>
          <option name="timeStamp" value="2518" />
        </line-breakpoint>
        <line-breakpoint enabled="true" suspend="THREAD" type="python-line">
          <url>file://$PROJECT_DIR$/src/GridCal/Gui/GridMerge/grid_diff.py</url>
          <line>133</line>
          <option name="timeStamp" value="2522" />
        </line-breakpoint>
        <line-breakpoint enabled="true" suspend="THREAD" type="python-line">
          <url>file://$PROJECT_DIR$/src/GridCalEngine/IO/gridcal/remote.py</url>
          <line>234</line>
          <option name="timeStamp" value="2595" />
        </line-breakpoint>
        <line-breakpoint enabled="true" suspend="THREAD" type="python-line">
          <url>file://$PROJECT_DIR$/src/GridCalEngine/IO/gridcal/remote.py</url>
          <line>232</line>
          <option name="timeStamp" value="2596" />
        </line-breakpoint>
        <line-breakpoint enabled="true" suspend="THREAD" type="python-line">
          <url>file://$PROJECT_DIR$/src/GridCalEngine/Devices/Branches/transformer.py</url>
          <line>451</line>
          <option name="timeStamp" value="2598" />
        </line-breakpoint>
        <line-breakpoint enabled="true" suspend="THREAD" type="python-line">
          <url>file://$PROJECT_DIR$/src/GridCalEngine/Simulations/PowerFlow/power_flow_ts_driver.py</url>
          <line>242</line>
          <option name="timeStamp" value="2599" />
        </line-breakpoint>
        <line-breakpoint enabled="true" suspend="THREAD" type="python-line">
          <url>file://$PROJECT_DIR$/src/GridCalEngine/Compilers/circuit_to_gslv.py</url>
          <line>2370</line>
          <option name="timeStamp" value="2600" />
        </line-breakpoint>
        <line-breakpoint enabled="true" suspend="THREAD" type="python-line">
          <url>file://$PROJECT_DIR$/src/GridCalEngine/Simulations/PowerFlow/power_flow_driver.py</url>
          <line>181</line>
          <option name="timeStamp" value="2601" />
        </line-breakpoint>
        <line-breakpoint enabled="true" suspend="THREAD" type="python-line">
          <url>file://$PROJECT_DIR$/src/GridCalEngine/Compilers/circuit_to_gslv.py</url>
          <line>2453</line>
          <option name="timeStamp" value="2602" />
        </line-breakpoint>
        <line-breakpoint enabled="true" suspend="THREAD" type="python-line">
          <url>file://$PROJECT_DIR$/src/tests/test_admittance_matrix.py</url>
          <line>245</line>
          <option name="timeStamp" value="2604" />
        </line-breakpoint>
        <line-breakpoint enabled="true" suspend="THREAD" type="python-line">
          <url>file://$PROJECT_DIR$/src/tests/test_admittance_matrix.py</url>
          <line>241</line>
          <option name="timeStamp" value="2606" />
        </line-breakpoint>
        <line-breakpoint enabled="true" suspend="THREAD" type="python-line">
          <condition expression="not v_ok" language="Python" />
          <url>file://$PROJECT_DIR$/src/tests/test_power_flow_acdc_generalized.py</url>
          <line>118</line>
          <option name="timeStamp" value="2615" />
        </line-breakpoint>
        <line-breakpoint enabled="true" suspend="THREAD" type="python-line">
          <url>file://$PROJECT_DIR$/src/GridCalEngine/Topology/admittance_matrices.py</url>
          <line>104</line>
          <option name="timeStamp" value="2839" />
        </line-breakpoint>
        <line-breakpoint enabled="true" suspend="THREAD" type="python-line">
          <url>file://$PROJECT_DIR$/src/GridCal/Gui/Main/SubClasses/Model/data_base.py</url>
          <line>1172</line>
          <option name="timeStamp" value="2840" />
        </line-breakpoint>
        <line-breakpoint enabled="true" suspend="THREAD" type="python-line">
          <url>file://$PROJECT_DIR$/src/GridCalEngine/Utils/Filtering/filtering.py</url>
          <line>131</line>
          <option name="timeStamp" value="2844" />
        </line-breakpoint>
        <line-breakpoint enabled="true" suspend="THREAD" type="python-line">
          <url>file://$PROJECT_DIR$/src/GridCalEngine/Utils/Filtering/filtering.py</url>
          <line>375</line>
          <option name="timeStamp" value="2845" />
        </line-breakpoint>
        <line-breakpoint enabled="true" suspend="THREAD" type="python-line">
          <url>file://$PROJECT_DIR$/src/GridCalEngine/Utils/Filtering/filtering.py</url>
          <line>380</line>
          <option name="timeStamp" value="2846" />
        </line-breakpoint>
        <line-breakpoint enabled="true" suspend="THREAD" type="python-line">
          <url>file://$PROJECT_DIR$/src/GridCalEngine/Utils/Filtering/filtering.py</url>
          <line>378</line>
          <option name="timeStamp" value="2847" />
        </line-breakpoint>
        <line-breakpoint enabled="true" suspend="THREAD" type="python-line">
          <url>file://$PROJECT_DIR$/src/GridCalEngine/Utils/Filtering/filtering.py</url>
          <line>372</line>
          <option name="timeStamp" value="2848" />
        </line-breakpoint>
        <line-breakpoint enabled="true" suspend="THREAD" type="python-line">
          <url>file://$PROJECT_DIR$/src/tests/test_ntc.py</url>
          <line>1253</line>
          <option name="timeStamp" value="2857" />
        </line-breakpoint>
        <line-breakpoint enabled="true" suspend="THREAD" type="python-line">
          <url>file://$PROJECT_DIR$/src/GridCalEngine/DataStructures/generator_data.py</url>
          <line>325</line>
          <option name="timeStamp" value="2863" />
        </line-breakpoint>
        <line-breakpoint enabled="true" suspend="THREAD" type="python-line">
          <url>file://$PROJECT_DIR$/src/GridCalEngine/DataStructures/generator_data.py</url>
          <line>318</line>
          <option name="timeStamp" value="2864" />
        </line-breakpoint>
        <line-breakpoint enabled="true" suspend="THREAD" type="python-line">
          <url>file://$PROJECT_DIR$/src/GridCalEngine/Devices/Branches/overhead_line_type.py</url>
          <line>511</line>
          <option name="timeStamp" value="2870" />
        </line-breakpoint>
        <line-breakpoint enabled="true" suspend="THREAD" type="python-line">
          <url>file://$PROJECT_DIR$/src/GridCalEngine/Devices/Branches/overhead_line_type.py</url>
          <line>499</line>
          <option name="timeStamp" value="2871" />
        </line-breakpoint>
        <line-breakpoint enabled="true" suspend="THREAD" type="python-line">
          <url>file://$PROJECT_DIR$/src/GridCalEngine/Devices/Branches/overhead_line_type.py</url>
          <line>475</line>
          <option name="timeStamp" value="2872" />
        </line-breakpoint>
        <line-breakpoint enabled="true" suspend="THREAD" type="python-line">
          <url>file://$PROJECT_DIR$/src/GridCalEngine/Topology/admittance_matrices.py</url>
          <line>676</line>
          <option name="timeStamp" value="2875" />
        </line-breakpoint>
        <line-breakpoint enabled="true" suspend="THREAD" type="python-line">
          <url>file://$PROJECT_DIR$/src/GridCalEngine/Topology/admittance_matrices.py</url>
          <line>679</line>
          <option name="timeStamp" value="2877" />
        </line-breakpoint>
        <line-breakpoint enabled="true" suspend="THREAD" type="python-line">
          <url>file://$PROJECT_DIR$/src/GridCalEngine/Simulations/PowerFlow/Formulations/pf_generalized_formulation.py</url>
          <line>1276</line>
          <option name="timeStamp" value="2878" />
        </line-breakpoint>
        <line-breakpoint enabled="true" suspend="THREAD" type="python-line">
          <url>file://$PROJECT_DIR$/src/GridCalEngine/IO/cim/cgmes/cgmes_data_parser.py</url>
          <line>334</line>
          <option name="timeStamp" value="2884" />
        </line-breakpoint>
        <line-breakpoint enabled="true" suspend="THREAD" type="python-line">
          <url>file://$PROJECT_DIR$/src/GridCalEngine/IO/cim/cgmes/cgmes_data_parser.py</url>
          <line>262</line>
          <option name="timeStamp" value="2885" />
        </line-breakpoint>
        <line-breakpoint enabled="true" suspend="THREAD" type="python-line">
          <url>file://$PROJECT_DIR$/src/GridCalEngine/IO/cim/cgmes/cgmes_data_parser.py</url>
          <line>66</line>
          <option name="timeStamp" value="2886" />
        </line-breakpoint>
      </breakpoints>
    </breakpoint-manager>
    <watches-manager>
      <configuration name="tests">
        <watch expression="self._error" />
        <watch expression="self.done_signal" />
      </configuration>
    </watches-manager>
  </component>
  <component name="com.intellij.coverage.CoverageDataManagerImpl">
    <SUITE FILE_PATH="coverage/GridCal$main.coverage" NAME="main Coverage Results" MODIFIED="1629915665021" SOURCE_PROVIDER="com.intellij.coverage.DefaultCoverageFileProvider" RUNNER="coverage.py" COVERAGE_BY_TEST_ENABLED="true" COVERAGE_TRACING_ENABLED="false" WORKING_DIRECTORY="$PROJECT_DIR$/src/research/PCA/josep_v2" />
    <SUITE FILE_PATH="coverage/GridCal$ACPTDF_research2.coverage" NAME="ACPTDF_research2 Coverage Results" MODIFIED="1601972012772" SOURCE_PROVIDER="com.intellij.coverage.DefaultCoverageFileProvider" RUNNER="coverage.py" COVERAGE_BY_TEST_ENABLED="true" COVERAGE_TRACING_ENABLED="false" WORKING_DIRECTORY="$PROJECT_DIR$/src/research/PTDF" />
    <SUITE FILE_PATH="coverage/GridCal$high_speed_jacobian.coverage" NAME="high_speed_jacobian_csc Coverage Results" MODIFIED="1609259233934" SOURCE_PROVIDER="com.intellij.coverage.DefaultCoverageFileProvider" RUNNER="coverage.py" COVERAGE_BY_TEST_ENABLED="true" COVERAGE_TRACING_ENABLED="false" WORKING_DIRECTORY="$PROJECT_DIR$/src/research/power_flow/jacobian" />
    <SUITE FILE_PATH="coverage/GridCal$pytest_for_test_power_flow_test_qf_control_with_ltc.coverage" NAME="pytest for test_power_flow.test_qf_control_with_ltc Coverage Results" MODIFIED="1732891141957" SOURCE_PROVIDER="com.intellij.coverage.DefaultCoverageFileProvider" RUNNER="coverage.py" COVERAGE_BY_TEST_ENABLED="false" COVERAGE_TRACING_ENABLED="false" WORKING_DIRECTORY="$PROJECT_DIR$/src/tests" />
    <SUITE FILE_PATH="coverage/GridCal$test_continuation_power_flow.coverage" NAME="test_continuation_power_flow Coverage Results" MODIFIED="1712338421975" SOURCE_PROVIDER="com.intellij.coverage.DefaultCoverageFileProvider" RUNNER="coverage.py" COVERAGE_BY_TEST_ENABLED="true" COVERAGE_TRACING_ENABLED="false" WORKING_DIRECTORY="$PROJECT_DIR$/src/tests" />
    <SUITE FILE_PATH="coverage/GridCal$ntc_example.coverage" NAME="ntc_example Coverage Results" MODIFIED="1728643600723" SOURCE_PROVIDER="com.intellij.coverage.DefaultCoverageFileProvider" RUNNER="coverage.py" COVERAGE_BY_TEST_ENABLED="false" COVERAGE_TRACING_ENABLED="false" WORKING_DIRECTORY="$PROJECT_DIR$/src/trunk/ntc" />
    <SUITE FILE_PATH="coverage/GridCal$branch_power_5_sparse_.coverage" NAME="branch_power_5(sparse) Coverage Results" MODIFIED="1662061799081" SOURCE_PROVIDER="com.intellij.coverage.DefaultCoverageFileProvider" RUNNER="coverage.py" COVERAGE_BY_TEST_ENABLED="true" COVERAGE_TRACING_ENABLED="false" WORKING_DIRECTORY="$PROJECT_DIR$/src/research/derivatives_and_jacobian" />
    <SUITE FILE_PATH="coverage/GridCal$Nosetests_in_test_simple_mip_py.coverage" NAME="Nosetests in test_simple_mip.py Coverage Results" MODIFIED="1708506996820" SOURCE_PROVIDER="com.intellij.coverage.DefaultCoverageFileProvider" RUNNER="coverage.py" COVERAGE_BY_TEST_ENABLED="true" COVERAGE_TRACING_ENABLED="false" WORKING_DIRECTORY="$PROJECT_DIR$/src/tests" />
    <SUITE FILE_PATH="coverage/GridCal$raw_switched_shunt_find_step.coverage" NAME="raw_switched_shunt_find_step Coverage Results" MODIFIED="1736690967125" SOURCE_PROVIDER="com.intellij.coverage.DefaultCoverageFileProvider" RUNNER="coverage.py" COVERAGE_BY_TEST_ENABLED="true" COVERAGE_TRACING_ENABLED="false" WORKING_DIRECTORY="$PROJECT_DIR$/src/trunk" />
    <SUITE FILE_PATH="coverage/GridCal$modelchain_example.coverage" NAME="modelchain_example Coverage Results" MODIFIED="1689614943658" SOURCE_PROVIDER="com.intellij.coverage.DefaultCoverageFileProvider" RUNNER="coverage.py" COVERAGE_BY_TEST_ENABLED="true" COVERAGE_TRACING_ENABLED="false" WORKING_DIRECTORY="$PROJECT_DIR$/examples" />
    <SUITE FILE_PATH="coverage/GridCal$raw_imp_exp_test.coverage" NAME="raw_imp_exp_test Coverage Results" MODIFIED="1719226221068" SOURCE_PROVIDER="com.intellij.coverage.DefaultCoverageFileProvider" RUNNER="coverage.py" COVERAGE_BY_TEST_ENABLED="true" COVERAGE_TRACING_ENABLED="false" WORKING_DIRECTORY="$PROJECT_DIR$/src/tests/raw_import_check" />
    <SUITE FILE_PATH="coverage/GridCal$pytest_for_test_power_flow_test_voltage_control_with_ltc.coverage" NAME="pytest for test_power_flow.test_voltage_control_with_ltc Coverage Results" MODIFIED="1731967864160" SOURCE_PROVIDER="com.intellij.coverage.DefaultCoverageFileProvider" RUNNER="coverage.py" COVERAGE_BY_TEST_ENABLED="false" COVERAGE_TRACING_ENABLED="false" WORKING_DIRECTORY="$PROJECT_DIR$/src/tests" />
    <SUITE FILE_PATH="coverage/GridCal$lhs_ts.coverage" NAME="lhs_ts Coverage Results" MODIFIED="1657744078958" SOURCE_PROVIDER="com.intellij.coverage.DefaultCoverageFileProvider" RUNNER="coverage.py" COVERAGE_BY_TEST_ENABLED="true" COVERAGE_TRACING_ENABLED="false" WORKING_DIRECTORY="$PROJECT_DIR$/src/research/interpolation" />
    <SUITE FILE_PATH="coverage/GridCal$ortools_dual_vars_bug.coverage" NAME="ortools_dual_vars_bug Coverage Results" MODIFIED="1696857819428" SOURCE_PROVIDER="com.intellij.coverage.DefaultCoverageFileProvider" RUNNER="coverage.py" COVERAGE_BY_TEST_ENABLED="true" COVERAGE_TRACING_ENABLED="false" WORKING_DIRECTORY="$PROJECT_DIR$/examples" />
    <SUITE FILE_PATH="coverage/GridCal$Nosetests_in_test_reverse_transformer_definition_py.coverage" NAME="Nosetests in test_reverse_transformer_definition.py Coverage Results" MODIFIED="1609501285838" SOURCE_PROVIDER="com.intellij.coverage.DefaultCoverageFileProvider" RUNNER="coverage.py" COVERAGE_BY_TEST_ENABLED="true" COVERAGE_TRACING_ENABLED="false" WORKING_DIRECTORY="$PROJECT_DIR$/src/tests" />
    <SUITE FILE_PATH="coverage/GridCal$vispy_graph.coverage" NAME="vispy_graph Coverage Results" MODIFIED="1647609573310" SOURCE_PROVIDER="com.intellij.coverage.DefaultCoverageFileProvider" RUNNER="coverage.py" COVERAGE_BY_TEST_ENABLED="true" COVERAGE_TRACING_ENABLED="false" WORKING_DIRECTORY="$PROJECT_DIR$/src/research/visualization" />
    <SUITE FILE_PATH="coverage/GridCal$branch_power_3.coverage" NAME="branch_power_3 Coverage Results" MODIFIED="1659198918844" SOURCE_PROVIDER="com.intellij.coverage.DefaultCoverageFileProvider" RUNNER="coverage.py" COVERAGE_BY_TEST_ENABLED="true" COVERAGE_TRACING_ENABLED="false" WORKING_DIRECTORY="$PROJECT_DIR$/src/research/derivatives_and_jacobian" />
    <SUITE FILE_PATH="coverage/GridCal$psse_parser.coverage" NAME="psse_parser Coverage Results" MODIFIED="1594285082315" SOURCE_PROVIDER="com.intellij.coverage.DefaultCoverageFileProvider" RUNNER="coverage.py" COVERAGE_BY_TEST_ENABLED="true" COVERAGE_TRACING_ENABLED="false" WORKING_DIRECTORY="$PROJECT_DIR$/src/GridCal/Engine/IO" />
    <SUITE FILE_PATH="coverage/GridCal$Nosetests_for_tests_test_transformer_controls_test_v_control_true.coverage" NAME="Nosetests for tests.test_transformer_controls.test_v_control_true Coverage Results" MODIFIED="1708507569438" SOURCE_PROVIDER="com.intellij.coverage.DefaultCoverageFileProvider" RUNNER="coverage.py" COVERAGE_BY_TEST_ENABLED="true" COVERAGE_TRACING_ENABLED="false" WORKING_DIRECTORY="$PROJECT_DIR$/src/tests" />
    <SUITE FILE_PATH="coverage/GridCal$binary_ga.coverage" NAME="binary_ga Coverage Results" MODIFIED="1663317448376" SOURCE_PROVIDER="com.intellij.coverage.DefaultCoverageFileProvider" RUNNER="coverage.py" COVERAGE_BY_TEST_ENABLED="true" COVERAGE_TRACING_ENABLED="false" WORKING_DIRECTORY="$PROJECT_DIR$/src/research/genetic_algorithms" />
    <SUITE FILE_PATH="coverage/GridCal$LineBuilderDialogue.coverage" NAME="LineBuilderDialogue Coverage Results" MODIFIED="1742204493301" SOURCE_PROVIDER="com.intellij.coverage.DefaultCoverageFileProvider" RUNNER="coverage.py" COVERAGE_BY_TEST_ENABLED="false" COVERAGE_TRACING_ENABLED="false" WORKING_DIRECTORY="$PROJECT_DIR$/src/GridCal/Gui/TowerBuilder" />
    <SUITE FILE_PATH="coverage/GridCal$sparse_solve.coverage" NAME="sparse_solve Coverage Results" MODIFIED="1698396568619" SOURCE_PROVIDER="com.intellij.coverage.DefaultCoverageFileProvider" RUNNER="coverage.py" COVERAGE_BY_TEST_ENABLED="true" COVERAGE_TRACING_ENABLED="false" WORKING_DIRECTORY="$PROJECT_DIR$/src/GridCalEngine/Simulations" />
    <SUITE FILE_PATH="coverage/GridCal$ntc_opf.coverage" NAME="ntc_opf Coverage Results" MODIFIED="1630509729235" SOURCE_PROVIDER="com.intellij.coverage.DefaultCoverageFileProvider" RUNNER="coverage.py" COVERAGE_BY_TEST_ENABLED="true" COVERAGE_TRACING_ENABLED="false" WORKING_DIRECTORY="$PROJECT_DIR$/src/GridCal/Engine/Simulations/OPF" />
    <SUITE FILE_PATH="coverage/GridCal$test_raw_cgmes_cross_roundtrip.coverage" NAME="test_raw_cgmes_cross_roundtrip Coverage Results" MODIFIED="1736415475477" SOURCE_PROVIDER="com.intellij.coverage.DefaultCoverageFileProvider" RUNNER="coverage.py" COVERAGE_BY_TEST_ENABLED="false" COVERAGE_TRACING_ENABLED="false" WORKING_DIRECTORY="C:\Git\Github\GridCal\src\tests" />
    <SUITE FILE_PATH="coverage/GridCal$pytest_in_test_ptdf_py.coverage" NAME="pytest in test_ptdf.py Coverage Results" MODIFIED="1742645997254" SOURCE_PROVIDER="com.intellij.coverage.DefaultCoverageFileProvider" RUNNER="coverage.py" COVERAGE_BY_TEST_ENABLED="false" COVERAGE_TRACING_ENABLED="false" WORKING_DIRECTORY="$PROJECT_DIR$/src/tests" />
    <SUITE FILE_PATH="coverage/GridCal$Nosetests_for_test_admittance_tap_derivatives_test_pegase89.coverage" NAME="Nosetests for test_admittance_tap_derivatives.test_pegase89 Coverage Results" MODIFIED="1708506867277" SOURCE_PROVIDER="com.intellij.coverage.DefaultCoverageFileProvider" RUNNER="coverage.py" COVERAGE_BY_TEST_ENABLED="true" COVERAGE_TRACING_ENABLED="false" WORKING_DIRECTORY="$PROJECT_DIR$/src/tests" />
    <SUITE FILE_PATH="coverage/GridCal$derivatives_research0.coverage" NAME="derivatives_research0 Coverage Results" MODIFIED="1608643216312" SOURCE_PROVIDER="com.intellij.coverage.DefaultCoverageFileProvider" RUNNER="coverage.py" COVERAGE_BY_TEST_ENABLED="true" COVERAGE_TRACING_ENABLED="false" WORKING_DIRECTORY="$PROJECT_DIR$/src/research/hvdc/fubm" />
    <SUITE FILE_PATH="coverage/GridCal$make.coverage" NAME="make Coverage Results" MODIFIED="1743703618606" SOURCE_PROVIDER="com.intellij.coverage.DefaultCoverageFileProvider" RUNNER="coverage.py" COVERAGE_BY_TEST_ENABLED="false" COVERAGE_TRACING_ENABLED="false" WORKING_DIRECTORY="$PROJECT_DIR$/doc" />
    <SUITE FILE_PATH="coverage/GridCal$GridCalMain.coverage" NAME="GridCalMain Coverage Results" MODIFIED="1736427328316" SOURCE_PROVIDER="com.intellij.coverage.DefaultCoverageFileProvider" RUNNER="coverage.py" COVERAGE_BY_TEST_ENABLED="true" COVERAGE_TRACING_ENABLED="false" WORKING_DIRECTORY="$PROJECT_DIR$/src/GridCal/Gui/Main" />
    <SUITE FILE_PATH="coverage/GridCal$generate_property_gatters_and_setters.coverage" NAME="generate_property_gatters_and_setters Coverage Results" MODIFIED="1711104335326" SOURCE_PROVIDER="com.intellij.coverage.DefaultCoverageFileProvider" RUNNER="coverage.py" COVERAGE_BY_TEST_ENABLED="true" COVERAGE_TRACING_ENABLED="false" WORKING_DIRECTORY="$PROJECT_DIR$/src/trunk/code_generation" />
    <SUITE FILE_PATH="coverage/GridCal$run_master.coverage" NAME="run_master Coverage Results" MODIFIED="1741773000667" SOURCE_PROVIDER="com.intellij.coverage.DefaultCoverageFileProvider" RUNNER="coverage.py" COVERAGE_BY_TEST_ENABLED="false" COVERAGE_TRACING_ENABLED="false" WORKING_DIRECTORY="$PROJECT_DIR$/src/trunk/server" />
    <SUITE FILE_PATH="coverage/GridCal$line_editor.coverage" NAME="line_editor Coverage Results" MODIFIED="1711014716625" SOURCE_PROVIDER="com.intellij.coverage.DefaultCoverageFileProvider" RUNNER="coverage.py" COVERAGE_BY_TEST_ENABLED="true" COVERAGE_TRACING_ENABLED="false" WORKING_DIRECTORY="$PROJECT_DIR$/src/GridCal/Gui/BusBranchEditorWidget/Branches" />
    <SUITE FILE_PATH="coverage/GridCal$line_arrow_2.coverage" NAME="line_arrow_2 Coverage Results" MODIFIED="1707241035685" SOURCE_PROVIDER="com.intellij.coverage.DefaultCoverageFileProvider" RUNNER="coverage.py" COVERAGE_BY_TEST_ENABLED="true" COVERAGE_TRACING_ENABLED="false" WORKING_DIRECTORY="$PROJECT_DIR$/src/trunk/qt_related" />
    <SUITE FILE_PATH="coverage/GridCal$pytest_in_test_tutorials_py.coverage" NAME="pytest in test_tutorials.py Coverage Results" MODIFIED="1702632151726" SOURCE_PROVIDER="com.intellij.coverage.DefaultCoverageFileProvider" RUNNER="coverage.py" COVERAGE_BY_TEST_ENABLED="true" COVERAGE_TRACING_ENABLED="false" WORKING_DIRECTORY="$PROJECT_DIR$/src/tests" />
    <SUITE FILE_PATH="coverage/GridCal$linear_factors_research.coverage" NAME="linear_factors_research Coverage Results" MODIFIED="1646235632825" SOURCE_PROVIDER="com.intellij.coverage.DefaultCoverageFileProvider" RUNNER="coverage.py" COVERAGE_BY_TEST_ENABLED="true" COVERAGE_TRACING_ENABLED="false" WORKING_DIRECTORY="$PROJECT_DIR$/src/research" />
    <SUITE FILE_PATH="coverage/GridCal$defining_a_grid_from_scratch_without_profiles.coverage" NAME="defining_a_grid_from_scratch_without_profiles Coverage Results" MODIFIED="1616960198337" SOURCE_PROVIDER="com.intellij.coverage.DefaultCoverageFileProvider" RUNNER="coverage.py" COVERAGE_BY_TEST_ENABLED="true" COVERAGE_TRACING_ENABLED="false" WORKING_DIRECTORY="$PROJECT_DIR$/src/Tutorials" />
    <SUITE FILE_PATH="coverage/GridCal$Nosetests_in_ac_dc_power_flow_py.coverage" NAME="Nosetests in ac_dc_power_flow.py Coverage Results" MODIFIED="1699631921222" SOURCE_PROVIDER="com.intellij.coverage.DefaultCoverageFileProvider" RUNNER="coverage.py" COVERAGE_BY_TEST_ENABLED="true" COVERAGE_TRACING_ENABLED="false" WORKING_DIRECTORY="$PROJECT_DIR$/src/tests" />
    <SUITE FILE_PATH="coverage/GridCal$pytest_in_test_opf_py.coverage" NAME="pytest in test_opf.py Coverage Results" MODIFIED="1744408185985" SOURCE_PROVIDER="com.intellij.coverage.DefaultCoverageFileProvider" RUNNER="coverage.py" COVERAGE_BY_TEST_ENABLED="false" COVERAGE_TRACING_ENABLED="false" WORKING_DIRECTORY="$PROJECT_DIR$/src/tests" />
    <SUITE FILE_PATH="coverage/GridCal$linear_analysis_sesco.coverage" NAME="linear_analysis_sesco Coverage Results" MODIFIED="1646937847934" SOURCE_PROVIDER="com.intellij.coverage.DefaultCoverageFileProvider" RUNNER="coverage.py" COVERAGE_BY_TEST_ENABLED="true" COVERAGE_TRACING_ENABLED="false" WORKING_DIRECTORY="$PROJECT_DIR$/src/GridCal/Engine/Simulations/LinearFactors" />
    <SUITE FILE_PATH="coverage/GridCal$grid_editor_widget__1_.coverage" NAME="grid_editor_widget (1) Coverage Results" MODIFIED="1692806772617" SOURCE_PROVIDER="com.intellij.coverage.DefaultCoverageFileProvider" RUNNER="coverage.py" COVERAGE_BY_TEST_ENABLED="true" COVERAGE_TRACING_ENABLED="false" WORKING_DIRECTORY="$PROJECT_DIR$/src/GridCal/Gui/GridEditorWidget" />
    <SUITE FILE_PATH="coverage/GridCal$io_call.coverage" NAME="io_call Coverage Results" MODIFIED="1708619816856" SOURCE_PROVIDER="com.intellij.coverage.DefaultCoverageFileProvider" RUNNER="coverage.py" COVERAGE_BY_TEST_ENABLED="true" COVERAGE_TRACING_ENABLED="false" WORKING_DIRECTORY="$PROJECT_DIR$/src/trunk/io" />
    <SUITE FILE_PATH="coverage/GridCal$toast_widget.coverage" NAME="toast_widget Coverage Results" MODIFIED="1743433676596" SOURCE_PROVIDER="com.intellij.coverage.DefaultCoverageFileProvider" RUNNER="coverage.py" COVERAGE_BY_TEST_ENABLED="false" COVERAGE_TRACING_ENABLED="false" WORKING_DIRECTORY="$PROJECT_DIR$/src/GridCal/Gui" />
    <SUITE FILE_PATH="coverage/GridCal$schafer_jacobian_assembly.coverage" NAME="schafer_jacobian_assembly Coverage Results" MODIFIED="1617566032222" SOURCE_PROVIDER="com.intellij.coverage.DefaultCoverageFileProvider" RUNNER="coverage.py" COVERAGE_BY_TEST_ENABLED="true" COVERAGE_TRACING_ENABLED="false" WORKING_DIRECTORY="$PROJECT_DIR$/src/research/power_flow/jacobian" />
    <SUITE FILE_PATH="coverage/GridCal$generate_profile_gatters_and_setters.coverage" NAME="generate_profile_gatters_and_setters Coverage Results" MODIFIED="1707253320241" SOURCE_PROVIDER="com.intellij.coverage.DefaultCoverageFileProvider" RUNNER="coverage.py" COVERAGE_BY_TEST_ENABLED="true" COVERAGE_TRACING_ENABLED="false" WORKING_DIRECTORY="$PROJECT_DIR$/src/trunk/code_generation" />
    <SUITE FILE_PATH="coverage/GridCal$Nosetests_for_test_topology_processor_test_topology_rts.coverage" NAME="Nosetests for test_topology_processor.test_topology_rts Coverage Results" MODIFIED="1709307208250" SOURCE_PROVIDER="com.intellij.coverage.DefaultCoverageFileProvider" RUNNER="coverage.py" COVERAGE_BY_TEST_ENABLED="true" COVERAGE_TRACING_ENABLED="false" WORKING_DIRECTORY="$PROJECT_DIR$/src/tests" />
    <SUITE FILE_PATH="coverage/GridCal$pytest_for_src_tests_test_basic_test_gridcal_basic_pi.coverage" NAME="pytest for src.tests.test_basic.test_gridcal_basic_pi Coverage Results" MODIFIED="1739522037210" SOURCE_PROVIDER="com.intellij.coverage.DefaultCoverageFileProvider" RUNNER="coverage.py" COVERAGE_BY_TEST_ENABLED="false" COVERAGE_TRACING_ENABLED="false" WORKING_DIRECTORY="$PROJECT_DIR$/src/tests" />
    <SUITE FILE_PATH="coverage/GridCal$Nosetests_for_tests_test_nonlinear_contingency_test_non_linear_factors.coverage" NAME="Nosetests for tests.test_nonlinear_contingency.test_non_linear_factors Coverage Results" MODIFIED="1706025232722" SOURCE_PROVIDER="com.intellij.coverage.DefaultCoverageFileProvider" RUNNER="coverage.py" COVERAGE_BY_TEST_ENABLED="true" COVERAGE_TRACING_ENABLED="false" WORKING_DIRECTORY="$PROJECT_DIR$/src/tests" />
    <SUITE FILE_PATH="coverage/GridCal$reliability_study_run.coverage" NAME="reliability_study_run Coverage Results" MODIFIED="1741261580839" SOURCE_PROVIDER="com.intellij.coverage.DefaultCoverageFileProvider" RUNNER="coverage.py" COVERAGE_BY_TEST_ENABLED="false" COVERAGE_TRACING_ENABLED="false" WORKING_DIRECTORY="$PROJECT_DIR$/examples" />
    <SUITE FILE_PATH="coverage/GridCal$Nosetests_in_test_line_losses_py.coverage" NAME="Nosetests in test_line_losses.py Coverage Results" MODIFIED="1634139762786" SOURCE_PROVIDER="com.intellij.coverage.DefaultCoverageFileProvider" RUNNER="coverage.py" COVERAGE_BY_TEST_ENABLED="true" COVERAGE_TRACING_ENABLED="false" WORKING_DIRECTORY="$PROJECT_DIR$/src/tests" />
    <SUITE FILE_PATH="coverage/GridCal$demo_Rosenbrock.coverage" NAME="demo_Rosenbrock Coverage Results" MODIFIED="1659034362122" SOURCE_PROVIDER="com.intellij.coverage.DefaultCoverageFileProvider" RUNNER="coverage.py" COVERAGE_BY_TEST_ENABLED="true" COVERAGE_TRACING_ENABLED="false" WORKING_DIRECTORY="$PROJECT_DIR$/src/research/genetic_algorithms/iDone" />
    <SUITE FILE_PATH="coverage/GridCal$demo_code3.coverage" NAME="demo_code3 Coverage Results" MODIFIED="1742824321921" SOURCE_PROVIDER="com.intellij.coverage.DefaultCoverageFileProvider" RUNNER="coverage.py" COVERAGE_BY_TEST_ENABLED="false" COVERAGE_TRACING_ENABLED="false" WORKING_DIRECTORY="$PROJECT_DIR$/src/GridCal/Gui/GridMerge" />
    <SUITE FILE_PATH="coverage/GridCal$property_maker.coverage" NAME="property_maker Coverage Results" MODIFIED="1708506384660" SOURCE_PROVIDER="com.intellij.coverage.DefaultCoverageFileProvider" RUNNER="coverage.py" COVERAGE_BY_TEST_ENABLED="true" COVERAGE_TRACING_ENABLED="false" WORKING_DIRECTORY="$PROJECT_DIR$/src/trunk/code_generation" />
    <SUITE FILE_PATH="coverage/GridCal$pulp_example.coverage" NAME="pulp_example Coverage Results" MODIFIED="1688470850846" SOURCE_PROVIDER="com.intellij.coverage.DefaultCoverageFileProvider" RUNNER="coverage.py" COVERAGE_BY_TEST_ENABLED="true" COVERAGE_TRACING_ENABLED="false" WORKING_DIRECTORY="$PROJECT_DIR$/examples" />
    <SUITE FILE_PATH="coverage/GridCal$acopf_function_evaluation.coverage" NAME="acopf_function_evaluation Coverage Results" MODIFIED="1704884982818" SOURCE_PROVIDER="com.intellij.coverage.DefaultCoverageFileProvider" RUNNER="coverage.py" COVERAGE_BY_TEST_ENABLED="true" COVERAGE_TRACING_ENABLED="false" WORKING_DIRECTORY="$PROJECT_DIR$/examples/trunk/acopf" />
    <SUITE FILE_PATH="coverage/GridCal$update_gui_all.coverage" NAME="update_gui_all Coverage Results" MODIFIED="1719319682264" SOURCE_PROVIDER="com.intellij.coverage.DefaultCoverageFileProvider" RUNNER="coverage.py" COVERAGE_BY_TEST_ENABLED="true" COVERAGE_TRACING_ENABLED="false" WORKING_DIRECTORY="$PROJECT_DIR$/src/GridCal/Gui" />
    <SUITE FILE_PATH="coverage/GridCal$Nosetests_in_test_load_save_load_py.coverage" NAME="Nosetests in test_load_save_load.py Coverage Results" MODIFIED="1708674832426" SOURCE_PROVIDER="com.intellij.coverage.DefaultCoverageFileProvider" RUNNER="coverage.py" COVERAGE_BY_TEST_ENABLED="true" COVERAGE_TRACING_ENABLED="false" WORKING_DIRECTORY="$PROJECT_DIR$/src/tests" />
    <SUITE FILE_PATH="coverage/GridCal$Nosetests_for_test_ac_opf_test_pegase89.coverage" NAME="Nosetests for test_ac_opf.test_pegase89 Coverage Results" MODIFIED="1708448560192" SOURCE_PROVIDER="com.intellij.coverage.DefaultCoverageFileProvider" RUNNER="coverage.py" COVERAGE_BY_TEST_ENABLED="true" COVERAGE_TRACING_ENABLED="false" WORKING_DIRECTORY="$PROJECT_DIR$/src/tests" />
    <SUITE FILE_PATH="coverage/GridCal$example1.coverage" NAME="example1 Coverage Results" MODIFIED="1634669660909" SOURCE_PROVIDER="com.intellij.coverage.DefaultCoverageFileProvider" RUNNER="coverage.py" COVERAGE_BY_TEST_ENABLED="true" COVERAGE_TRACING_ENABLED="false" WORKING_DIRECTORY="$PROJECT_DIR$/src/research/or_tools" />
    <SUITE FILE_PATH="coverage/GridCal$V1_refractored.coverage" NAME="V1_refractored Coverage Results" MODIFIED="1617214204840" SOURCE_PROVIDER="com.intellij.coverage.DefaultCoverageFileProvider" RUNNER="coverage.py" COVERAGE_BY_TEST_ENABLED="true" COVERAGE_TRACING_ENABLED="false" WORKING_DIRECTORY="$PROJECT_DIR$/src/research/PGD" />
    <SUITE FILE_PATH="coverage/GridCal$Nosetests_for_test_ptdf_test_lodf_ieee14_psse.coverage" NAME="Nosetests for test_ptdf.test_lodf_ieee14_psse Coverage Results" MODIFIED="1701812627784" SOURCE_PROVIDER="com.intellij.coverage.DefaultCoverageFileProvider" RUNNER="coverage.py" COVERAGE_BY_TEST_ENABLED="true" COVERAGE_TRACING_ENABLED="false" WORKING_DIRECTORY="$PROJECT_DIR$/src/tests" />
    <SUITE FILE_PATH="coverage/GridCal$transformer_psse.coverage" NAME="transformer_psse Coverage Results" MODIFIED="1730215865640" SOURCE_PROVIDER="com.intellij.coverage.DefaultCoverageFileProvider" RUNNER="coverage.py" COVERAGE_BY_TEST_ENABLED="true" COVERAGE_TRACING_ENABLED="false" WORKING_DIRECTORY="$PROJECT_DIR$/src/trunk/transformer" />
    <SUITE FILE_PATH="coverage/GridCal$plot_solvers.coverage" NAME="plot_solvers Coverage Results" MODIFIED="1717010644348" SOURCE_PROVIDER="com.intellij.coverage.DefaultCoverageFileProvider" RUNNER="coverage.py" COVERAGE_BY_TEST_ENABLED="true" COVERAGE_TRACING_ENABLED="false" WORKING_DIRECTORY="$PROJECT_DIR$/src/trunk/investments" />
    <SUITE FILE_PATH="coverage/GridCal$ACPTDF_research.coverage" NAME="ACPTDF_research Coverage Results" MODIFIED="1601989123437" SOURCE_PROVIDER="com.intellij.coverage.DefaultCoverageFileProvider" RUNNER="coverage.py" COVERAGE_BY_TEST_ENABLED="true" COVERAGE_TRACING_ENABLED="false" WORKING_DIRECTORY="$PROJECT_DIR$/src/research/PTDF" />
    <SUITE FILE_PATH="coverage/GridCal$cv2_cam.coverage" NAME="cv2_cam Coverage Results" MODIFIED="1717167215404" SOURCE_PROVIDER="com.intellij.coverage.DefaultCoverageFileProvider" RUNNER="coverage.py" COVERAGE_BY_TEST_ENABLED="true" COVERAGE_TRACING_ENABLED="false" WORKING_DIRECTORY="$PROJECT_DIR$/src/trunk/misc" />
    <SUITE FILE_PATH="coverage/GridCal$loss_factors_research2.coverage" NAME="loss_factors_research2 Coverage Results" MODIFIED="1649693493327" SOURCE_PROVIDER="com.intellij.coverage.DefaultCoverageFileProvider" RUNNER="coverage.py" COVERAGE_BY_TEST_ENABLED="true" COVERAGE_TRACING_ENABLED="false" WORKING_DIRECTORY="$PROJECT_DIR$/src/research/PTDF" />
    <SUITE FILE_PATH="coverage/GridCal$Nosetests_in_test_transformer_type_py.coverage" NAME="Nosetests in test_transformer_type.py Coverage Results" MODIFIED="1619382550804" SOURCE_PROVIDER="com.intellij.coverage.DefaultCoverageFileProvider" RUNNER="coverage.py" COVERAGE_BY_TEST_ENABLED="true" COVERAGE_TRACING_ENABLED="false" WORKING_DIRECTORY="$PROJECT_DIR$/src/tests" />
    <SUITE FILE_PATH="coverage/GridCal$object_plot_analysis.coverage" NAME="object_plot_analysis Coverage Results" MODIFIED="1689665184050" SOURCE_PROVIDER="com.intellij.coverage.DefaultCoverageFileProvider" RUNNER="coverage.py" COVERAGE_BY_TEST_ENABLED="true" COVERAGE_TRACING_ENABLED="false" WORKING_DIRECTORY="$PROJECT_DIR$/src/GridCal/Gui/Analysis" />
    <SUITE FILE_PATH="coverage/GridCal$jacobian_based_acdc_power_flow__1_.coverage" NAME="jacobian_based_acdc_power_flow (1) Coverage Results" MODIFIED="1609455735388" SOURCE_PROVIDER="com.intellij.coverage.DefaultCoverageFileProvider" RUNNER="coverage.py" COVERAGE_BY_TEST_ENABLED="true" COVERAGE_TRACING_ENABLED="false" WORKING_DIRECTORY="$PROJECT_DIR$/src/GridCal/Engine/Simulations/PowerFlow" />
    <SUITE FILE_PATH="coverage/GridCal$pytest_for_src_tests_test_transformer_type_test_transformer_type.coverage" NAME="pytest for src.tests.test_transformer_type.test_transformer_type Coverage Results" MODIFIED="1739521396566" SOURCE_PROVIDER="com.intellij.coverage.DefaultCoverageFileProvider" RUNNER="coverage.py" COVERAGE_BY_TEST_ENABLED="false" COVERAGE_TRACING_ENABLED="false" WORKING_DIRECTORY="$PROJECT_DIR$/src/tests" />
    <SUITE FILE_PATH="coverage/GridCal$Nosetests_for_tests_test_latin_hypercube_test_lhs.coverage" NAME="Nosetests for tests.test_latin_hypercube.test_lhs Coverage Results" MODIFIED="1709283290417" SOURCE_PROVIDER="com.intellij.coverage.DefaultCoverageFileProvider" RUNNER="coverage.py" COVERAGE_BY_TEST_ENABLED="true" COVERAGE_TRACING_ENABLED="false" WORKING_DIRECTORY="$PROJECT_DIR$/src/tests" />
    <SUITE FILE_PATH="coverage/GridCal$pytest_for_test_tower_composition_test_acha.coverage" NAME="pytest for test_tower_composition.test_acha Coverage Results" MODIFIED="1743176231192" SOURCE_PROVIDER="com.intellij.coverage.DefaultCoverageFileProvider" RUNNER="coverage.py" COVERAGE_BY_TEST_ENABLED="false" COVERAGE_TRACING_ENABLED="false" WORKING_DIRECTORY="$PROJECT_DIR$/src/tests" />
    <SUITE FILE_PATH="coverage/GridCal$psse_transformer_impedance_conversion.coverage" NAME="psse_transformer_impedance_conversion Coverage Results" MODIFIED="1632831296503" SOURCE_PROVIDER="com.intellij.coverage.DefaultCoverageFileProvider" RUNNER="coverage.py" COVERAGE_BY_TEST_ENABLED="true" COVERAGE_TRACING_ENABLED="false" WORKING_DIRECTORY="$PROJECT_DIR$/src/research" />
    <SUITE FILE_PATH="coverage/GridCal$cgmes_to_gridcal.coverage" NAME="cgmes_to_gridcal Coverage Results" MODIFIED="1736857124211" SOURCE_PROVIDER="com.intellij.coverage.DefaultCoverageFileProvider" RUNNER="coverage.py" COVERAGE_BY_TEST_ENABLED="true" COVERAGE_TRACING_ENABLED="false" WORKING_DIRECTORY="$PROJECT_DIR$/src/GridCalEngine/IO/cim/cgmes" />
    <SUITE FILE_PATH="coverage/GridCal$pytest_in_test_cgmes_roundtrip_py.coverage" NAME="pytest in test_cgmes_roundtrip.py Coverage Results" MODIFIED="1730190919436" SOURCE_PROVIDER="com.intellij.coverage.DefaultCoverageFileProvider" RUNNER="coverage.py" COVERAGE_BY_TEST_ENABLED="false" COVERAGE_TRACING_ENABLED="false" WORKING_DIRECTORY="$PROJECT_DIR$/src/tests" />
    <SUITE FILE_PATH="coverage/GridCal$filter_example2.coverage" NAME="filter_example2 Coverage Results" MODIFIED="1708694448683" SOURCE_PROVIDER="com.intellij.coverage.DefaultCoverageFileProvider" RUNNER="coverage.py" COVERAGE_BY_TEST_ENABLED="true" COVERAGE_TRACING_ENABLED="false" WORKING_DIRECTORY="$PROJECT_DIR$/src/trunk/filtering" />
    <SUITE FILE_PATH="coverage/GridCal$ortools_opf_v2.coverage" NAME="ortools_opf_v2 Coverage Results" MODIFIED="1630065515013" SOURCE_PROVIDER="com.intellij.coverage.DefaultCoverageFileProvider" RUNNER="coverage.py" COVERAGE_BY_TEST_ENABLED="true" COVERAGE_TRACING_ENABLED="false" WORKING_DIRECTORY="$PROJECT_DIR$/src/research/or_tools" />
    <SUITE FILE_PATH="coverage/GridCal$ortools_example.coverage" NAME="ortools_example Coverage Results" MODIFIED="1688473832926" SOURCE_PROVIDER="com.intellij.coverage.DefaultCoverageFileProvider" RUNNER="coverage.py" COVERAGE_BY_TEST_ENABLED="true" COVERAGE_TRACING_ENABLED="false" WORKING_DIRECTORY="$PROJECT_DIR$/examples" />
    <SUITE FILE_PATH="coverage/GridCal$Nosetests_for_tests_test_power_flow_test_ieee_grids.coverage" NAME="Nosetests for tests.test_power_flow.test_ieee_grids Coverage Results" MODIFIED="1602926441076" SOURCE_PROVIDER="com.intellij.coverage.DefaultCoverageFileProvider" RUNNER="coverage.py" COVERAGE_BY_TEST_ENABLED="true" COVERAGE_TRACING_ENABLED="false" WORKING_DIRECTORY="$PROJECT_DIR$/src/tests" />
    <SUITE FILE_PATH="coverage/GridCal$Nosetests_for_test_topology_processor_test_topology_reduction.coverage" NAME="Nosetests for test_topology_processor.test_topology_reduction Coverage Results" MODIFIED="1715970632231" SOURCE_PROVIDER="com.intellij.coverage.DefaultCoverageFileProvider" RUNNER="coverage.py" COVERAGE_BY_TEST_ENABLED="true" COVERAGE_TRACING_ENABLED="false" WORKING_DIRECTORY="$PROJECT_DIR$/src/tests" />
    <SUITE FILE_PATH="coverage/GridCal$sergio_dorado_example_node_breaker.coverage" NAME="sergio_dorado_example_node_breaker Coverage Results" MODIFIED="1715018820178" SOURCE_PROVIDER="com.intellij.coverage.DefaultCoverageFileProvider" RUNNER="coverage.py" COVERAGE_BY_TEST_ENABLED="true" COVERAGE_TRACING_ENABLED="false" WORKING_DIRECTORY="$PROJECT_DIR$/src/trunk/substation_reduction" />
    <SUITE FILE_PATH="coverage/GridCal$pytest_for_src_tests_test_topology_processor.coverage" NAME="pytest for src.tests.test_topology_processor Coverage Results" MODIFIED="1731408942919" SOURCE_PROVIDER="com.intellij.coverage.DefaultCoverageFileProvider" RUNNER="coverage.py" COVERAGE_BY_TEST_ENABLED="false" COVERAGE_TRACING_ENABLED="false" WORKING_DIRECTORY="$PROJECT_DIR$/src/tests" />
    <SUITE FILE_PATH="coverage/GridCal$about_dialogue.coverage" NAME="about_dialogue Coverage Results" MODIFIED="1689665218256" SOURCE_PROVIDER="com.intellij.coverage.DefaultCoverageFileProvider" RUNNER="coverage.py" COVERAGE_BY_TEST_ENABLED="true" COVERAGE_TRACING_ENABLED="false" WORKING_DIRECTORY="$PROJECT_DIR$/src/GridCal/Gui/AboutDialogue" />
    <SUITE FILE_PATH="coverage/GridCal$pytest_for_test_tower_composition_test_ratings_with_neutral.coverage" NAME="pytest for test_tower_composition.test_ratings_with_neutral Coverage Results" MODIFIED="1743772510995" SOURCE_PROVIDER="com.intellij.coverage.DefaultCoverageFileProvider" RUNNER="coverage.py" COVERAGE_BY_TEST_ENABLED="false" COVERAGE_TRACING_ENABLED="false" WORKING_DIRECTORY="$PROJECT_DIR$/src/tests" />
    <SUITE FILE_PATH="coverage/GridCal$Nosetests_for_tests_test_unbalanced_faults.coverage" NAME="Nosetests for tests.test_unbalanced_faults Coverage Results" MODIFIED="1702931366899" SOURCE_PROVIDER="com.intellij.coverage.DefaultCoverageFileProvider" RUNNER="coverage.py" COVERAGE_BY_TEST_ENABLED="true" COVERAGE_TRACING_ENABLED="false" WORKING_DIRECTORY="$PROJECT_DIR$/src/tests" />
    <SUITE FILE_PATH="coverage/GridCal$GeneralDialogues.coverage" NAME="GeneralDialogues Coverage Results" MODIFIED="1698838468153" SOURCE_PROVIDER="com.intellij.coverage.DefaultCoverageFileProvider" RUNNER="coverage.py" COVERAGE_BY_TEST_ENABLED="true" COVERAGE_TRACING_ENABLED="false" WORKING_DIRECTORY="$PROJECT_DIR$/src/GridCal/Gui" />
    <SUITE FILE_PATH="coverage/GridCal$Nosetests_in_mips_py.coverage" NAME="Nosetests in mips.py Coverage Results" MODIFIED="1702998310572" SOURCE_PROVIDER="com.intellij.coverage.DefaultCoverageFileProvider" RUNNER="coverage.py" COVERAGE_BY_TEST_ENABLED="true" COVERAGE_TRACING_ENABLED="false" WORKING_DIRECTORY="$PROJECT_DIR$/src/GridCalEngine/Utils/MIPS" />
    <SUITE FILE_PATH="coverage/GridCal$linear_factors_research2.coverage" NAME="linear_factors_research2 Coverage Results" MODIFIED="1646249041067" SOURCE_PROVIDER="com.intellij.coverage.DefaultCoverageFileProvider" RUNNER="coverage.py" COVERAGE_BY_TEST_ENABLED="true" COVERAGE_TRACING_ENABLED="false" WORKING_DIRECTORY="$PROJECT_DIR$/src/research/PTDF" />
    <SUITE FILE_PATH="coverage/GridCal$make_code.coverage" NAME="make_code Coverage Results" MODIFIED="1706616411983" SOURCE_PROVIDER="com.intellij.coverage.DefaultCoverageFileProvider" RUNNER="coverage.py" COVERAGE_BY_TEST_ENABLED="true" COVERAGE_TRACING_ENABLED="false" WORKING_DIRECTORY="$PROJECT_DIR$/src/trunk/plexel" />
    <SUITE FILE_PATH="coverage/GridCal$readme_example.coverage" NAME="readme_example Coverage Results" MODIFIED="1743581936991" SOURCE_PROVIDER="com.intellij.coverage.DefaultCoverageFileProvider" RUNNER="coverage.py" COVERAGE_BY_TEST_ENABLED="false" COVERAGE_TRACING_ENABLED="false" WORKING_DIRECTORY="$PROJECT_DIR$/src/trunk/server" />
    <SUITE FILE_PATH="coverage/GridCal$pytest_for_test_ntc_test_ntc_ieee_14.coverage" NAME="pytest for test_ntc.test_ntc_ieee_14 Coverage Results" MODIFIED="1729094277014" SOURCE_PROVIDER="com.intellij.coverage.DefaultCoverageFileProvider" RUNNER="coverage.py" COVERAGE_BY_TEST_ENABLED="false" COVERAGE_TRACING_ENABLED="false" WORKING_DIRECTORY="$PROJECT_DIR$/src/tests" />
    <SUITE FILE_PATH="coverage/GridCal$Nosetests_for_test_topology_processor_test_topology_NL_microgrid.coverage" NAME="Nosetests for test_topology_processor.test_topology_NL_microgrid Coverage Results" MODIFIED="1716218378631" SOURCE_PROVIDER="com.intellij.coverage.DefaultCoverageFileProvider" RUNNER="coverage.py" COVERAGE_BY_TEST_ENABLED="true" COVERAGE_TRACING_ENABLED="false" WORKING_DIRECTORY="$PROJECT_DIR$/src/tests" />
    <SUITE FILE_PATH="coverage/GridCal$pytest_for_src_tests_test_cgmes_ieeee.coverage" NAME="pytest for src.tests.test_cgmes_ieeee Coverage Results" MODIFIED="1729674408844" SOURCE_PROVIDER="com.intellij.coverage.DefaultCoverageFileProvider" RUNNER="coverage.py" COVERAGE_BY_TEST_ENABLED="false" COVERAGE_TRACING_ENABLED="false" WORKING_DIRECTORY="$PROJECT_DIR$/src/tests" />
    <SUITE FILE_PATH="coverage/GridCal$pytest_for_src_tests_test_load_save_load_test_load_save_load_xlsx.coverage" NAME="pytest for src.tests.test_load_save_load.test_load_save_load_xlsx Coverage Results" MODIFIED="1739520848837" SOURCE_PROVIDER="com.intellij.coverage.DefaultCoverageFileProvider" RUNNER="coverage.py" COVERAGE_BY_TEST_ENABLED="false" COVERAGE_TRACING_ENABLED="false" WORKING_DIRECTORY="$PROJECT_DIR$/src/tests" />
    <SUITE FILE_PATH="coverage/GridCal$run_server_farm.coverage" NAME="run_server_farm Coverage Results" MODIFIED="1741450467884" SOURCE_PROVIDER="com.intellij.coverage.DefaultCoverageFileProvider" RUNNER="coverage.py" COVERAGE_BY_TEST_ENABLED="false" COVERAGE_TRACING_ENABLED="false" WORKING_DIRECTORY="$PROJECT_DIR$/src/trunk/server" />
    <SUITE FILE_PATH="coverage/GridCal$fast_dSf_dV.coverage" NAME="fast_dSf_dV Coverage Results" MODIFIED="1615847239443" SOURCE_PROVIDER="com.intellij.coverage.DefaultCoverageFileProvider" RUNNER="coverage.py" COVERAGE_BY_TEST_ENABLED="true" COVERAGE_TRACING_ENABLED="false" WORKING_DIRECTORY="$PROJECT_DIR$/src/research/derivatives_and_jacobian" />
    <SUITE FILE_PATH="coverage/GridCal$Nosetests_in_test_hydro_py.coverage" NAME="Nosetests in test_hydro.py Coverage Results" MODIFIED="1708506945654" SOURCE_PROVIDER="com.intellij.coverage.DefaultCoverageFileProvider" RUNNER="coverage.py" COVERAGE_BY_TEST_ENABLED="true" COVERAGE_TRACING_ENABLED="false" WORKING_DIRECTORY="$PROJECT_DIR$/src/tests" />
    <SUITE FILE_PATH="coverage/GridCal$solar_power_wizzard.coverage" NAME="solar_power_wizzard Coverage Results" MODIFIED="1689668693423" SOURCE_PROVIDER="com.intellij.coverage.DefaultCoverageFileProvider" RUNNER="coverage.py" COVERAGE_BY_TEST_ENABLED="true" COVERAGE_TRACING_ENABLED="false" WORKING_DIRECTORY="$PROJECT_DIR$/src/GridCal/Gui/SolarPowerWizard" />
    <SUITE FILE_PATH="coverage/GridCal$pytest_for_test_transformer_type_test_transformer3w_test.coverage" NAME="pytest for test_transformer_type.test_transformer3w_test Coverage Results" MODIFIED="1729239252257" SOURCE_PROVIDER="com.intellij.coverage.DefaultCoverageFileProvider" RUNNER="coverage.py" COVERAGE_BY_TEST_ENABLED="false" COVERAGE_TRACING_ENABLED="false" WORKING_DIRECTORY="$PROJECT_DIR$/src/tests" />
    <SUITE FILE_PATH="coverage/GridCal$contingency_analysis_ts.coverage" NAME="contingency_analysis_ts Coverage Results" MODIFIED="1688049468429" SOURCE_PROVIDER="com.intellij.coverage.DefaultCoverageFileProvider" RUNNER="coverage.py" COVERAGE_BY_TEST_ENABLED="true" COVERAGE_TRACING_ENABLED="false" WORKING_DIRECTORY="$PROJECT_DIR$/examples" />
    <SUITE FILE_PATH="coverage/GridCal$demo_code.coverage" NAME="demo_code Coverage Results" MODIFIED="1742824513587" SOURCE_PROVIDER="com.intellij.coverage.DefaultCoverageFileProvider" RUNNER="coverage.py" COVERAGE_BY_TEST_ENABLED="false" COVERAGE_TRACING_ENABLED="false" WORKING_DIRECTORY="$PROJECT_DIR$/src/GridCal/Gui/GridMerge" />
    <SUITE FILE_PATH="coverage/GridCal$v3_pv.coverage" NAME="v3_pv Coverage Results" MODIFIED="1597644265099" SOURCE_PROVIDER="com.intellij.coverage.DefaultCoverageFileProvider" RUNNER="coverage.py" COVERAGE_BY_TEST_ENABLED="true" COVERAGE_TRACING_ENABLED="false" WORKING_DIRECTORY="$PROJECT_DIR$/src/research/power_flow/asd/josep" />
    <SUITE FILE_PATH="coverage/GridCal$derivatives_research1.coverage" NAME="derivatives_research1 Coverage Results" MODIFIED="1608639260953" SOURCE_PROVIDER="com.intellij.coverage.DefaultCoverageFileProvider" RUNNER="coverage.py" COVERAGE_BY_TEST_ENABLED="true" COVERAGE_TRACING_ENABLED="false" WORKING_DIRECTORY="$PROJECT_DIR$/src/research/hvdc/fubm" />
    <SUITE FILE_PATH="coverage/GridCal$line_arrow.coverage" NAME="line_arrow Coverage Results" MODIFIED="1640989833222" SOURCE_PROVIDER="com.intellij.coverage.DefaultCoverageFileProvider" RUNNER="coverage.py" COVERAGE_BY_TEST_ENABLED="true" COVERAGE_TRACING_ENABLED="false" WORKING_DIRECTORY="$PROJECT_DIR$/src/research/qt_related" />
    <SUITE FILE_PATH="coverage/GridCal$demo_mvrsm.coverage" NAME="demo_mvrsm Coverage Results" MODIFIED="1707726283113" SOURCE_PROVIDER="com.intellij.coverage.DefaultCoverageFileProvider" RUNNER="coverage.py" COVERAGE_BY_TEST_ENABLED="true" COVERAGE_TRACING_ENABLED="false" WORKING_DIRECTORY="$PROJECT_DIR$/src/trunk/MVRSM" />
    <SUITE FILE_PATH="coverage/GridCal$ntc_opf_v6.coverage" NAME="ntc_opf_v6 Coverage Results" MODIFIED="1630405700769" SOURCE_PROVIDER="com.intellij.coverage.DefaultCoverageFileProvider" RUNNER="coverage.py" COVERAGE_BY_TEST_ENABLED="true" COVERAGE_TRACING_ENABLED="false" WORKING_DIRECTORY="$PROJECT_DIR$/src/research/or_tools" />
    <SUITE FILE_PATH="coverage/GridCal$example.coverage" NAME="example Coverage Results" MODIFIED="1702656487649" SOURCE_PROVIDER="com.intellij.coverage.DefaultCoverageFileProvider" RUNNER="coverage.py" COVERAGE_BY_TEST_ENABLED="true" COVERAGE_TRACING_ENABLED="false" WORKING_DIRECTORY="$PROJECT_DIR$/examples/trunk/gym" />
    <SUITE FILE_PATH="coverage/GridCal$raw_parser.coverage" NAME="raw_parser Coverage Results" MODIFIED="1619379740833" SOURCE_PROVIDER="com.intellij.coverage.DefaultCoverageFileProvider" RUNNER="coverage.py" COVERAGE_BY_TEST_ENABLED="true" COVERAGE_TRACING_ENABLED="false" WORKING_DIRECTORY="$PROJECT_DIR$/src/GridCal/Engine/IO" />
    <SUITE FILE_PATH="coverage/GridCal$pytest_for_test_gslv_conversion_test_gslv_compatibility.coverage" NAME="pytest for test_gslv_conversion.test_gslv_compatibility Coverage Results" MODIFIED="1742733326823" SOURCE_PROVIDER="com.intellij.coverage.DefaultCoverageFileProvider" RUNNER="coverage.py" COVERAGE_BY_TEST_ENABLED="false" COVERAGE_TRACING_ENABLED="false" WORKING_DIRECTORY="$PROJECT_DIR$/src/tests" />
    <SUITE FILE_PATH="coverage/GridCal$Nosetests_in_test_bus_types_py.coverage" NAME="Nosetests in test_bus_types.py Coverage Results" MODIFIED="1687726595619" SOURCE_PROVIDER="com.intellij.coverage.DefaultCoverageFileProvider" RUNNER="coverage.py" COVERAGE_BY_TEST_ENABLED="true" COVERAGE_TRACING_ENABLED="false" WORKING_DIRECTORY="$PROJECT_DIR$/src/tests" />
    <SUITE FILE_PATH="coverage/GridCal$Nosetests_for_test_simple_mip_test_linear_formulation.coverage" NAME="Nosetests for test_simple_mip.test_linear_formulation Coverage Results" MODIFIED="1704814438857" SOURCE_PROVIDER="com.intellij.coverage.DefaultCoverageFileProvider" RUNNER="coverage.py" COVERAGE_BY_TEST_ENABLED="true" COVERAGE_TRACING_ENABLED="false" WORKING_DIRECTORY="$PROJECT_DIR$/src/tests" />
    <SUITE FILE_PATH="coverage/GridCal$pytest_in_test_contongencies_filters_py.coverage" NAME="pytest in test_contongencies_filters.py Coverage Results" MODIFIED="1742569887288" SOURCE_PROVIDER="com.intellij.coverage.DefaultCoverageFileProvider" RUNNER="coverage.py" COVERAGE_BY_TEST_ENABLED="false" COVERAGE_TRACING_ENABLED="false" WORKING_DIRECTORY="$PROJECT_DIR$/src/tests" />
    <SUITE FILE_PATH="coverage/GridCal$Nosetests_for_test_ptdf_test_compensated_ptdf.coverage" NAME="Nosetests for test_ptdf.test_compensated_ptdf Coverage Results" MODIFIED="1710433602844" SOURCE_PROVIDER="com.intellij.coverage.DefaultCoverageFileProvider" RUNNER="coverage.py" COVERAGE_BY_TEST_ENABLED="true" COVERAGE_TRACING_ENABLED="false" WORKING_DIRECTORY="$PROJECT_DIR$/src/tests" />
    <SUITE FILE_PATH="coverage/GridCal$PTDF_research3.coverage" NAME="PTDF_research3 Coverage Results" MODIFIED="1601466744244" SOURCE_PROVIDER="com.intellij.coverage.DefaultCoverageFileProvider" RUNNER="coverage.py" COVERAGE_BY_TEST_ENABLED="true" COVERAGE_TRACING_ENABLED="false" WORKING_DIRECTORY="$PROJECT_DIR$/src/research/PTDF" />
    <SUITE FILE_PATH="coverage/GridCal$pymoo_example.coverage" NAME="pymoo_example Coverage Results" MODIFIED="1709072652713" SOURCE_PROVIDER="com.intellij.coverage.DefaultCoverageFileProvider" RUNNER="coverage.py" COVERAGE_BY_TEST_ENABLED="true" COVERAGE_TRACING_ENABLED="false" WORKING_DIRECTORY="$PROJECT_DIR$/src/trunk/investments" />
    <SUITE FILE_PATH="coverage/GridCal$power_flow_research_sinj.coverage" NAME="power_flow_research_sinj Coverage Results" MODIFIED="1711310889153" SOURCE_PROVIDER="com.intellij.coverage.DefaultCoverageFileProvider" RUNNER="coverage.py" COVERAGE_BY_TEST_ENABLED="true" COVERAGE_TRACING_ENABLED="false" WORKING_DIRECTORY="$PROJECT_DIR$/src/trunk/pf" />
    <SUITE FILE_PATH="coverage/GridCal$ac_opf_ts.coverage" NAME="ac_opf_ts Coverage Results" MODIFIED="1602519616038" SOURCE_PROVIDER="com.intellij.coverage.DefaultCoverageFileProvider" RUNNER="coverage.py" COVERAGE_BY_TEST_ENABLED="true" COVERAGE_TRACING_ENABLED="false" WORKING_DIRECTORY="$PROJECT_DIR$/src/GridCal/Engine/Simulations/OPF" />
    <SUITE FILE_PATH="coverage/GridCal$pytest_in_mips_py.coverage" NAME="pytest in mips.py Coverage Results" MODIFIED="1703183174922" SOURCE_PROVIDER="com.intellij.coverage.DefaultCoverageFileProvider" RUNNER="coverage.py" COVERAGE_BY_TEST_ENABLED="true" COVERAGE_TRACING_ENABLED="false" WORKING_DIRECTORY="$PROJECT_DIR$/src/GridCalEngine/Utils/MIPS" />
    <SUITE FILE_PATH="coverage/GridCal$Nosetests_in_test_islands_py.coverage" NAME="Nosetests in test_islands.py Coverage Results" MODIFIED="1694430898972" SOURCE_PROVIDER="com.intellij.coverage.DefaultCoverageFileProvider" RUNNER="coverage.py" COVERAGE_BY_TEST_ENABLED="true" COVERAGE_TRACING_ENABLED="false" WORKING_DIRECTORY="$PROJECT_DIR$/src/tests" />
    <SUITE FILE_PATH="coverage/GridCal$gis_dialogue.coverage" NAME="gis_dialogue Coverage Results" MODIFIED="1681978321412" SOURCE_PROVIDER="com.intellij.coverage.DefaultCoverageFileProvider" RUNNER="coverage.py" COVERAGE_BY_TEST_ENABLED="true" COVERAGE_TRACING_ENABLED="false" WORKING_DIRECTORY="$PROJECT_DIR$/src/GridCal/Gui/GIS" />
    <SUITE FILE_PATH="coverage/GridCal$acopf_run.coverage" NAME="acopf_run Coverage Results" MODIFIED="1706781637782" SOURCE_PROVIDER="com.intellij.coverage.DefaultCoverageFileProvider" RUNNER="coverage.py" COVERAGE_BY_TEST_ENABLED="true" COVERAGE_TRACING_ENABLED="false" WORKING_DIRECTORY="$PROJECT_DIR$/src/trunk/acopf" />
    <SUITE FILE_PATH="coverage/GridCal$dc_opf_ts.coverage" NAME="dc_opf_ts Coverage Results" MODIFIED="1602519229272" SOURCE_PROVIDER="com.intellij.coverage.DefaultCoverageFileProvider" RUNNER="coverage.py" COVERAGE_BY_TEST_ENABLED="true" COVERAGE_TRACING_ENABLED="false" WORKING_DIRECTORY="$PROJECT_DIR$/src/GridCal/Engine/Simulations/OPF" />
    <SUITE FILE_PATH="coverage/GridCal$fluids_try.coverage" NAME="fluids_try Coverage Results" MODIFIED="1701359636964" SOURCE_PROVIDER="com.intellij.coverage.DefaultCoverageFileProvider" RUNNER="coverage.py" COVERAGE_BY_TEST_ENABLED="true" COVERAGE_TRACING_ENABLED="false" WORKING_DIRECTORY="$PROJECT_DIR$/examples" />
    <SUITE FILE_PATH="coverage/GridCal$Nosetests_for_tests_test_ac_opf.coverage" NAME="Nosetests for tests.test_ac_opf Coverage Results" MODIFIED="1707045719701" SOURCE_PROVIDER="com.intellij.coverage.DefaultCoverageFileProvider" RUNNER="coverage.py" COVERAGE_BY_TEST_ENABLED="true" COVERAGE_TRACING_ENABLED="false" WORKING_DIRECTORY="$PROJECT_DIR$/src/tests" />
    <SUITE FILE_PATH="coverage/GridCal$pytest_for_test_line_circuit_idx_setter_test_valid_circuit_idx.coverage" NAME="pytest for test_line_circuit_idx_setter.test_valid_circuit_idx Coverage Results" MODIFIED="1744792590986" SOURCE_PROVIDER="com.intellij.coverage.DefaultCoverageFileProvider" RUNNER="coverage.py" COVERAGE_BY_TEST_ENABLED="false" COVERAGE_TRACING_ENABLED="false" WORKING_DIRECTORY="$PROJECT_DIR$/src/tests" />
    <SUITE FILE_PATH="coverage/GridCal$pytest_for_test_basic_test_gridcal_basic_pi.coverage" NAME="pytest for test_basic.test_gridcal_basic_pi Coverage Results" MODIFIED="1739521065243" SOURCE_PROVIDER="com.intellij.coverage.DefaultCoverageFileProvider" RUNNER="coverage.py" COVERAGE_BY_TEST_ENABLED="false" COVERAGE_TRACING_ENABLED="false" WORKING_DIRECTORY="$PROJECT_DIR$/src/tests" />
    <SUITE FILE_PATH="coverage/GridCal$run.coverage" NAME="run Coverage Results" MODIFIED="1743934769767" SOURCE_PROVIDER="com.intellij.coverage.DefaultCoverageFileProvider" RUNNER="coverage.py" COVERAGE_BY_TEST_ENABLED="false" COVERAGE_TRACING_ENABLED="false" WORKING_DIRECTORY="$PROJECT_DIR$/src/GridCalServer" />
    <SUITE FILE_PATH="coverage/GridCal$newton_svc.coverage" NAME="newton_svc Coverage Results" MODIFIED="1616106111862" SOURCE_PROVIDER="com.intellij.coverage.DefaultCoverageFileProvider" RUNNER="coverage.py" COVERAGE_BY_TEST_ENABLED="true" COVERAGE_TRACING_ENABLED="false" WORKING_DIRECTORY="$PROJECT_DIR$/src/research/power_flow" />
    <SUITE FILE_PATH="coverage/GridCal$pf_for_comparison.coverage" NAME="pf_for_comparison Coverage Results" MODIFIED="1706352169450" SOURCE_PROVIDER="com.intellij.coverage.DefaultCoverageFileProvider" RUNNER="coverage.py" COVERAGE_BY_TEST_ENABLED="true" COVERAGE_TRACING_ENABLED="false" WORKING_DIRECTORY="$PROJECT_DIR$/src/trunk/pf" />
    <SUITE FILE_PATH="coverage/GridCal$asd_power_flow.coverage" NAME="asd_power_flow Coverage Results" MODIFIED="1598789868769" SOURCE_PROVIDER="com.intellij.coverage.DefaultCoverageFileProvider" RUNNER="coverage.py" COVERAGE_BY_TEST_ENABLED="true" COVERAGE_TRACING_ENABLED="false" WORKING_DIRECTORY="$PROJECT_DIR$/src/research/power_flow/asd" />
    <SUITE FILE_PATH="coverage/GridCal$Nosetests_in_test_temp_correction_py.coverage" NAME="Nosetests in test_temp_correction.py Coverage Results" MODIFIED="1609501421833" SOURCE_PROVIDER="com.intellij.coverage.DefaultCoverageFileProvider" RUNNER="coverage.py" COVERAGE_BY_TEST_ENABLED="true" COVERAGE_TRACING_ENABLED="false" WORKING_DIRECTORY="$PROJECT_DIR$/src/tests" />
    <SUITE FILE_PATH="coverage/GridCal$Nosetests_in_test_power_flow_py.coverage" NAME="Nosetests in test_power_flow.py Coverage Results" MODIFIED="1687762551042" SOURCE_PROVIDER="com.intellij.coverage.DefaultCoverageFileProvider" RUNNER="coverage.py" COVERAGE_BY_TEST_ENABLED="true" COVERAGE_TRACING_ENABLED="false" WORKING_DIRECTORY="$PROJECT_DIR$/src/tests" />
    <SUITE FILE_PATH="coverage/GridCal$line_example.coverage" NAME="line_example Coverage Results" MODIFIED="1619379775789" SOURCE_PROVIDER="com.intellij.coverage.DefaultCoverageFileProvider" RUNNER="coverage.py" COVERAGE_BY_TEST_ENABLED="true" COVERAGE_TRACING_ENABLED="false" WORKING_DIRECTORY="$PROJECT_DIR$/src/research/per_unit" />
    <SUITE FILE_PATH="coverage/GridCal$hydro_opf.coverage" NAME="hydro_opf Coverage Results" MODIFIED="1704400043683" SOURCE_PROVIDER="com.intellij.coverage.DefaultCoverageFileProvider" RUNNER="coverage.py" COVERAGE_BY_TEST_ENABLED="true" COVERAGE_TRACING_ENABLED="false" WORKING_DIRECTORY="$PROJECT_DIR$/examples" />
    <SUITE FILE_PATH="coverage/GridCal$pytest_for_test_topology_processor_test_segmenting_by_hvdc.coverage" NAME="pytest for test_topology_processor.test_segmenting_by_hvdc Coverage Results" MODIFIED="1736188308161" SOURCE_PROVIDER="com.intellij.coverage.DefaultCoverageFileProvider" RUNNER="coverage.py" COVERAGE_BY_TEST_ENABLED="false" COVERAGE_TRACING_ENABLED="false" WORKING_DIRECTORY="$PROJECT_DIR$/src/tests" />
    <SUITE FILE_PATH="coverage/GridCal$h5_interface.coverage" NAME="h5_interface Coverage Results" MODIFIED="1618952414625" SOURCE_PROVIDER="com.intellij.coverage.DefaultCoverageFileProvider" RUNNER="coverage.py" COVERAGE_BY_TEST_ENABLED="true" COVERAGE_TRACING_ENABLED="false" WORKING_DIRECTORY="$PROJECT_DIR$/src/GridCal/Engine/IO" />
    <SUITE FILE_PATH="coverage/GridCal$Nosetests_in_ACPTDF_research2_py.coverage" NAME="Nosetests in ACPTDF_research2.py Coverage Results" MODIFIED="1601969138193" SOURCE_PROVIDER="com.intellij.coverage.DefaultCoverageFileProvider" RUNNER="coverage.py" COVERAGE_BY_TEST_ENABLED="true" COVERAGE_TRACING_ENABLED="false" WORKING_DIRECTORY="$PROJECT_DIR$/src/research/PTDF" />
    <SUITE FILE_PATH="coverage/GridCal$Nosetests_for_test_contingency_test_contingency.coverage" NAME="Nosetests for test_contingency.test_contingency Coverage Results" MODIFIED="1701701999217" SOURCE_PROVIDER="com.intellij.coverage.DefaultCoverageFileProvider" RUNNER="coverage.py" COVERAGE_BY_TEST_ENABLED="true" COVERAGE_TRACING_ENABLED="false" WORKING_DIRECTORY="$PROJECT_DIR$/src/tests" />
    <SUITE FILE_PATH="coverage/GridCal$gridcal_to_raw.coverage" NAME="gridcal_to_raw Coverage Results" MODIFIED="1718811813892" SOURCE_PROVIDER="com.intellij.coverage.DefaultCoverageFileProvider" RUNNER="coverage.py" COVERAGE_BY_TEST_ENABLED="true" COVERAGE_TRACING_ENABLED="false" WORKING_DIRECTORY="$PROJECT_DIR$/src/GridCalEngine/IO/raw" />
    <SUITE FILE_PATH="coverage/GridCal$Nosetests_in_test_srap_py.coverage" NAME="Nosetests in test_srap.py Coverage Results" MODIFIED="1708602853906" SOURCE_PROVIDER="com.intellij.coverage.DefaultCoverageFileProvider" RUNNER="coverage.py" COVERAGE_BY_TEST_ENABLED="true" COVERAGE_TRACING_ENABLED="false" WORKING_DIRECTORY="$PROJECT_DIR$/src/tests" />
    <SUITE FILE_PATH="coverage/GridCal$rpgm_algo.coverage" NAME="rpgm_algo Coverage Results" MODIFIED="1603645665438" SOURCE_PROVIDER="com.intellij.coverage.DefaultCoverageFileProvider" RUNNER="coverage.py" COVERAGE_BY_TEST_ENABLED="true" COVERAGE_TRACING_ENABLED="false" WORKING_DIRECTORY="$PROJECT_DIR$/src/GridCal/ThirdParty/SyntheticNetworks" />
    <SUITE FILE_PATH="coverage/GridCal$pytest_for_src_tests_test_contingency_test_contingency.coverage" NAME="pytest for src.tests.test_contingency.test_contingency Coverage Results" MODIFIED="1731947822799" SOURCE_PROVIDER="com.intellij.coverage.DefaultCoverageFileProvider" RUNNER="coverage.py" COVERAGE_BY_TEST_ENABLED="false" COVERAGE_TRACING_ENABLED="false" WORKING_DIRECTORY="$PROJECT_DIR$/src/tests" />
    <SUITE FILE_PATH="coverage/GridCal$switch_reduction_dense.coverage" NAME="switch_reduction_dense Coverage Results" MODIFIED="1615742845150" SOURCE_PROVIDER="com.intellij.coverage.DefaultCoverageFileProvider" RUNNER="coverage.py" COVERAGE_BY_TEST_ENABLED="true" COVERAGE_TRACING_ENABLED="false" WORKING_DIRECTORY="$PROJECT_DIR$/src/research/grid_reduction/substation_reduction" />
    <SUITE FILE_PATH="coverage/GridCal$switch_reduction_sparse.coverage" NAME="switch_reduction_sparse Coverage Results" MODIFIED="1615742705813" SOURCE_PROVIDER="com.intellij.coverage.DefaultCoverageFileProvider" RUNNER="coverage.py" COVERAGE_BY_TEST_ENABLED="true" COVERAGE_TRACING_ENABLED="false" WORKING_DIRECTORY="$PROJECT_DIR$/src/research/grid_reduction/substation_reduction" />
    <SUITE FILE_PATH="coverage/GridCal$topology_processor_bfs.coverage" NAME="topology_processor_bfs Coverage Results" MODIFIED="1707390694859" SOURCE_PROVIDER="com.intellij.coverage.DefaultCoverageFileProvider" RUNNER="coverage.py" COVERAGE_BY_TEST_ENABLED="true" COVERAGE_TRACING_ENABLED="false" WORKING_DIRECTORY="$PROJECT_DIR$/src/trunk/substation_reduction" />
    <SUITE FILE_PATH="coverage/GridCal$Nosetests_in_test_transformer_definition_py.coverage" NAME="Nosetests in test_transformer_definition.py Coverage Results" MODIFIED="1609501439117" SOURCE_PROVIDER="com.intellij.coverage.DefaultCoverageFileProvider" RUNNER="coverage.py" COVERAGE_BY_TEST_ENABLED="true" COVERAGE_TRACING_ENABLED="false" WORKING_DIRECTORY="$PROJECT_DIR$/src/tests" />
    <SUITE FILE_PATH="coverage/GridCal$MVRSM_mo.coverage" NAME="MVRSM_mo Coverage Results" MODIFIED="1707735080331" SOURCE_PROVIDER="com.intellij.coverage.DefaultCoverageFileProvider" RUNNER="coverage.py" COVERAGE_BY_TEST_ENABLED="true" COVERAGE_TRACING_ENABLED="false" WORKING_DIRECTORY="$PROJECT_DIR$/src/trunk/MVRSM" />
    <SUITE FILE_PATH="coverage/GridCal$analytic_ptdf_driver.coverage" NAME="analytic_ptdf_driver Coverage Results" MODIFIED="1600179811175" SOURCE_PROVIDER="com.intellij.coverage.DefaultCoverageFileProvider" RUNNER="coverage.py" COVERAGE_BY_TEST_ENABLED="true" COVERAGE_TRACING_ENABLED="false" WORKING_DIRECTORY="$PROJECT_DIR$/src/GridCal/Engine/Simulations/PTDF" />
    <SUITE FILE_PATH="coverage/GridCal$test_transformer_regulator.coverage" NAME="test_transformer_regulator Coverage Results" MODIFIED="1602954515929" SOURCE_PROVIDER="com.intellij.coverage.DefaultCoverageFileProvider" RUNNER="coverage.py" COVERAGE_BY_TEST_ENABLED="true" COVERAGE_TRACING_ENABLED="false" WORKING_DIRECTORY="$PROJECT_DIR$/src/tests" />
    <SUITE FILE_PATH="coverage/GridCal$Nosetests_for_tests_test_tutorials_test_define_grid_from_scratch_with_profiles.coverage" NAME="Nosetests for tests.test_tutorials.test_define_grid_from_scratch_with_profiles Coverage Results" MODIFIED="1687769163010" SOURCE_PROVIDER="com.intellij.coverage.DefaultCoverageFileProvider" RUNNER="coverage.py" COVERAGE_BY_TEST_ENABLED="true" COVERAGE_TRACING_ENABLED="false" WORKING_DIRECTORY="$PROJECT_DIR$/src/tests" />
    <SUITE FILE_PATH="coverage/GridCal$pack_unpack.coverage" NAME="pack_unpack Coverage Results" MODIFIED="1706043017781" SOURCE_PROVIDER="com.intellij.coverage.DefaultCoverageFileProvider" RUNNER="coverage.py" COVERAGE_BY_TEST_ENABLED="true" COVERAGE_TRACING_ENABLED="false" WORKING_DIRECTORY="$PROJECT_DIR$/src/GridCalEngine/IO/gridcal" />
    <SUITE FILE_PATH="coverage/GridCal$pytest_for_test_opf_test_opf_hvdc_controls.coverage" NAME="pytest for test_opf.test_opf_hvdc_controls Coverage Results" MODIFIED="1744367220112" SOURCE_PROVIDER="com.intellij.coverage.DefaultCoverageFileProvider" RUNNER="coverage.py" COVERAGE_BY_TEST_ENABLED="false" COVERAGE_TRACING_ENABLED="false" WORKING_DIRECTORY="$PROJECT_DIR$/src/tests" />
    <SUITE FILE_PATH="coverage/GridCal$Nosetests_in_test_transformer_controls_py.coverage" NAME="Nosetests in test_transformer_controls.py Coverage Results" MODIFIED="1693494860670" SOURCE_PROVIDER="com.intellij.coverage.DefaultCoverageFileProvider" RUNNER="coverage.py" COVERAGE_BY_TEST_ENABLED="true" COVERAGE_TRACING_ENABLED="false" WORKING_DIRECTORY="$PROJECT_DIR$/src/tests" />
    <SUITE FILE_PATH="coverage/GridCal$pytest_for_test_ptdf_test_ptdf_generation_contingencies.coverage" NAME="pytest for test_ptdf.test_ptdf_generation_contingencies Coverage Results" MODIFIED="1742577994533" SOURCE_PROVIDER="com.intellij.coverage.DefaultCoverageFileProvider" RUNNER="coverage.py" COVERAGE_BY_TEST_ENABLED="false" COVERAGE_TRACING_ENABLED="false" WORKING_DIRECTORY="$PROJECT_DIR$/src/tests" />
    <SUITE FILE_PATH="coverage/GridCal$grid_generator_dialogue.coverage" NAME="grid_generator_dialogue Coverage Results" MODIFIED="1689665364372" SOURCE_PROVIDER="com.intellij.coverage.DefaultCoverageFileProvider" RUNNER="coverage.py" COVERAGE_BY_TEST_ENABLED="true" COVERAGE_TRACING_ENABLED="false" WORKING_DIRECTORY="$PROJECT_DIR$/src/GridCal/Gui/GridGenerator" />
    <SUITE FILE_PATH="coverage/GridCal$pytest_in_test_nonlinear_contingency_py.coverage" NAME="pytest in test_nonlinear_contingency.py Coverage Results" MODIFIED="1740914092372" SOURCE_PROVIDER="com.intellij.coverage.DefaultCoverageFileProvider" RUNNER="coverage.py" COVERAGE_BY_TEST_ENABLED="false" COVERAGE_TRACING_ENABLED="false" WORKING_DIRECTORY="$PROJECT_DIR$/src/tests" />
    <SUITE FILE_PATH="coverage/GridCal$Nosetests_in_ACPTDF_research_py.coverage" NAME="Nosetests in ACPTDF_research.py Coverage Results" MODIFIED="1601970337931" SOURCE_PROVIDER="com.intellij.coverage.DefaultCoverageFileProvider" RUNNER="coverage.py" COVERAGE_BY_TEST_ENABLED="true" COVERAGE_TRACING_ENABLED="false" WORKING_DIRECTORY="$PROJECT_DIR$/src/research/PTDF" />
    <SUITE FILE_PATH="coverage/GridCal$slicing_experiments.coverage" NAME="slicing_experiments Coverage Results" MODIFIED="1617653333027" SOURCE_PROVIDER="com.intellij.coverage.DefaultCoverageFileProvider" RUNNER="coverage.py" COVERAGE_BY_TEST_ENABLED="true" COVERAGE_TRACING_ENABLED="false" WORKING_DIRECTORY="$PROJECT_DIR$/src/research" />
    <SUITE FILE_PATH="coverage/GridCal$short_circuit_run.coverage" NAME="short_circuit_run Coverage Results" MODIFIED="1696333507482" SOURCE_PROVIDER="com.intellij.coverage.DefaultCoverageFileProvider" RUNNER="coverage.py" COVERAGE_BY_TEST_ENABLED="true" COVERAGE_TRACING_ENABLED="false" WORKING_DIRECTORY="$PROJECT_DIR$/examples" />
    <SUITE FILE_PATH="coverage/GridCal$pytest_in_test_contingency_py.coverage" NAME="pytest in test_contingency.py Coverage Results" MODIFIED="1742569898976" SOURCE_PROVIDER="com.intellij.coverage.DefaultCoverageFileProvider" RUNNER="coverage.py" COVERAGE_BY_TEST_ENABLED="false" COVERAGE_TRACING_ENABLED="false" WORKING_DIRECTORY="$PROJECT_DIR$/src/tests" />
    <SUITE FILE_PATH="coverage/GridCal$Nosetests_in_test_basic_py.coverage" NAME="Nosetests in test_basic.py Coverage Results" MODIFIED="1609500352073" SOURCE_PROVIDER="com.intellij.coverage.DefaultCoverageFileProvider" RUNNER="coverage.py" COVERAGE_BY_TEST_ENABLED="true" COVERAGE_TRACING_ENABLED="false" WORKING_DIRECTORY="$PROJECT_DIR$/src/tests" />
    <SUITE FILE_PATH="coverage/GridCal$qrangeslider.coverage" NAME="custom_qrangeslider Coverage Results" MODIFIED="1692615778925" SOURCE_PROVIDER="com.intellij.coverage.DefaultCoverageFileProvider" RUNNER="coverage.py" COVERAGE_BY_TEST_ENABLED="true" COVERAGE_TRACING_ENABLED="false" WORKING_DIRECTORY="$PROJECT_DIR$/src/GridCal/Gui/Main" />
    <SUITE FILE_PATH="coverage/GridCal$matpower_chart.coverage" NAME="matpower_chart Coverage Results" MODIFIED="1732051935034" SOURCE_PROVIDER="com.intellij.coverage.DefaultCoverageFileProvider" RUNNER="coverage.py" COVERAGE_BY_TEST_ENABLED="false" COVERAGE_TRACING_ENABLED="false" WORKING_DIRECTORY="$PROJECT_DIR$/src/trunk/checks_pf" />
    <SUITE FILE_PATH="coverage/GridCal$Nosetests_for_tests_test_continuation_power_flow_test_cpf.coverage" NAME="Nosetests for tests.test_continuation_power_flow.test_cpf Coverage Results" MODIFIED="1712337251546" SOURCE_PROVIDER="com.intellij.coverage.DefaultCoverageFileProvider" RUNNER="coverage.py" COVERAGE_BY_TEST_ENABLED="true" COVERAGE_TRACING_ENABLED="false" WORKING_DIRECTORY="$PROJECT_DIR$/src/tests" />
    <SUITE FILE_PATH="coverage/GridCal$Nosetests_for_test_ptdf_test_ptdf_ieee14_definition_ps.coverage" NAME="Nosetests for test_ptdf.test_ptdf_ieee14_definition_ps Coverage Results" MODIFIED="1706268834144" SOURCE_PROVIDER="com.intellij.coverage.DefaultCoverageFileProvider" RUNNER="coverage.py" COVERAGE_BY_TEST_ENABLED="true" COVERAGE_TRACING_ENABLED="false" WORKING_DIRECTORY="$PROJECT_DIR$/src/tests" />
    <SUITE FILE_PATH="coverage/GridCal$editor.coverage" NAME="editor Coverage Results" MODIFIED="1685876734430" SOURCE_PROVIDER="com.intellij.coverage.DefaultCoverageFileProvider" RUNNER="coverage.py" COVERAGE_BY_TEST_ENABLED="true" COVERAGE_TRACING_ENABLED="false" WORKING_DIRECTORY="$PROJECT_DIR$/src/GridCal/Gui/GridEditorWidget" />
    <SUITE FILE_PATH="coverage/GridCal$pytest_for_src_tests_test_profiles.coverage" NAME="pytest for src.tests.test_profiles Coverage Results" MODIFIED="1744366564744" SOURCE_PROVIDER="com.intellij.coverage.DefaultCoverageFileProvider" RUNNER="coverage.py" COVERAGE_BY_TEST_ENABLED="false" COVERAGE_TRACING_ENABLED="false" WORKING_DIRECTORY="$PROJECT_DIR$/src/tests" />
    <SUITE FILE_PATH="coverage/GridCal$Nosetests_for_tests_test_ac_opf_test_ieee14.coverage" NAME="Nosetests for tests.test_ac_opf.test_ieee14 Coverage Results" MODIFIED="1712566456091" SOURCE_PROVIDER="com.intellij.coverage.DefaultCoverageFileProvider" RUNNER="coverage.py" COVERAGE_BY_TEST_ENABLED="true" COVERAGE_TRACING_ENABLED="false" WORKING_DIRECTORY="$PROJECT_DIR$/src/tests" />
    <SUITE FILE_PATH="coverage/GridCal$Nosetests_in_test_latin_hypercube_py.coverage" NAME="Nosetests in test_latin_hypercube.py Coverage Results" MODIFIED="1617046286335" SOURCE_PROVIDER="com.intellij.coverage.DefaultCoverageFileProvider" RUNNER="coverage.py" COVERAGE_BY_TEST_ENABLED="true" COVERAGE_TRACING_ENABLED="false" WORKING_DIRECTORY="$PROJECT_DIR$/src/tests" />
    <SUITE FILE_PATH="coverage/GridCal$run_contingencies.coverage" NAME="run_contingencies Coverage Results" MODIFIED="1707303266446" SOURCE_PROVIDER="com.intellij.coverage.DefaultCoverageFileProvider" RUNNER="coverage.py" COVERAGE_BY_TEST_ENABLED="true" COVERAGE_TRACING_ENABLED="false" WORKING_DIRECTORY="$PROJECT_DIR$/src/trunk/contingencies" />
    <SUITE FILE_PATH="coverage/GridCal$test_power_flow.coverage" NAME="test_power_flow Coverage Results" MODIFIED="1627304268760" SOURCE_PROVIDER="com.intellij.coverage.DefaultCoverageFileProvider" RUNNER="coverage.py" COVERAGE_BY_TEST_ENABLED="true" COVERAGE_TRACING_ENABLED="false" WORKING_DIRECTORY="$PROJECT_DIR$/src/tests" />
    <SUITE FILE_PATH="coverage/GridCal$scopf_v3.coverage" NAME="scopf_v3 Coverage Results" MODIFIED="1744818599318" SOURCE_PROVIDER="com.intellij.coverage.DefaultCoverageFileProvider" RUNNER="coverage.py" COVERAGE_BY_TEST_ENABLED="false" COVERAGE_TRACING_ENABLED="false" WORKING_DIRECTORY="$PROJECT_DIR$/src/trunk/scopf" />
    <SUITE FILE_PATH="coverage/GridCal$ACOPF_MIPS_replica.coverage" NAME="ACOPF_MIPS_replica Coverage Results" MODIFIED="1702313943926" SOURCE_PROVIDER="com.intellij.coverage.DefaultCoverageFileProvider" RUNNER="coverage.py" COVERAGE_BY_TEST_ENABLED="true" COVERAGE_TRACING_ENABLED="false" WORKING_DIRECTORY="$PROJECT_DIR$/examples" />
    <SUITE FILE_PATH="coverage/GridCal$contingency_analysis.coverage" NAME="contingency_analysis Coverage Results" MODIFIED="1648031580346" SOURCE_PROVIDER="com.intellij.coverage.DefaultCoverageFileProvider" RUNNER="coverage.py" COVERAGE_BY_TEST_ENABLED="true" COVERAGE_TRACING_ENABLED="false" WORKING_DIRECTORY="$PROJECT_DIR$/src/research/ContingencyAnalysis" />
    <SUITE FILE_PATH="coverage/GridCal$Nosetests_in_acopf_function_evaluation_py.coverage" NAME="Nosetests in acopf_function_evaluation.py Coverage Results" MODIFIED="1704358701624" SOURCE_PROVIDER="com.intellij.coverage.DefaultCoverageFileProvider" RUNNER="coverage.py" COVERAGE_BY_TEST_ENABLED="true" COVERAGE_TRACING_ENABLED="false" WORKING_DIRECTORY="$PROJECT_DIR$/examples/trunk/acopf" />
    <SUITE FILE_PATH="coverage/GridCal$test_gslv_conversion.coverage" NAME="test_gslv_conversion Coverage Results" MODIFIED="1744045858857" SOURCE_PROVIDER="com.intellij.coverage.DefaultCoverageFileProvider" RUNNER="coverage.py" COVERAGE_BY_TEST_ENABLED="false" COVERAGE_TRACING_ENABLED="false" WORKING_DIRECTORY="$PROJECT_DIR$/src/tests" />
    <SUITE FILE_PATH="coverage/GridCal$grid_merge.coverage" NAME="grid_merge Coverage Results" MODIFIED="1742396314060" SOURCE_PROVIDER="com.intellij.coverage.DefaultCoverageFileProvider" RUNNER="coverage.py" COVERAGE_BY_TEST_ENABLED="false" COVERAGE_TRACING_ENABLED="false" WORKING_DIRECTORY="$PROJECT_DIR$/src/GridCal/Gui/GridMerge" />
    <SUITE FILE_PATH="coverage/GridCal$object_select_window.coverage" NAME="object_select_window Coverage Results" MODIFIED="1644587709559" SOURCE_PROVIDER="com.intellij.coverage.DefaultCoverageFileProvider" RUNNER="coverage.py" COVERAGE_BY_TEST_ENABLED="true" COVERAGE_TRACING_ENABLED="false" WORKING_DIRECTORY="$PROJECT_DIR$/src/GridCal/Gui/Main" />
    <SUITE FILE_PATH="coverage/GridCal$pytest_for_test_sparse2_test_sum.coverage" NAME="pytest for test_sparse2.test_sum Coverage Results" MODIFIED="1735502026314" SOURCE_PROVIDER="com.intellij.coverage.DefaultCoverageFileProvider" RUNNER="coverage.py" COVERAGE_BY_TEST_ENABLED="false" COVERAGE_TRACING_ENABLED="false" WORKING_DIRECTORY="$PROJECT_DIR$/src/tests" />
    <SUITE FILE_PATH="coverage/GridCal$admittance_variations.coverage" NAME="admittance_variations Coverage Results" MODIFIED="1603050030453" SOURCE_PROVIDER="com.intellij.coverage.DefaultCoverageFileProvider" RUNNER="coverage.py" COVERAGE_BY_TEST_ENABLED="true" COVERAGE_TRACING_ENABLED="false" WORKING_DIRECTORY="$PROJECT_DIR$/src/research/admittance" />
    <SUITE FILE_PATH="coverage/GridCal$Nosetests_for_test_simple_mip_test_lp_simple2.coverage" NAME="Nosetests for test_simple_mip.test_lp_simple2 Coverage Results" MODIFIED="1704806548128" SOURCE_PROVIDER="com.intellij.coverage.DefaultCoverageFileProvider" RUNNER="coverage.py" COVERAGE_BY_TEST_ENABLED="true" COVERAGE_TRACING_ENABLED="false" WORKING_DIRECTORY="$PROJECT_DIR$/src/tests" />
    <SUITE FILE_PATH="coverage/GridCal$Nosetests_for_tests_test_hydro_test_hydro_opf1.coverage" NAME="Nosetests for tests.test_hydro.test_hydro_opf1 Coverage Results" MODIFIED="1710788978854" SOURCE_PROVIDER="com.intellij.coverage.DefaultCoverageFileProvider" RUNNER="coverage.py" COVERAGE_BY_TEST_ENABLED="true" COVERAGE_TRACING_ENABLED="false" WORKING_DIRECTORY="$PROJECT_DIR$/src/tests" />
    <SUITE FILE_PATH="coverage/GridCal$node_widget.coverage" NAME="node_widget Coverage Results" MODIFIED="1709192804886" SOURCE_PROVIDER="com.intellij.coverage.DefaultCoverageFileProvider" RUNNER="coverage.py" COVERAGE_BY_TEST_ENABLED="true" COVERAGE_TRACING_ENABLED="false" WORKING_DIRECTORY="$PROJECT_DIR$/src/GridCal/Gui/MapWidget" />
    <SUITE FILE_PATH="coverage/GridCal$pytest_for_src_tests_test_ptdf.coverage" NAME="pytest for src.tests.test_ptdf Coverage Results" MODIFIED="1729668865330" SOURCE_PROVIDER="com.intellij.coverage.DefaultCoverageFileProvider" RUNNER="coverage.py" COVERAGE_BY_TEST_ENABLED="false" COVERAGE_TRACING_ENABLED="false" WORKING_DIRECTORY="$PROJECT_DIR$/src/tests" />
    <SUITE FILE_PATH="coverage/GridCal$jacobian_gomez_exposito.coverage" NAME="jacobian_gomez_exposito Coverage Results" MODIFIED="1655634316914" SOURCE_PROVIDER="com.intellij.coverage.DefaultCoverageFileProvider" RUNNER="coverage.py" COVERAGE_BY_TEST_ENABLED="true" COVERAGE_TRACING_ENABLED="false" WORKING_DIRECTORY="$PROJECT_DIR$/src/research/jacobian_and_derivatives" />
    <SUITE FILE_PATH="coverage/GridCal$cim_parser.coverage" NAME="cim_parser Coverage Results" MODIFIED="1615738108202" SOURCE_PROVIDER="com.intellij.coverage.DefaultCoverageFileProvider" RUNNER="coverage.py" COVERAGE_BY_TEST_ENABLED="true" COVERAGE_TRACING_ENABLED="false" WORKING_DIRECTORY="$PROJECT_DIR$/src/GridCal/Engine/IO/cim" />
    <SUITE FILE_PATH="coverage/GridCal$load_designer.coverage" NAME="load_designer Coverage Results" MODIFIED="1744793491032" SOURCE_PROVIDER="com.intellij.coverage.DefaultCoverageFileProvider" RUNNER="coverage.py" COVERAGE_BY_TEST_ENABLED="false" COVERAGE_TRACING_ENABLED="false" WORKING_DIRECTORY="$PROJECT_DIR$/src/GridCal/Gui/LoadDesigner" />
    <SUITE FILE_PATH="coverage/GridCal$multi_circuit.coverage" NAME="multi_circuit Coverage Results" MODIFIED="1736157016775" SOURCE_PROVIDER="com.intellij.coverage.DefaultCoverageFileProvider" RUNNER="coverage.py" COVERAGE_BY_TEST_ENABLED="true" COVERAGE_TRACING_ENABLED="false" WORKING_DIRECTORY="$PROJECT_DIR$/src/GridCalEngine/Devices" />
    <SUITE FILE_PATH="coverage/GridCal$contingency_planner_dialogue.coverage" NAME="contingency_planner_dialogue Coverage Results" MODIFIED="1687935669832" SOURCE_PROVIDER="com.intellij.coverage.DefaultCoverageFileProvider" RUNNER="coverage.py" COVERAGE_BY_TEST_ENABLED="true" COVERAGE_TRACING_ENABLED="false" WORKING_DIRECTORY="$PROJECT_DIR$/src/GridCal/Gui/ContingencyPlanner" />
    <SUITE FILE_PATH="coverage/GridCal$pytest_for_src_tests_test_tower_composition_test_acha.coverage" NAME="pytest for src.tests.test_tower_composition.test_acha Coverage Results" MODIFIED="1743453384590" SOURCE_PROVIDER="com.intellij.coverage.DefaultCoverageFileProvider" RUNNER="coverage.py" COVERAGE_BY_TEST_ENABLED="false" COVERAGE_TRACING_ENABLED="false" WORKING_DIRECTORY="$PROJECT_DIR$/src/tests" />
    <SUITE FILE_PATH="coverage/GridCal$Nosetests_for_tests_test_hydro.coverage" NAME="Nosetests for tests.test_hydro Coverage Results" MODIFIED="1708969356444" SOURCE_PROVIDER="com.intellij.coverage.DefaultCoverageFileProvider" RUNNER="coverage.py" COVERAGE_BY_TEST_ENABLED="true" COVERAGE_TRACING_ENABLED="false" WORKING_DIRECTORY="$PROJECT_DIR$/src/tests" />
    <SUITE FILE_PATH="coverage/GridCal$graph_save2.coverage" NAME="graph_save2 Coverage Results" MODIFIED="1702996105426" SOURCE_PROVIDER="com.intellij.coverage.DefaultCoverageFileProvider" RUNNER="coverage.py" COVERAGE_BY_TEST_ENABLED="true" COVERAGE_TRACING_ENABLED="false" WORKING_DIRECTORY="$PROJECT_DIR$/src/GridCalEngine/IO/rdf_test" />
    <SUITE FILE_PATH="coverage/GridCal$node_branch_drawing.coverage" NAME="node_branch_drawing Coverage Results" MODIFIED="1651392885483" SOURCE_PROVIDER="com.intellij.coverage.DefaultCoverageFileProvider" RUNNER="coverage.py" COVERAGE_BY_TEST_ENABLED="true" COVERAGE_TRACING_ENABLED="false" WORKING_DIRECTORY="$PROJECT_DIR$/src/research/qt_related" />
    <SUITE FILE_PATH="coverage/GridCal$pytest_for_test_tower_composition_test_rating.coverage" NAME="pytest for test_tower_composition.test_rating Coverage Results" MODIFIED="1743413110851" SOURCE_PROVIDER="com.intellij.coverage.DefaultCoverageFileProvider" RUNNER="coverage.py" COVERAGE_BY_TEST_ENABLED="false" COVERAGE_TRACING_ENABLED="false" WORKING_DIRECTORY="$PROJECT_DIR$/src/tests" />
    <SUITE FILE_PATH="coverage/GridCal$inputs_analysis_run.coverage" NAME="inputs_analysis_run Coverage Results" MODIFIED="1696321666531" SOURCE_PROVIDER="com.intellij.coverage.DefaultCoverageFileProvider" RUNNER="coverage.py" COVERAGE_BY_TEST_ENABLED="true" COVERAGE_TRACING_ENABLED="false" WORKING_DIRECTORY="$PROJECT_DIR$/examples" />
    <SUITE FILE_PATH="coverage/GridCal$demo_code2.coverage" NAME="demo_code2 Coverage Results" MODIFIED="1742825177662" SOURCE_PROVIDER="com.intellij.coverage.DefaultCoverageFileProvider" RUNNER="coverage.py" COVERAGE_BY_TEST_ENABLED="false" COVERAGE_TRACING_ENABLED="false" WORKING_DIRECTORY="$PROJECT_DIR$/src/GridCal/Gui/GridMerge" />
    <SUITE FILE_PATH="coverage/GridCal$plexel_circuit.coverage" NAME="plexel_circuit Coverage Results" MODIFIED="1706090549808" SOURCE_PROVIDER="com.intellij.coverage.DefaultCoverageFileProvider" RUNNER="coverage.py" COVERAGE_BY_TEST_ENABLED="true" COVERAGE_TRACING_ENABLED="false" WORKING_DIRECTORY="$PROJECT_DIR$/src/trunk/plexel" />
    <SUITE FILE_PATH="coverage/GridCal$map_test_simple.coverage" NAME="map_test_simple Coverage Results" MODIFIED="1655834770443" SOURCE_PROVIDER="com.intellij.coverage.DefaultCoverageFileProvider" RUNNER="coverage.py" COVERAGE_BY_TEST_ENABLED="true" COVERAGE_TRACING_ENABLED="false" WORKING_DIRECTORY="$PROJECT_DIR$/src/research/map" />
    <SUITE FILE_PATH="coverage/GridCal$build_z_bus_by_steps.coverage" NAME="build_z_bus_by_steps Coverage Results" MODIFIED="1645718877250" SOURCE_PROVIDER="com.intellij.coverage.DefaultCoverageFileProvider" RUNNER="coverage.py" COVERAGE_BY_TEST_ENABLED="true" COVERAGE_TRACING_ENABLED="false" WORKING_DIRECTORY="$PROJECT_DIR$/src/research" />
    <SUITE FILE_PATH="coverage/GridCal$slippy_map.coverage" NAME="slippy_map Coverage Results" MODIFIED="1715086609668" SOURCE_PROVIDER="com.intellij.coverage.DefaultCoverageFileProvider" RUNNER="coverage.py" COVERAGE_BY_TEST_ENABLED="true" COVERAGE_TRACING_ENABLED="false" WORKING_DIRECTORY="$PROJECT_DIR$/src/trunk/qt_related" />
    <SUITE FILE_PATH="coverage/GridCal$dc_pf.coverage" NAME="dc_pf Coverage Results" MODIFIED="1663338738604" SOURCE_PROVIDER="com.intellij.coverage.DefaultCoverageFileProvider" RUNNER="coverage.py" COVERAGE_BY_TEST_ENABLED="true" COVERAGE_TRACING_ENABLED="false" WORKING_DIRECTORY="$PROJECT_DIR$/src/research/opf" />
    <SUITE FILE_PATH="coverage/GridCal$opf_pf_verification_example.coverage" NAME="opf+pf verification example Coverage Results" MODIFIED="1696857463367" SOURCE_PROVIDER="com.intellij.coverage.DefaultCoverageFileProvider" RUNNER="coverage.py" COVERAGE_BY_TEST_ENABLED="true" COVERAGE_TRACING_ENABLED="false" WORKING_DIRECTORY="$PROJECT_DIR$/examples" />
    <SUITE FILE_PATH="coverage/GridCal$pytest_for_src_tests_test_transformer_type.coverage" NAME="pytest for src.tests.test_transformer_type Coverage Results" MODIFIED="1743687388938" SOURCE_PROVIDER="com.intellij.coverage.DefaultCoverageFileProvider" RUNNER="coverage.py" COVERAGE_BY_TEST_ENABLED="false" COVERAGE_TRACING_ENABLED="false" WORKING_DIRECTORY="$PROJECT_DIR$/src/tests" />
    <SUITE FILE_PATH="coverage/GridCal$Nosetests_for_test_ptdf_test_lodf_ieee14_definition.coverage" NAME="Nosetests for test_ptdf.test_lodf_ieee14_definition Coverage Results" MODIFIED="1701814974059" SOURCE_PROVIDER="com.intellij.coverage.DefaultCoverageFileProvider" RUNNER="coverage.py" COVERAGE_BY_TEST_ENABLED="true" COVERAGE_TRACING_ENABLED="false" WORKING_DIRECTORY="$PROJECT_DIR$/src/tests" />
    <SUITE FILE_PATH="coverage/GridCal$ipm_test.coverage" NAME="ipm_test Coverage Results" MODIFIED="1703183042237" SOURCE_PROVIDER="com.intellij.coverage.DefaultCoverageFileProvider" RUNNER="coverage.py" COVERAGE_BY_TEST_ENABLED="true" COVERAGE_TRACING_ENABLED="false" WORKING_DIRECTORY="$PROJECT_DIR$/src/GridCalEngine/Utils/MIPS" />
    <SUITE FILE_PATH="coverage/GridCal$tap_changer_steps.coverage" NAME="tap_changer_steps Coverage Results" MODIFIED="1733164521130" SOURCE_PROVIDER="com.intellij.coverage.DefaultCoverageFileProvider" RUNNER="coverage.py" COVERAGE_BY_TEST_ENABLED="true" COVERAGE_TRACING_ENABLED="false" WORKING_DIRECTORY="$PROJECT_DIR$/src/trunk/controls/scripts" />
    <SUITE FILE_PATH="coverage/GridCal$cgmes_rdfs_graph.coverage" NAME="cgmes_rdfs_graph Coverage Results" MODIFIED="1707473946419" SOURCE_PROVIDER="com.intellij.coverage.DefaultCoverageFileProvider" RUNNER="coverage.py" COVERAGE_BY_TEST_ENABLED="true" COVERAGE_TRACING_ENABLED="false" WORKING_DIRECTORY="$PROJECT_DIR$/src/trunk/cgmes_py_generator" />
    <SUITE FILE_PATH="coverage/GridCal$RosetaExplorer.coverage" NAME="RosetaExplorer Coverage Results" MODIFIED="1692881955157" SOURCE_PROVIDER="com.intellij.coverage.DefaultCoverageFileProvider" RUNNER="coverage.py" COVERAGE_BY_TEST_ENABLED="true" COVERAGE_TRACING_ENABLED="false" WORKING_DIRECTORY="$PROJECT_DIR$/src/GridCal/Gui/RosetaExplorer" />
    <SUITE FILE_PATH="coverage/GridCal$Nosetests_for_tests_test_short_circuit.coverage" NAME="Nosetests for tests.test_short_circuit Coverage Results" MODIFIED="1648735680536" SOURCE_PROVIDER="com.intellij.coverage.DefaultCoverageFileProvider" RUNNER="coverage.py" COVERAGE_BY_TEST_ENABLED="true" COVERAGE_TRACING_ENABLED="false" WORKING_DIRECTORY="$PROJECT_DIR$/src/tests" />
    <SUITE FILE_PATH="coverage/GridCal$Nosetests_in_test_continuation_power_flow_py.coverage" NAME="Nosetests in test_continuation_power_flow.py Coverage Results" MODIFIED="1648733904426" SOURCE_PROVIDER="com.intellij.coverage.DefaultCoverageFileProvider" RUNNER="coverage.py" COVERAGE_BY_TEST_ENABLED="true" COVERAGE_TRACING_ENABLED="false" WORKING_DIRECTORY="$PROJECT_DIR$/src/tests" />
    <SUITE FILE_PATH="coverage/GridCal$pytest_in_test_grid_diff_py.coverage" NAME="pytest in test_grid_diff.py Coverage Results" MODIFIED="1742399685043" SOURCE_PROVIDER="com.intellij.coverage.DefaultCoverageFileProvider" RUNNER="coverage.py" COVERAGE_BY_TEST_ENABLED="false" COVERAGE_TRACING_ENABLED="false" WORKING_DIRECTORY="$PROJECT_DIR$/src/tests" />
    <SUITE FILE_PATH="coverage/GridCal$pytest_for_test_transformer_type_test_transformer_type.coverage" NAME="pytest for test_transformer_type.test_transformer_type Coverage Results" MODIFIED="1739465700530" SOURCE_PROVIDER="com.intellij.coverage.DefaultCoverageFileProvider" RUNNER="coverage.py" COVERAGE_BY_TEST_ENABLED="false" COVERAGE_TRACING_ENABLED="false" WORKING_DIRECTORY="$PROJECT_DIR$/src/tests" />
    <SUITE FILE_PATH="coverage/GridCal$gui.coverage" NAME="gui Coverage Results" MODIFIED="1649779929647" SOURCE_PROVIDER="com.intellij.coverage.DefaultCoverageFileProvider" RUNNER="coverage.py" COVERAGE_BY_TEST_ENABLED="true" COVERAGE_TRACING_ENABLED="false" WORKING_DIRECTORY="$PROJECT_DIR$/src/GridCal/Gui/AboutDialogue" />
    <SUITE FILE_PATH="coverage/GridCal$Nosetests_for_test_transformer_type_test_transformer_type.coverage" NAME="Nosetests for test_transformer_type.test_transformer_type Coverage Results" MODIFIED="1619382593243" SOURCE_PROVIDER="com.intellij.coverage.DefaultCoverageFileProvider" RUNNER="coverage.py" COVERAGE_BY_TEST_ENABLED="true" COVERAGE_TRACING_ENABLED="false" WORKING_DIRECTORY="$PROJECT_DIR$/src/tests" />
    <SUITE FILE_PATH="coverage/GridCal$matpower_grids.coverage" NAME="matpower_grids Coverage Results" MODIFIED="1732050206953" SOURCE_PROVIDER="com.intellij.coverage.DefaultCoverageFileProvider" RUNNER="coverage.py" COVERAGE_BY_TEST_ENABLED="false" COVERAGE_TRACING_ENABLED="false" WORKING_DIRECTORY="$PROJECT_DIR$/src/trunk/checks_pf" />
    <SUITE FILE_PATH="coverage/GridCal$Nosetests_in_test_demo_5_node_py.coverage" NAME="Nosetests in test_demo_5_node.py Coverage Results" MODIFIED="1614631013763" SOURCE_PROVIDER="com.intellij.coverage.DefaultCoverageFileProvider" RUNNER="coverage.py" COVERAGE_BY_TEST_ENABLED="true" COVERAGE_TRACING_ENABLED="false" WORKING_DIRECTORY="$PROJECT_DIR$/src/tests" />
    <SUITE FILE_PATH="coverage/GridCal$ac_opf.coverage" NAME="ac_opf Coverage Results" MODIFIED="1602504341020" SOURCE_PROVIDER="com.intellij.coverage.DefaultCoverageFileProvider" RUNNER="coverage.py" COVERAGE_BY_TEST_ENABLED="true" COVERAGE_TRACING_ENABLED="false" WORKING_DIRECTORY="$PROJECT_DIR$/src/GridCal/Engine/Simulations/OPF" />
    <SUITE FILE_PATH="coverage/GridCal$make_wheels.coverage" NAME="make_wheels Coverage Results" MODIFIED="1743766423128" SOURCE_PROVIDER="com.intellij.coverage.DefaultCoverageFileProvider" RUNNER="coverage.py" COVERAGE_BY_TEST_ENABLED="false" COVERAGE_TRACING_ENABLED="false" WORKING_DIRECTORY="$PROJECT_DIR$/src" />
    <SUITE FILE_PATH="coverage/GridCal$Nosetests_in_PTDF_research2_py.coverage" NAME="Nosetests in PTDF_research2.py Coverage Results" MODIFIED="1600161918846" SOURCE_PROVIDER="com.intellij.coverage.DefaultCoverageFileProvider" RUNNER="coverage.py" COVERAGE_BY_TEST_ENABLED="true" COVERAGE_TRACING_ENABLED="false" WORKING_DIRECTORY="$PROJECT_DIR$/src/research/PTDF" />
    <SUITE FILE_PATH="coverage/GridCal$all2_refactored.coverage" NAME="all2_refactored Coverage Results" MODIFIED="1614533302435" SOURCE_PROVIDER="com.intellij.coverage.DefaultCoverageFileProvider" RUNNER="coverage.py" COVERAGE_BY_TEST_ENABLED="true" COVERAGE_TRACING_ENABLED="false" WORKING_DIRECTORY="$PROJECT_DIR$/src/research/PGD" />
    <SUITE FILE_PATH="coverage/GridCal$Nosetests_for_test_ptdf_test_ptdf_generation_contingencies.coverage" NAME="Nosetests for test_ptdf.test_ptdf_generation_contingencies Coverage Results" MODIFIED="1710157945283" SOURCE_PROVIDER="com.intellij.coverage.DefaultCoverageFileProvider" RUNNER="coverage.py" COVERAGE_BY_TEST_ENABLED="true" COVERAGE_TRACING_ENABLED="false" WORKING_DIRECTORY="$PROJECT_DIR$/src/tests" />
    <SUITE FILE_PATH="coverage/GridCal$Nosetests_for_tests_test_time_series_test_time_series.coverage" NAME="Nosetests for tests.test_time_series.test_time_series Coverage Results" MODIFIED="1617043238858" SOURCE_PROVIDER="com.intellij.coverage.DefaultCoverageFileProvider" RUNNER="coverage.py" COVERAGE_BY_TEST_ENABLED="true" COVERAGE_TRACING_ENABLED="false" WORKING_DIRECTORY="$PROJECT_DIR$/src/tests" />
    <SUITE FILE_PATH="coverage/GridCal$Nosetests_for_tests_test_transformer_controls.coverage" NAME="Nosetests for tests.test_transformer_controls Coverage Results" MODIFIED="1708507724119" SOURCE_PROVIDER="com.intellij.coverage.DefaultCoverageFileProvider" RUNNER="coverage.py" COVERAGE_BY_TEST_ENABLED="true" COVERAGE_TRACING_ENABLED="false" WORKING_DIRECTORY="$PROJECT_DIR$/src/tests" />
    <SUITE FILE_PATH="coverage/GridCal$fuerte_esquivel_acha_ambriz_perez_paper.coverage" NAME="fuerte_esquivel_acha_ambriz_perez_paper Coverage Results" MODIFIED="1607805654887" SOURCE_PROVIDER="com.intellij.coverage.DefaultCoverageFileProvider" RUNNER="coverage.py" COVERAGE_BY_TEST_ENABLED="true" COVERAGE_TRACING_ENABLED="false" WORKING_DIRECTORY="$PROJECT_DIR$/src/research/upfc" />
    <SUITE FILE_PATH="coverage/GridCal$grid_reduction2.coverage" NAME="grid_reduction2 Coverage Results" MODIFIED="1615742120428" SOURCE_PROVIDER="com.intellij.coverage.DefaultCoverageFileProvider" RUNNER="coverage.py" COVERAGE_BY_TEST_ENABLED="true" COVERAGE_TRACING_ENABLED="false" WORKING_DIRECTORY="$PROJECT_DIR$/src/research/grid_reduction" />
    <SUITE FILE_PATH="coverage/GridCal$Nosetests_for_tests_test_nodal_capacity.coverage" NAME="Nosetests for tests.test_nodal_capacity Coverage Results" MODIFIED="1716970474923" SOURCE_PROVIDER="com.intellij.coverage.DefaultCoverageFileProvider" RUNNER="coverage.py" COVERAGE_BY_TEST_ENABLED="true" COVERAGE_TRACING_ENABLED="false" WORKING_DIRECTORY="$PROJECT_DIR$/src/tests" />
    <SUITE FILE_PATH="coverage/GridCal$jacobian_based_acdc_power_flow.coverage" NAME="jacobian_based_acdc_power_flow Coverage Results" MODIFIED="1617822039867" SOURCE_PROVIDER="com.intellij.coverage.DefaultCoverageFileProvider" RUNNER="coverage.py" COVERAGE_BY_TEST_ENABLED="true" COVERAGE_TRACING_ENABLED="false" WORKING_DIRECTORY="$PROJECT_DIR$/src/GridCal/Engine/Simulations/PowerFlow" />
    <SUITE FILE_PATH="coverage/GridCal$coordinates_dialogue.coverage" NAME="coordinates_dialogue Coverage Results" MODIFIED="1689665134899" SOURCE_PROVIDER="com.intellij.coverage.DefaultCoverageFileProvider" RUNNER="coverage.py" COVERAGE_BY_TEST_ENABLED="true" COVERAGE_TRACING_ENABLED="false" WORKING_DIRECTORY="$PROJECT_DIR$/src/GridCal/Gui/CoordinatesInput" />
    <SUITE FILE_PATH="coverage/GridCal$dc_opf.coverage" NAME="dc_opf Coverage Results" MODIFIED="1602504240684" SOURCE_PROVIDER="com.intellij.coverage.DefaultCoverageFileProvider" RUNNER="coverage.py" COVERAGE_BY_TEST_ENABLED="true" COVERAGE_TRACING_ENABLED="false" WORKING_DIRECTORY="$PROJECT_DIR$/src/GridCal/Engine/Simulations/OPF" />
    <SUITE FILE_PATH="coverage/GridCal$upload_to_pypi.coverage" NAME="upload_to_pypi Coverage Results" MODIFIED="1744143357085" SOURCE_PROVIDER="com.intellij.coverage.DefaultCoverageFileProvider" RUNNER="coverage.py" COVERAGE_BY_TEST_ENABLED="false" COVERAGE_TRACING_ENABLED="false" WORKING_DIRECTORY="$PROJECT_DIR$/src" />
    <SUITE FILE_PATH="coverage/GridCal$pytest_for_src_tests_test_cgmes_ieeee_test_iee14_cgmes.coverage" NAME="pytest for src.tests.test_cgmes_ieeee.test_iee14_cgmes Coverage Results" MODIFIED="1727774460177" SOURCE_PROVIDER="com.intellij.coverage.DefaultCoverageFileProvider" RUNNER="coverage.py" COVERAGE_BY_TEST_ENABLED="true" COVERAGE_TRACING_ENABLED="false" WORKING_DIRECTORY="$PROJECT_DIR$/src/tests" />
    <SUITE FILE_PATH="coverage/GridCal$pytest_in_test_transformer_type_py.coverage" NAME="pytest in test_transformer_type.py Coverage Results" MODIFIED="1739522393899" SOURCE_PROVIDER="com.intellij.coverage.DefaultCoverageFileProvider" RUNNER="coverage.py" COVERAGE_BY_TEST_ENABLED="false" COVERAGE_TRACING_ENABLED="false" WORKING_DIRECTORY="$PROJECT_DIR$/src/tests" />
    <SUITE FILE_PATH="coverage/GridCal$pytest_for_src_tests_test_raw_roundtrip_test_rawx_roundtrip.coverage" NAME="pytest for src.tests.test_raw_roundtrip.test_rawx_roundtrip Coverage Results" MODIFIED="1729673989039" SOURCE_PROVIDER="com.intellij.coverage.DefaultCoverageFileProvider" RUNNER="coverage.py" COVERAGE_BY_TEST_ENABLED="false" COVERAGE_TRACING_ENABLED="false" WORKING_DIRECTORY="$PROJECT_DIR$/src/tests" />
    <SUITE FILE_PATH="coverage/GridCal$Nosetests_in_test_api_py.coverage" NAME="Nosetests in test_api.py Coverage Results" MODIFIED="1598803532944" SOURCE_PROVIDER="com.intellij.coverage.DefaultCoverageFileProvider" RUNNER="coverage.py" COVERAGE_BY_TEST_ENABLED="true" COVERAGE_TRACING_ENABLED="false" WORKING_DIRECTORY="$PROJECT_DIR$/src/tests" />
    <SUITE FILE_PATH="coverage/GridCal$pytest_for_test_opf_test_opf_battery_shedding_copper_plate.coverage" NAME="pytest for test_opf.test_opf_battery_shedding_copper_plate Coverage Results" MODIFIED="1744364638318" SOURCE_PROVIDER="com.intellij.coverage.DefaultCoverageFileProvider" RUNNER="coverage.py" COVERAGE_BY_TEST_ENABLED="false" COVERAGE_TRACING_ENABLED="false" WORKING_DIRECTORY="$PROJECT_DIR$/src/tests" />
    <SUITE FILE_PATH="coverage/GridCal$endpoints.coverage" NAME="endpoints Coverage Results" MODIFIED="1717576265871" SOURCE_PROVIDER="com.intellij.coverage.DefaultCoverageFileProvider" RUNNER="coverage.py" COVERAGE_BY_TEST_ENABLED="true" COVERAGE_TRACING_ENABLED="false" WORKING_DIRECTORY="$PROJECT_DIR$/src/GridCalServer" />
    <SUITE FILE_PATH="coverage/GridCal$schematic_widget.coverage" NAME="schematic_widget Coverage Results" MODIFIED="1717166908091" SOURCE_PROVIDER="com.intellij.coverage.DefaultCoverageFileProvider" RUNNER="coverage.py" COVERAGE_BY_TEST_ENABLED="true" COVERAGE_TRACING_ENABLED="false" WORKING_DIRECTORY="$PROJECT_DIR$/src/GridCal/Gui/Diagrams/SchematicWidget" />
    <SUITE FILE_PATH="coverage/GridCal$time_series.coverage" NAME="time_series Coverage Results" MODIFIED="1617809423186" SOURCE_PROVIDER="com.intellij.coverage.DefaultCoverageFileProvider" RUNNER="coverage.py" COVERAGE_BY_TEST_ENABLED="true" COVERAGE_TRACING_ENABLED="false" WORKING_DIRECTORY="$PROJECT_DIR$/src/Tutorials" />
    <SUITE FILE_PATH="coverage/GridCal$example_pvlib.coverage" NAME="example_pvlib Coverage Results" MODIFIED="1689672238811" SOURCE_PROVIDER="com.intellij.coverage.DefaultCoverageFileProvider" RUNNER="coverage.py" COVERAGE_BY_TEST_ENABLED="true" COVERAGE_TRACING_ENABLED="false" WORKING_DIRECTORY="$PROJECT_DIR$/examples" />
    <SUITE FILE_PATH="coverage/GridCal$pytest_in_test_power_flow_acdc_generalized_py.coverage" NAME="pytest in test_power_flow_acdc_generalized.py Coverage Results" MODIFIED="1744997491451" SOURCE_PROVIDER="com.intellij.coverage.DefaultCoverageFileProvider" RUNNER="coverage.py" COVERAGE_BY_TEST_ENABLED="false" COVERAGE_TRACING_ENABLED="false" WORKING_DIRECTORY="$PROJECT_DIR$/src/tests" />
    <SUITE FILE_PATH="coverage/GridCal$dc_linear_opf.coverage" NAME="dc_linear_opf Coverage Results" MODIFIED="1700222449462" SOURCE_PROVIDER="com.intellij.coverage.DefaultCoverageFileProvider" RUNNER="coverage.py" COVERAGE_BY_TEST_ENABLED="true" COVERAGE_TRACING_ENABLED="false" WORKING_DIRECTORY="$PROJECT_DIR$/examples" />
    <SUITE FILE_PATH="coverage/GridCal$Nosetests_for_test_power_flow_test_zip.coverage" NAME="Nosetests for test_power_flow.test_zip Coverage Results" MODIFIED="1709110212295" SOURCE_PROVIDER="com.intellij.coverage.DefaultCoverageFileProvider" RUNNER="coverage.py" COVERAGE_BY_TEST_ENABLED="true" COVERAGE_TRACING_ENABLED="false" WORKING_DIRECTORY="$PROJECT_DIR$/src/tests" />
    <SUITE FILE_PATH="coverage/GridCal$branch_power_4.coverage" NAME="branch_power_4 Coverage Results" MODIFIED="1659531779008" SOURCE_PROVIDER="com.intellij.coverage.DefaultCoverageFileProvider" RUNNER="coverage.py" COVERAGE_BY_TEST_ENABLED="true" COVERAGE_TRACING_ENABLED="false" WORKING_DIRECTORY="$PROJECT_DIR$/src/research/derivatives_and_jacobian" />
    <SUITE FILE_PATH="coverage/GridCal$tap_changer_steps_2.coverage" NAME="tap_changer_steps_2 Coverage Results" MODIFIED="1727963069267" SOURCE_PROVIDER="com.intellij.coverage.DefaultCoverageFileProvider" RUNNER="coverage.py" COVERAGE_BY_TEST_ENABLED="true" COVERAGE_TRACING_ENABLED="false" WORKING_DIRECTORY="$PROJECT_DIR$/src/trunk/controls/scripts" />
    <SUITE FILE_PATH="coverage/GridCal$grid_editor_widget.coverage" NAME="grid_editor_widget Coverage Results" MODIFIED="1692803997088" SOURCE_PROVIDER="com.intellij.coverage.DefaultCoverageFileProvider" RUNNER="coverage.py" COVERAGE_BY_TEST_ENABLED="true" COVERAGE_TRACING_ENABLED="false" WORKING_DIRECTORY="$PROJECT_DIR$/src/GridCal/Gui/GridEditorWidget2" />
    <SUITE FILE_PATH="coverage/GridCal$graph1.coverage" NAME="graph1 Coverage Results" MODIFIED="1702994707899" SOURCE_PROVIDER="com.intellij.coverage.DefaultCoverageFileProvider" RUNNER="coverage.py" COVERAGE_BY_TEST_ENABLED="true" COVERAGE_TRACING_ENABLED="false" WORKING_DIRECTORY="$PROJECT_DIR$/src/GridCalEngine/IO/rdf_test" />
    <SUITE FILE_PATH="coverage/GridCal$Nosetests_in_test_state_estimation_py.coverage" NAME="Nosetests in test_state_estimation.py Coverage Results" MODIFIED="1635596732504" SOURCE_PROVIDER="com.intellij.coverage.DefaultCoverageFileProvider" RUNNER="coverage.py" COVERAGE_BY_TEST_ENABLED="true" COVERAGE_TRACING_ENABLED="false" WORKING_DIRECTORY="$PROJECT_DIR$/src/tests" />
    <SUITE FILE_PATH="coverage/GridCal$file_opening.coverage" NAME="file opening Coverage Results" MODIFIED="1730201070260" SOURCE_PROVIDER="com.intellij.coverage.DefaultCoverageFileProvider" RUNNER="coverage.py" COVERAGE_BY_TEST_ENABLED="false" COVERAGE_TRACING_ENABLED="false" WORKING_DIRECTORY="$PROJECT_DIR$/src/trunk/cgmes" />
    <SUITE FILE_PATH="coverage/GridCal$lightmap.coverage" NAME="lightmap Coverage Results" MODIFIED="1655892740020" SOURCE_PROVIDER="com.intellij.coverage.DefaultCoverageFileProvider" RUNNER="coverage.py" COVERAGE_BY_TEST_ENABLED="true" COVERAGE_TRACING_ENABLED="false" WORKING_DIRECTORY="$PROJECT_DIR$/src/research/map" />
    <SUITE FILE_PATH="coverage/GridCal$Nosetests_for_tests_test_opf_time_series_test_opf_ts.coverage" NAME="Nosetests for tests.test_opf_time_series.test_opf_ts Coverage Results" MODIFIED="1697191214514" SOURCE_PROVIDER="com.intellij.coverage.DefaultCoverageFileProvider" RUNNER="coverage.py" COVERAGE_BY_TEST_ENABLED="true" COVERAGE_TRACING_ENABLED="false" WORKING_DIRECTORY="$PROJECT_DIR$/src/tests" />
    <SUITE FILE_PATH="coverage/GridCal$run_child_1.coverage" NAME="run_child_1 Coverage Results" MODIFIED="1741517519759" SOURCE_PROVIDER="com.intellij.coverage.DefaultCoverageFileProvider" RUNNER="coverage.py" COVERAGE_BY_TEST_ENABLED="false" COVERAGE_TRACING_ENABLED="false" WORKING_DIRECTORY="$PROJECT_DIR$/src/trunk/server" />
    <SUITE FILE_PATH="coverage/GridCal$ACPTDF_research3.coverage" NAME="ACPTDF_research3 Coverage Results" MODIFIED="1649436788157" SOURCE_PROVIDER="com.intellij.coverage.DefaultCoverageFileProvider" RUNNER="coverage.py" COVERAGE_BY_TEST_ENABLED="true" COVERAGE_TRACING_ENABLED="false" WORKING_DIRECTORY="$PROJECT_DIR$/src/research/PTDF" />
    <SUITE FILE_PATH="coverage/GridCal$ConsoleWidget.coverage" NAME="ConsoleWidget Coverage Results" MODIFIED="1691433509977" SOURCE_PROVIDER="com.intellij.coverage.DefaultCoverageFileProvider" RUNNER="coverage.py" COVERAGE_BY_TEST_ENABLED="true" COVERAGE_TRACING_ENABLED="false" WORKING_DIRECTORY="$PROJECT_DIR$/src/GridCal/Gui" />
    <SUITE FILE_PATH="coverage/GridCal$setup__Engine_.coverage" NAME="setup (Engine) Coverage Results" MODIFIED="1694348240068" SOURCE_PROVIDER="com.intellij.coverage.DefaultCoverageFileProvider" RUNNER="coverage.py" COVERAGE_BY_TEST_ENABLED="true" COVERAGE_TRACING_ENABLED="false" WORKING_DIRECTORY="$PROJECT_DIR$/src" />
    <SUITE FILE_PATH="coverage/GridCal$test_ptdf.coverage" NAME="test_ptdf Coverage Results" MODIFIED="1600755777811" SOURCE_PROVIDER="com.intellij.coverage.DefaultCoverageFileProvider" RUNNER="coverage.py" COVERAGE_BY_TEST_ENABLED="true" COVERAGE_TRACING_ENABLED="false" WORKING_DIRECTORY="$PROJECT_DIR$/src/tests" />
    <SUITE FILE_PATH="coverage/GridCal$pytest_for_test_opf_test_opf_load_shedding_because_of_line.coverage" NAME="pytest for test_opf.test_opf_load_shedding_because_of_line Coverage Results" MODIFIED="1744368197401" SOURCE_PROVIDER="com.intellij.coverage.DefaultCoverageFileProvider" RUNNER="coverage.py" COVERAGE_BY_TEST_ENABLED="false" COVERAGE_TRACING_ENABLED="false" WORKING_DIRECTORY="$PROJECT_DIR$/src/tests" />
    <SUITE FILE_PATH="coverage/GridCal$newton_equivalence_test.coverage" NAME="newton_equivalence_test Coverage Results" MODIFIED="1678866293763" SOURCE_PROVIDER="com.intellij.coverage.DefaultCoverageFileProvider" RUNNER="coverage.py" COVERAGE_BY_TEST_ENABLED="true" COVERAGE_TRACING_ENABLED="false" WORKING_DIRECTORY="$PROJECT_DIR$/src/tests" />
    <SUITE FILE_PATH="coverage/GridCal$Nosetests_in_test_monte_carlo_py.coverage" NAME="Nosetests in test_monte_carlo.py Coverage Results" MODIFIED="1617046279834" SOURCE_PROVIDER="com.intellij.coverage.DefaultCoverageFileProvider" RUNNER="coverage.py" COVERAGE_BY_TEST_ENABLED="true" COVERAGE_TRACING_ENABLED="false" WORKING_DIRECTORY="$PROJECT_DIR$/src/tests" />
    <SUITE FILE_PATH="coverage/GridCal$pytest_for_src_tests_test_raw_cgmes_cross_roundtrip_test_raw_to_cgmes_cross_roundtrip.coverage" NAME="pytest for src.tests.test_raw_cgmes_cross_roundtrip.test_raw_to_cgmes_cross_roundtrip Coverage Results" MODIFIED="1727788367925" SOURCE_PROVIDER="com.intellij.coverage.DefaultCoverageFileProvider" RUNNER="coverage.py" COVERAGE_BY_TEST_ENABLED="true" COVERAGE_TRACING_ENABLED="false" WORKING_DIRECTORY="$PROJECT_DIR$/src/tests" />
    <SUITE FILE_PATH="coverage/GridCal$Sensitivity_research_AchaDaza.coverage" NAME="Sensitivity_research_AchaDaza Coverage Results" MODIFIED="1640084668993" SOURCE_PROVIDER="com.intellij.coverage.DefaultCoverageFileProvider" RUNNER="coverage.py" COVERAGE_BY_TEST_ENABLED="true" COVERAGE_TRACING_ENABLED="false" WORKING_DIRECTORY="$PROJECT_DIR$/src/research/PTDF" />
    <SUITE FILE_PATH="coverage/GridCal$se_editor_to_video.coverage" NAME="se_editor_to_video Coverage Results" MODIFIED="1717405745025" SOURCE_PROVIDER="com.intellij.coverage.DefaultCoverageFileProvider" RUNNER="coverage.py" COVERAGE_BY_TEST_ENABLED="true" COVERAGE_TRACING_ENABLED="false" WORKING_DIRECTORY="$PROJECT_DIR$/src/trunk/qt_related" />
    <SUITE FILE_PATH="coverage/GridCal$all2.coverage" NAME="all2 Coverage Results" MODIFIED="1614510639480" SOURCE_PROVIDER="com.intellij.coverage.DefaultCoverageFileProvider" RUNNER="coverage.py" COVERAGE_BY_TEST_ENABLED="true" COVERAGE_TRACING_ENABLED="false" WORKING_DIRECTORY="$PROJECT_DIR$/src/research/PGD" />
    <SUITE FILE_PATH="coverage/GridCal$nr_improvement_on_ill_conditioned_grid.coverage" NAME="nr_improvement_on_ill_conditioned_grid Coverage Results" MODIFIED="1729602163558" SOURCE_PROVIDER="com.intellij.coverage.DefaultCoverageFileProvider" RUNNER="coverage.py" COVERAGE_BY_TEST_ENABLED="false" COVERAGE_TRACING_ENABLED="false" WORKING_DIRECTORY="$PROJECT_DIR$/src/trunk/pf" />
    <SUITE FILE_PATH="coverage/GridCal$newton_current.coverage" NAME="newton_current Coverage Results" MODIFIED="1597481272992" SOURCE_PROVIDER="com.intellij.coverage.DefaultCoverageFileProvider" RUNNER="coverage.py" COVERAGE_BY_TEST_ENABLED="true" COVERAGE_TRACING_ENABLED="false" WORKING_DIRECTORY="$PROJECT_DIR$/src/research/power_flow" />
    <SUITE FILE_PATH="coverage/GridCal$Nosetests_in_test_short_circuit_py.coverage" NAME="Nosetests in test_short_circuit.py Coverage Results" MODIFIED="1687726472522" SOURCE_PROVIDER="com.intellij.coverage.DefaultCoverageFileProvider" RUNNER="coverage.py" COVERAGE_BY_TEST_ENABLED="true" COVERAGE_TRACING_ENABLED="false" WORKING_DIRECTORY="$PROJECT_DIR$/src/tests" />
    <SUITE FILE_PATH="coverage/GridCal$continuation_power_flow.coverage" NAME="continuation_power_flow Coverage Results" MODIFIED="1648735552255" SOURCE_PROVIDER="com.intellij.coverage.DefaultCoverageFileProvider" RUNNER="coverage.py" COVERAGE_BY_TEST_ENABLED="true" COVERAGE_TRACING_ENABLED="false" WORKING_DIRECTORY="$PROJECT_DIR$/src/GridCal/Engine/Simulations/ContinuationPowerFlow" />
    <SUITE FILE_PATH="coverage/GridCal$power_world_parser.coverage" NAME="power_world_parser Coverage Results" MODIFIED="1632911407871" SOURCE_PROVIDER="com.intellij.coverage.DefaultCoverageFileProvider" RUNNER="coverage.py" COVERAGE_BY_TEST_ENABLED="true" COVERAGE_TRACING_ENABLED="false" WORKING_DIRECTORY="$PROJECT_DIR$/src/GridCal/Engine/IO" />
    <SUITE FILE_PATH="coverage/GridCal$banner.coverage" NAME="banner Coverage Results" MODIFIED="1617272129031" SOURCE_PROVIDER="com.intellij.coverage.DefaultCoverageFileProvider" RUNNER="coverage.py" COVERAGE_BY_TEST_ENABLED="true" COVERAGE_TRACING_ENABLED="false" WORKING_DIRECTORY="$PROJECT_DIR$/src/GridCal/Gui/Main" />
    <SUITE FILE_PATH="coverage/GridCal$bus_viewer_dialogue.coverage" NAME="bus_viewer_dialogue Coverage Results" MODIFIED="1689665175199" SOURCE_PROVIDER="com.intellij.coverage.DefaultCoverageFileProvider" RUNNER="coverage.py" COVERAGE_BY_TEST_ENABLED="true" COVERAGE_TRACING_ENABLED="false" WORKING_DIRECTORY="$PROJECT_DIR$/src/GridCal/Gui/BusViewer" />
    <SUITE FILE_PATH="coverage/GridCal$ortools_opf_v4.coverage" NAME="ortools_opf_v4 Coverage Results" MODIFIED="1630076374457" SOURCE_PROVIDER="com.intellij.coverage.DefaultCoverageFileProvider" RUNNER="coverage.py" COVERAGE_BY_TEST_ENABLED="true" COVERAGE_TRACING_ENABLED="false" WORKING_DIRECTORY="$PROJECT_DIR$/src/research/or_tools" />
    <SUITE FILE_PATH="coverage/GridCal$newton_line_search.coverage" NAME="newton_line_search Coverage Results" MODIFIED="1613945829807" SOURCE_PROVIDER="com.intellij.coverage.DefaultCoverageFileProvider" RUNNER="coverage.py" COVERAGE_BY_TEST_ENABLED="true" COVERAGE_TRACING_ENABLED="false" WORKING_DIRECTORY="$PROJECT_DIR$/src/research/power_flow" />
    <SUITE FILE_PATH="coverage/GridCal$fubm_example.coverage" NAME="fubm_example Coverage Results" MODIFIED="1699631757375" SOURCE_PROVIDER="com.intellij.coverage.DefaultCoverageFileProvider" RUNNER="coverage.py" COVERAGE_BY_TEST_ENABLED="true" COVERAGE_TRACING_ENABLED="false" WORKING_DIRECTORY="$PROJECT_DIR$/examples/trunk" />
    <SUITE FILE_PATH="coverage/GridCal$srap_example.coverage" NAME="srap_example Coverage Results" MODIFIED="1705943998416" SOURCE_PROVIDER="com.intellij.coverage.DefaultCoverageFileProvider" RUNNER="coverage.py" COVERAGE_BY_TEST_ENABLED="true" COVERAGE_TRACING_ENABLED="false" WORKING_DIRECTORY="$PROJECT_DIR$/src/trunk/srap" />
    <SUITE FILE_PATH="coverage/GridCal$jfgkjghk.coverage" NAME="jfgkjghk Coverage Results" MODIFIED="1686516259743" SOURCE_PROVIDER="com.intellij.coverage.DefaultCoverageFileProvider" RUNNER="coverage.py" COVERAGE_BY_TEST_ENABLED="true" COVERAGE_TRACING_ENABLED="false" WORKING_DIRECTORY="$PROJECT_DIR$" />
    <SUITE FILE_PATH="coverage/GridCal$pytest_for_src_tests_test_ac_opf_test_superconductors_handling.coverage" NAME="pytest for src.tests.test_ac_opf.test_superconductors_handling Coverage Results" MODIFIED="1739521598286" SOURCE_PROVIDER="com.intellij.coverage.DefaultCoverageFileProvider" RUNNER="coverage.py" COVERAGE_BY_TEST_ENABLED="false" COVERAGE_TRACING_ENABLED="false" WORKING_DIRECTORY="$PROJECT_DIR$/src/tests" />
    <SUITE FILE_PATH="coverage/GridCal$circuit_to_optimods.coverage" NAME="circuit_to_optimods Coverage Results" MODIFIED="1739373826970" SOURCE_PROVIDER="com.intellij.coverage.DefaultCoverageFileProvider" RUNNER="coverage.py" COVERAGE_BY_TEST_ENABLED="false" COVERAGE_TRACING_ENABLED="false" WORKING_DIRECTORY="$PROJECT_DIR$/src/GridCalEngine/Compilers" />
    <SUITE FILE_PATH="coverage/GridCal$Nosetests_for_tests_test_opf_test_opf.coverage" NAME="Nosetests for tests.test_opf.test_opf Coverage Results" MODIFIED="1700906042756" SOURCE_PROVIDER="com.intellij.coverage.DefaultCoverageFileProvider" RUNNER="coverage.py" COVERAGE_BY_TEST_ENABLED="true" COVERAGE_TRACING_ENABLED="false" WORKING_DIRECTORY="$PROJECT_DIR$/src/tests" />
    <SUITE FILE_PATH="coverage/GridCal$se_editor.coverage" NAME="se_editor Coverage Results" MODIFIED="1651392905536" SOURCE_PROVIDER="com.intellij.coverage.DefaultCoverageFileProvider" RUNNER="coverage.py" COVERAGE_BY_TEST_ENABLED="true" COVERAGE_TRACING_ENABLED="false" WORKING_DIRECTORY="$PROJECT_DIR$/src/research/qt_related" />
    <SUITE FILE_PATH="coverage/GridCal$pytest_for_test_grid_diff_test_add_stuff_roundtrip.coverage" NAME="pytest for test_grid_diff.test_add_stuff_roundtrip Coverage Results" MODIFIED="1743177817309" SOURCE_PROVIDER="com.intellij.coverage.DefaultCoverageFileProvider" RUNNER="coverage.py" COVERAGE_BY_TEST_ENABLED="false" COVERAGE_TRACING_ENABLED="false" WORKING_DIRECTORY="$PROJECT_DIR$/src/tests" />
    <SUITE FILE_PATH="coverage/GridCal$PTDF_research2.coverage" NAME="PTDF_research2 Coverage Results" MODIFIED="1602138084850" SOURCE_PROVIDER="com.intellij.coverage.DefaultCoverageFileProvider" RUNNER="coverage.py" COVERAGE_BY_TEST_ENABLED="true" COVERAGE_TRACING_ENABLED="false" WORKING_DIRECTORY="$PROJECT_DIR$/src/research/PTDF" />
    <SUITE FILE_PATH="coverage/GridCal$pytest_for_src_tests.coverage" NAME="pytest for src.tests Coverage Results" MODIFIED="1730402748621" SOURCE_PROVIDER="com.intellij.coverage.DefaultCoverageFileProvider" RUNNER="coverage.py" COVERAGE_BY_TEST_ENABLED="false" COVERAGE_TRACING_ENABLED="false" WORKING_DIRECTORY="$PROJECT_DIR$/src/tests" />
    <SUITE FILE_PATH="coverage/GridCal$python_console.coverage" NAME="python_console Coverage Results" MODIFIED="1739810186307" SOURCE_PROVIDER="com.intellij.coverage.DefaultCoverageFileProvider" RUNNER="coverage.py" COVERAGE_BY_TEST_ENABLED="false" COVERAGE_TRACING_ENABLED="false" WORKING_DIRECTORY="$PROJECT_DIR$/src/GridCal/Gui" />
    <SUITE FILE_PATH="coverage/GridCal$conf.coverage" NAME="conf Coverage Results" MODIFIED="1694004852527" SOURCE_PROVIDER="com.intellij.coverage.DefaultCoverageFileProvider" RUNNER="coverage.py" COVERAGE_BY_TEST_ENABLED="true" COVERAGE_TRACING_ENABLED="false" WORKING_DIRECTORY="$PROJECT_DIR$/doc" />
    <SUITE FILE_PATH="coverage/GridCal$pytest_for_src_tests_test_tutorials_test_define_grid_from_scratch_without_profiles.coverage" NAME="pytest for src.tests.test_tutorials.test_define_grid_from_scratch_without_profiles Coverage Results" MODIFIED="1662359418874" SOURCE_PROVIDER="com.intellij.coverage.DefaultCoverageFileProvider" RUNNER="coverage.py" COVERAGE_BY_TEST_ENABLED="true" COVERAGE_TRACING_ENABLED="false" WORKING_DIRECTORY="$PROJECT_DIR$/src/tests" />
    <SUITE FILE_PATH="coverage/GridCal$ExecuteGridCal.coverage" NAME="ExecuteGridCal Coverage Results" MODIFIED="1751816359302" SOURCE_PROVIDER="com.intellij.coverage.DefaultCoverageFileProvider" RUNNER="coverage.py" COVERAGE_BY_TEST_ENABLED="false" COVERAGE_TRACING_ENABLED="false" WORKING_DIRECTORY="$PROJECT_DIR$/src/GridCal" />
    <SUITE FILE_PATH="coverage/GridCal$Nosetests_for_tests_test_matrix_slicing.coverage" NAME="Nosetests for tests.test_matrix_slicing Coverage Results" MODIFIED="1697187049579" SOURCE_PROVIDER="com.intellij.coverage.DefaultCoverageFileProvider" RUNNER="coverage.py" COVERAGE_BY_TEST_ENABLED="true" COVERAGE_TRACING_ENABLED="false" WORKING_DIRECTORY="$PROJECT_DIR$/src/tests" />
    <SUITE FILE_PATH="coverage/GridCal$pytest_CGMES.coverage" NAME="pytest CGMES Coverage Results" MODIFIED="1736350227663" SOURCE_PROVIDER="com.intellij.coverage.DefaultCoverageFileProvider" RUNNER="coverage.py" COVERAGE_BY_TEST_ENABLED="true" COVERAGE_TRACING_ENABLED="false" WORKING_DIRECTORY="" />
    <SUITE FILE_PATH="coverage/GridCal$contingency_analysis_run.coverage" NAME="contingency_analysis_run Coverage Results" MODIFIED="1696340732191" SOURCE_PROVIDER="com.intellij.coverage.DefaultCoverageFileProvider" RUNNER="coverage.py" COVERAGE_BY_TEST_ENABLED="true" COVERAGE_TRACING_ENABLED="false" WORKING_DIRECTORY="$PROJECT_DIR$/examples" />
    <SUITE FILE_PATH="coverage/GridCal$newton_equivalence_utils.coverage" NAME="newton_equivalence_utils Coverage Results" MODIFIED="1687725154112" SOURCE_PROVIDER="com.intellij.coverage.DefaultCoverageFileProvider" RUNNER="coverage.py" COVERAGE_BY_TEST_ENABLED="true" COVERAGE_TRACING_ENABLED="false" WORKING_DIRECTORY="$PROJECT_DIR$/src/tests" />
    <SUITE FILE_PATH="coverage/GridCal$Nosetests_in_test_ptdf_py.coverage" NAME="Nosetests in test_ptdf.py Coverage Results" MODIFIED="1646939632819" SOURCE_PROVIDER="com.intellij.coverage.DefaultCoverageFileProvider" RUNNER="coverage.py" COVERAGE_BY_TEST_ENABLED="true" COVERAGE_TRACING_ENABLED="false" WORKING_DIRECTORY="$PROJECT_DIR$/src/tests" />
    <SUITE FILE_PATH="coverage/GridCal$Nosetests_for_test_srap_test_srap.coverage" NAME="Nosetests for test_srap.test_srap Coverage Results" MODIFIED="1706791719546" SOURCE_PROVIDER="com.intellij.coverage.DefaultCoverageFileProvider" RUNNER="coverage.py" COVERAGE_BY_TEST_ENABLED="true" COVERAGE_TRACING_ENABLED="false" WORKING_DIRECTORY="$PROJECT_DIR$/src/tests" />
    <SUITE FILE_PATH="coverage/GridCal$pytest_for_test_tower_composition_test_tower_composition.coverage" NAME="pytest for test_tower_composition.test_tower_composition Coverage Results" MODIFIED="1743176367318" SOURCE_PROVIDER="com.intellij.coverage.DefaultCoverageFileProvider" RUNNER="coverage.py" COVERAGE_BY_TEST_ENABLED="false" COVERAGE_TRACING_ENABLED="false" WORKING_DIRECTORY="$PROJECT_DIR$/src/tests" />
    <SUITE FILE_PATH="coverage/GridCal$Nosetests_for_tests_admittance_matrix_test.coverage" NAME="Nosetests for tests.admittance_matrix_test Coverage Results" MODIFIED="1602926351044" SOURCE_PROVIDER="com.intellij.coverage.DefaultCoverageFileProvider" RUNNER="coverage.py" COVERAGE_BY_TEST_ENABLED="true" COVERAGE_TRACING_ENABLED="false" WORKING_DIRECTORY="$PROJECT_DIR$/src/tests" />
    <SUITE FILE_PATH="coverage/GridCal$transformer_example.coverage" NAME="transformer_example Coverage Results" MODIFIED="1619382581078" SOURCE_PROVIDER="com.intellij.coverage.DefaultCoverageFileProvider" RUNNER="coverage.py" COVERAGE_BY_TEST_ENABLED="true" COVERAGE_TRACING_ENABLED="false" WORKING_DIRECTORY="$PROJECT_DIR$/src/research/per_unit" />
    <SUITE FILE_PATH="coverage/GridCal$acopf_jax.coverage" NAME="acopf_jax Coverage Results" MODIFIED="1702417322364" SOURCE_PROVIDER="com.intellij.coverage.DefaultCoverageFileProvider" RUNNER="coverage.py" COVERAGE_BY_TEST_ENABLED="true" COVERAGE_TRACING_ENABLED="false" WORKING_DIRECTORY="$PROJECT_DIR$/examples/trunk/acopf" />
    <SUITE FILE_PATH="coverage/GridCal$Nosetests_for_tests_admittance_matrix_test_test2.coverage" NAME="Nosetests for tests.admittance_matrix_test.test2 Coverage Results" MODIFIED="1707831975928" SOURCE_PROVIDER="com.intellij.coverage.DefaultCoverageFileProvider" RUNNER="coverage.py" COVERAGE_BY_TEST_ENABLED="true" COVERAGE_TRACING_ENABLED="false" WORKING_DIRECTORY="$PROJECT_DIR$/src/tests" />
    <SUITE FILE_PATH="coverage/GridCal$pytest_for_test_transformer_type_test_psse_conversion3.coverage" NAME="pytest for test_transformer_type.test_psse_conversion3 Coverage Results" MODIFIED="1739467927620" SOURCE_PROVIDER="com.intellij.coverage.DefaultCoverageFileProvider" RUNNER="coverage.py" COVERAGE_BY_TEST_ENABLED="false" COVERAGE_TRACING_ENABLED="false" WORKING_DIRECTORY="$PROJECT_DIR$/src/tests" />
    <SUITE FILE_PATH="coverage/GridCal$Nosetests_for_test_numerical_circuit_test_numerical_cicuit_spv.coverage" NAME="Nosetests for test_numerical_circuit.test_numerical_cicuit_spv Coverage Results" MODIFIED="1706775363122" SOURCE_PROVIDER="com.intellij.coverage.DefaultCoverageFileProvider" RUNNER="coverage.py" COVERAGE_BY_TEST_ENABLED="true" COVERAGE_TRACING_ENABLED="false" WORKING_DIRECTORY="$PROJECT_DIR$/src/tests" />
    <SUITE FILE_PATH="coverage/GridCal$Nosetests_for_tests_test_load_save_load_test_load_save_load.coverage" NAME="Nosetests for tests.test_load_save_load.test_load_save_load Coverage Results" MODIFIED="1716806308855" SOURCE_PROVIDER="com.intellij.coverage.DefaultCoverageFileProvider" RUNNER="coverage.py" COVERAGE_BY_TEST_ENABLED="true" COVERAGE_TRACING_ENABLED="false" WORKING_DIRECTORY="$PROJECT_DIR$/src/tests" />
    <SUITE FILE_PATH="coverage/GridCal$Nosetests_in_test_voltage_controlled_generator_py.coverage" NAME="Nosetests in test_voltage_controlled_generator.py Coverage Results" MODIFIED="1616959365012" SOURCE_PROVIDER="com.intellij.coverage.DefaultCoverageFileProvider" RUNNER="coverage.py" COVERAGE_BY_TEST_ENABLED="true" COVERAGE_TRACING_ENABLED="false" WORKING_DIRECTORY="$PROJECT_DIR$/src/tests" />
    <SUITE FILE_PATH="coverage/GridCal$Nosetests_for_tests_test_opf.coverage" NAME="Nosetests for tests.test_opf Coverage Results" MODIFIED="1702311536440" SOURCE_PROVIDER="com.intellij.coverage.DefaultCoverageFileProvider" RUNNER="coverage.py" COVERAGE_BY_TEST_ENABLED="true" COVERAGE_TRACING_ENABLED="false" WORKING_DIRECTORY="$PROJECT_DIR$/src/tests" />
    <SUITE FILE_PATH="coverage/GridCal$Nosetests_in_test_api_dcopf_py.coverage" NAME="Nosetests in test_api_dcopf.py Coverage Results" MODIFIED="1609500321255" SOURCE_PROVIDER="com.intellij.coverage.DefaultCoverageFileProvider" RUNNER="coverage.py" COVERAGE_BY_TEST_ENABLED="true" COVERAGE_TRACING_ENABLED="false" WORKING_DIRECTORY="$PROJECT_DIR$/src/tests" />
    <SUITE FILE_PATH="coverage/GridCal$update_gui_file__1_.coverage" NAME="update_gui_file (1) Coverage Results" MODIFIED="1743445435140" SOURCE_PROVIDER="com.intellij.coverage.DefaultCoverageFileProvider" RUNNER="coverage.py" COVERAGE_BY_TEST_ENABLED="false" COVERAGE_TRACING_ENABLED="false" WORKING_DIRECTORY="$PROJECT_DIR$/src/GridCal/Gui/ProfilesInput" />
    <SUITE FILE_PATH="coverage/GridCal$Nosetests_for_tests_test_load_save_load.coverage" NAME="Nosetests for tests.test_load_save_load Coverage Results" MODIFIED="1709724575670" SOURCE_PROVIDER="com.intellij.coverage.DefaultCoverageFileProvider" RUNNER="coverage.py" COVERAGE_BY_TEST_ENABLED="true" COVERAGE_TRACING_ENABLED="false" WORKING_DIRECTORY="$PROJECT_DIR$/src/tests" />
    <SUITE FILE_PATH="coverage/GridCal$newton_line_search_acdc.coverage" NAME="newton_line_search_acdc Coverage Results" MODIFIED="1608896800406" SOURCE_PROVIDER="com.intellij.coverage.DefaultCoverageFileProvider" RUNNER="coverage.py" COVERAGE_BY_TEST_ENABLED="true" COVERAGE_TRACING_ENABLED="false" WORKING_DIRECTORY="$PROJECT_DIR$/src/research/hvdc" />
    <SUITE FILE_PATH="coverage/GridCal$Nosetests_in_test_api_helm_py.coverage" NAME="Nosetests in test_api_helm.py Coverage Results" MODIFIED="1609500335381" SOURCE_PROVIDER="com.intellij.coverage.DefaultCoverageFileProvider" RUNNER="coverage.py" COVERAGE_BY_TEST_ENABLED="true" COVERAGE_TRACING_ENABLED="false" WORKING_DIRECTORY="$PROJECT_DIR$/src/tests" />
    <SUITE FILE_PATH="coverage/GridCal$auto_document_models.coverage" NAME="auto_document_models Coverage Results" MODIFIED="1711096173322" SOURCE_PROVIDER="com.intellij.coverage.DefaultCoverageFileProvider" RUNNER="coverage.py" COVERAGE_BY_TEST_ENABLED="true" COVERAGE_TRACING_ENABLED="false" WORKING_DIRECTORY="$PROJECT_DIR$/doc" />
    <SUITE FILE_PATH="coverage/GridCal$state_estimation_run.coverage" NAME="state_estimation_run Coverage Results" MODIFIED="1696328917395" SOURCE_PROVIDER="com.intellij.coverage.DefaultCoverageFileProvider" RUNNER="coverage.py" COVERAGE_BY_TEST_ENABLED="true" COVERAGE_TRACING_ENABLED="false" WORKING_DIRECTORY="$PROJECT_DIR$/examples" />
    <SUITE FILE_PATH="coverage/GridCal$pytest_for_src_tests_test_raw_roundtrip_test_raw_roundtrip.coverage" NAME="pytest for src.tests.test_raw_roundtrip.test_raw_roundtrip Coverage Results" MODIFIED="1730403020143" SOURCE_PROVIDER="com.intellij.coverage.DefaultCoverageFileProvider" RUNNER="coverage.py" COVERAGE_BY_TEST_ENABLED="false" COVERAGE_TRACING_ENABLED="false" WORKING_DIRECTORY="$PROJECT_DIR$/src/tests" />
    <SUITE FILE_PATH="coverage/GridCal$y_bus_composition.coverage" NAME="y_bus_composition Coverage Results" MODIFIED="1741264255507" SOURCE_PROVIDER="com.intellij.coverage.DefaultCoverageFileProvider" RUNNER="coverage.py" COVERAGE_BY_TEST_ENABLED="false" COVERAGE_TRACING_ENABLED="false" WORKING_DIRECTORY="$PROJECT_DIR$/src/trunk/three_phase" />
    <SUITE FILE_PATH="coverage/GridCal$Nosetests_for_tests_admittance_matrix_test_test1.coverage" NAME="Nosetests for tests.admittance_matrix_test.test1 Coverage Results" MODIFIED="1694884103963" SOURCE_PROVIDER="com.intellij.coverage.DefaultCoverageFileProvider" RUNNER="coverage.py" COVERAGE_BY_TEST_ENABLED="true" COVERAGE_TRACING_ENABLED="false" WORKING_DIRECTORY="$PROJECT_DIR$/src/tests" />
    <SUITE FILE_PATH="coverage/GridCal$setup__GridCal_.coverage" NAME="setup (GridCal) Coverage Results" MODIFIED="1694348254887" SOURCE_PROVIDER="com.intellij.coverage.DefaultCoverageFileProvider" RUNNER="coverage.py" COVERAGE_BY_TEST_ENABLED="true" COVERAGE_TRACING_ENABLED="false" WORKING_DIRECTORY="$PROJECT_DIR$/src" />
    <SUITE FILE_PATH="coverage/GridCal$json_parser.coverage" NAME="json_parser Coverage Results" MODIFIED="1656843550117" SOURCE_PROVIDER="com.intellij.coverage.DefaultCoverageFileProvider" RUNNER="coverage.py" COVERAGE_BY_TEST_ENABLED="true" COVERAGE_TRACING_ENABLED="false" WORKING_DIRECTORY="$PROJECT_DIR$/src/GridCal/Engine/IO" />
    <SUITE FILE_PATH="coverage/GridCal$Nosetests_in_test_numerical_circuit_py.coverage" NAME="Nosetests in test_numerical_circuit.py Coverage Results" MODIFIED="1706864003379" SOURCE_PROVIDER="com.intellij.coverage.DefaultCoverageFileProvider" RUNNER="coverage.py" COVERAGE_BY_TEST_ENABLED="true" COVERAGE_TRACING_ENABLED="false" WORKING_DIRECTORY="$PROJECT_DIR$/src/tests" />
    <SUITE FILE_PATH="coverage/GridCal$pytest_in_test_tower_composition_py.coverage" NAME="pytest in test_tower_composition.py Coverage Results" MODIFIED="1743772519202" SOURCE_PROVIDER="com.intellij.coverage.DefaultCoverageFileProvider" RUNNER="coverage.py" COVERAGE_BY_TEST_ENABLED="false" COVERAGE_TRACING_ENABLED="false" WORKING_DIRECTORY="$PROJECT_DIR$/src/tests" />
    <SUITE FILE_PATH="coverage/GridCal$Nosetests_for_test_numerical_circuit_test_bus_indexing_remap.coverage" NAME="Nosetests for test_numerical_circuit.test_bus_indexing_remap Coverage Results" MODIFIED="1707314056583" SOURCE_PROVIDER="com.intellij.coverage.DefaultCoverageFileProvider" RUNNER="coverage.py" COVERAGE_BY_TEST_ENABLED="true" COVERAGE_TRACING_ENABLED="false" WORKING_DIRECTORY="$PROJECT_DIR$/src/tests" />
    <SUITE FILE_PATH="coverage/GridCal$pytest_for_test_opf_test_opf_load_shedding.coverage" NAME="pytest for test_opf.test_opf_load_shedding Coverage Results" MODIFIED="1744367881293" SOURCE_PROVIDER="com.intellij.coverage.DefaultCoverageFileProvider" RUNNER="coverage.py" COVERAGE_BY_TEST_ENABLED="false" COVERAGE_TRACING_ENABLED="false" WORKING_DIRECTORY="$PROJECT_DIR$/src/tests" />
    <SUITE FILE_PATH="coverage/GridCal$dc_linear_opf_with_robust_solve.coverage" NAME="dc_linear_opf_with_robust_solve Coverage Results" MODIFIED="1700231823811" SOURCE_PROVIDER="com.intellij.coverage.DefaultCoverageFileProvider" RUNNER="coverage.py" COVERAGE_BY_TEST_ENABLED="true" COVERAGE_TRACING_ENABLED="false" WORKING_DIRECTORY="$PROJECT_DIR$/examples" />
    <SUITE FILE_PATH="coverage/GridCal$Nosetests_for_tests_test_tutorials_test_define_grid_from_scratch_without_profiles.coverage" NAME="Nosetests for tests.test_tutorials.test_define_grid_from_scratch_without_profiles Coverage Results" MODIFIED="1694884598511" SOURCE_PROVIDER="com.intellij.coverage.DefaultCoverageFileProvider" RUNNER="coverage.py" COVERAGE_BY_TEST_ENABLED="true" COVERAGE_TRACING_ENABLED="false" WORKING_DIRECTORY="$PROJECT_DIR$/src/tests" />
    <SUITE FILE_PATH="coverage/GridCal$raw_to_gridcal.coverage" NAME="raw_to_gridcal Coverage Results" MODIFIED="1733166296334" SOURCE_PROVIDER="com.intellij.coverage.DefaultCoverageFileProvider" RUNNER="coverage.py" COVERAGE_BY_TEST_ENABLED="true" COVERAGE_TRACING_ENABLED="false" WORKING_DIRECTORY="$PROJECT_DIR$/src/GridCalEngine/IO/raw" />
    <SUITE FILE_PATH="coverage/GridCal$Nosetests_for_profiles_test_test_profile1.coverage" NAME="Nosetests for profiles_test.test_profile1 Coverage Results" MODIFIED="1707832954913" SOURCE_PROVIDER="com.intellij.coverage.DefaultCoverageFileProvider" RUNNER="coverage.py" COVERAGE_BY_TEST_ENABLED="true" COVERAGE_TRACING_ENABLED="false" WORKING_DIRECTORY="$PROJECT_DIR$/src/tests" />
    <SUITE FILE_PATH="coverage/GridCal$pytest_for_src_tests_test_line_circuit_idx_setter_test_valid_circuit_idx.coverage" NAME="pytest for src.tests.test_line_circuit_idx_setter.test_valid_circuit_idx Coverage Results" MODIFIED="1744792691816" SOURCE_PROVIDER="com.intellij.coverage.DefaultCoverageFileProvider" RUNNER="coverage.py" COVERAGE_BY_TEST_ENABLED="false" COVERAGE_TRACING_ENABLED="false" WORKING_DIRECTORY="$PROJECT_DIR$/src/tests" />
    <SUITE FILE_PATH="coverage/GridCal$pytest_for_src_tests_test_grid_diff_test_add_stuff_roundtrip.coverage" NAME="pytest for src.tests.test_grid_diff.test_add_stuff_roundtrip Coverage Results" MODIFIED="1742232885666" SOURCE_PROVIDER="com.intellij.coverage.DefaultCoverageFileProvider" RUNNER="coverage.py" COVERAGE_BY_TEST_ENABLED="false" COVERAGE_TRACING_ENABLED="false" WORKING_DIRECTORY="$PROJECT_DIR$/src/tests" />
    <SUITE FILE_PATH="coverage/GridCal$zip_interface.coverage" NAME="zip_interface Coverage Results" MODIFIED="1620029421103" SOURCE_PROVIDER="com.intellij.coverage.DefaultCoverageFileProvider" RUNNER="coverage.py" COVERAGE_BY_TEST_ENABLED="true" COVERAGE_TRACING_ENABLED="false" WORKING_DIRECTORY="$PROJECT_DIR$/src/GridCal/Engine/IO" />
    <SUITE FILE_PATH="coverage/GridCal$pytest_for_src_tests_test_api_helm_test_api_helm.coverage" NAME="pytest for src.tests.test_api_helm.test_api_helm Coverage Results" MODIFIED="1732903304629" SOURCE_PROVIDER="com.intellij.coverage.DefaultCoverageFileProvider" RUNNER="coverage.py" COVERAGE_BY_TEST_ENABLED="false" COVERAGE_TRACING_ENABLED="false" WORKING_DIRECTORY="" />
    <SUITE FILE_PATH="coverage/GridCal$Nosetests_in_test_contongencies_filters_py.coverage" NAME="Nosetests in test_contongencies_filters.py Coverage Results" MODIFIED="1717582868164" SOURCE_PROVIDER="com.intellij.coverage.DefaultCoverageFileProvider" RUNNER="coverage.py" COVERAGE_BY_TEST_ENABLED="true" COVERAGE_TRACING_ENABLED="false" WORKING_DIRECTORY="$PROJECT_DIR$/src/tests" />
    <SUITE FILE_PATH="coverage/GridCal$pytest_in_test_sparse2_py.coverage" NAME="pytest in test_sparse2.py Coverage Results" MODIFIED="1735502672563" SOURCE_PROVIDER="com.intellij.coverage.DefaultCoverageFileProvider" RUNNER="coverage.py" COVERAGE_BY_TEST_ENABLED="false" COVERAGE_TRACING_ENABLED="false" WORKING_DIRECTORY="$PROJECT_DIR$/src/tests" />
    <SUITE FILE_PATH="coverage/GridCal$Nosetests_in_test_tap_changer_py.coverage" NAME="Nosetests in test_tap_changer.py Coverage Results" MODIFIED="1710844111763" SOURCE_PROVIDER="com.intellij.coverage.DefaultCoverageFileProvider" RUNNER="coverage.py" COVERAGE_BY_TEST_ENABLED="true" COVERAGE_TRACING_ENABLED="false" WORKING_DIRECTORY="$PROJECT_DIR$/src/tests" />
    <SUITE FILE_PATH="coverage/GridCal$update.coverage" NAME="update Coverage Results" MODIFIED="1610117098642" SOURCE_PROVIDER="com.intellij.coverage.DefaultCoverageFileProvider" RUNNER="coverage.py" COVERAGE_BY_TEST_ENABLED="true" COVERAGE_TRACING_ENABLED="false" WORKING_DIRECTORY="$PROJECT_DIR$/src/GridCal" />
    <SUITE FILE_PATH="coverage/GridCal$overhead_line_calcs.coverage" NAME="overhead_line_calcs Coverage Results" MODIFIED="1743174360505" SOURCE_PROVIDER="com.intellij.coverage.DefaultCoverageFileProvider" RUNNER="coverage.py" COVERAGE_BY_TEST_ENABLED="false" COVERAGE_TRACING_ENABLED="false" WORKING_DIRECTORY="$PROJECT_DIR$/src/GridCalEngine/Topology" />
    <SUITE FILE_PATH="coverage/GridCal$power_flow_research_hvdc.coverage" NAME="power_flow_research_hvdc Coverage Results" MODIFIED="1706536782322" SOURCE_PROVIDER="com.intellij.coverage.DefaultCoverageFileProvider" RUNNER="coverage.py" COVERAGE_BY_TEST_ENABLED="true" COVERAGE_TRACING_ENABLED="false" WORKING_DIRECTORY="$PROJECT_DIR$/src/trunk/pf" />
    <SUITE FILE_PATH="coverage/GridCal$PTDF_research.coverage" NAME="PTDF_research Coverage Results" MODIFIED="1600707513093" SOURCE_PROVIDER="com.intellij.coverage.DefaultCoverageFileProvider" RUNNER="coverage.py" COVERAGE_BY_TEST_ENABLED="true" COVERAGE_TRACING_ENABLED="false" WORKING_DIRECTORY="$PROJECT_DIR$/src/research/PTDF" />
    <SUITE FILE_PATH="coverage/GridCal$rte_opening.coverage" NAME="rte_opening Coverage Results" MODIFIED="1751872942603" SOURCE_PROVIDER="com.intellij.coverage.DefaultCoverageFileProvider" RUNNER="coverage.py" COVERAGE_BY_TEST_ENABLED="false" COVERAGE_TRACING_ENABLED="false" WORKING_DIRECTORY="$PROJECT_DIR$/src/trunk/cgmes" />
    <SUITE FILE_PATH="coverage/GridCal$Nosetests_for_test_ptdf_test_ptdf_ieee14_definition_ps_flows.coverage" NAME="Nosetests for test_ptdf.test_ptdf_ieee14_definition_ps_flows Coverage Results" MODIFIED="1706276739430" SOURCE_PROVIDER="com.intellij.coverage.DefaultCoverageFileProvider" RUNNER="coverage.py" COVERAGE_BY_TEST_ENABLED="true" COVERAGE_TRACING_ENABLED="false" WORKING_DIRECTORY="$PROJECT_DIR$/src/tests" />
    <SUITE FILE_PATH="coverage/GridCal$refferences_example.coverage" NAME="refferences_example Coverage Results" MODIFIED="1716305725168" SOURCE_PROVIDER="com.intellij.coverage.DefaultCoverageFileProvider" RUNNER="coverage.py" COVERAGE_BY_TEST_ENABLED="true" COVERAGE_TRACING_ENABLED="false" WORKING_DIRECTORY="$PROJECT_DIR$/src/trunk/misc" />
    <SUITE FILE_PATH="coverage/GridCal$Nosetests_for_test_ac_opf_test_ieee14.coverage" NAME="Nosetests for test_ac_opf.test_ieee14 Coverage Results" MODIFIED="1708448982773" SOURCE_PROVIDER="com.intellij.coverage.DefaultCoverageFileProvider" RUNNER="coverage.py" COVERAGE_BY_TEST_ENABLED="true" COVERAGE_TRACING_ENABLED="false" WORKING_DIRECTORY="$PROJECT_DIR$/src/tests" />
    <SUITE FILE_PATH="coverage/GridCal$zip_file_mgmt.coverage" NAME="zip_file_mgmt Coverage Results" MODIFIED="1632998834183" SOURCE_PROVIDER="com.intellij.coverage.DefaultCoverageFileProvider" RUNNER="coverage.py" COVERAGE_BY_TEST_ENABLED="true" COVERAGE_TRACING_ENABLED="false" WORKING_DIRECTORY="$PROJECT_DIR$/src/tests" />
    <SUITE FILE_PATH="coverage/GridCal$reactive_power_curve.coverage" NAME="reactive_power_curve Coverage Results" MODIFIED="1606723746932" SOURCE_PROVIDER="com.intellij.coverage.DefaultCoverageFileProvider" RUNNER="coverage.py" COVERAGE_BY_TEST_ENABLED="true" COVERAGE_TRACING_ENABLED="false" WORKING_DIRECTORY="$PROJECT_DIR$/src/research/generator" />
    <SUITE FILE_PATH="coverage/GridCal$Nosetests_in_test_opf_time_series_py.coverage" NAME="Nosetests in test_opf_time_series.py Coverage Results" MODIFIED="1617046142412" SOURCE_PROVIDER="com.intellij.coverage.DefaultCoverageFileProvider" RUNNER="coverage.py" COVERAGE_BY_TEST_ENABLED="true" COVERAGE_TRACING_ENABLED="false" WORKING_DIRECTORY="$PROJECT_DIR$/src/tests" />
    <SUITE FILE_PATH="coverage/GridCal$Nosetests_in_PTDF_research_py.coverage" NAME="Nosetests in PTDF_research.py Coverage Results" MODIFIED="1592575743464" SOURCE_PROVIDER="com.intellij.coverage.DefaultCoverageFileProvider" RUNNER="coverage.py" COVERAGE_BY_TEST_ENABLED="true" COVERAGE_TRACING_ENABLED="false" WORKING_DIRECTORY="$PROJECT_DIR$/src/research/PTDF" />
    <SUITE FILE_PATH="coverage/GridCal$ieee9.coverage" NAME="ieee9 Coverage Results" MODIFIED="1744114796260" SOURCE_PROVIDER="com.intellij.coverage.DefaultCoverageFileProvider" RUNNER="coverage.py" COVERAGE_BY_TEST_ENABLED="false" COVERAGE_TRACING_ENABLED="false" WORKING_DIRECTORY="$PROJECT_DIR$/src/trunk/pf" />
    <SUITE FILE_PATH="coverage/GridCal$Nosetests_in_test_admittance_tap_derivatives_py.coverage" NAME="Nosetests in test_admittance_tap_derivatives.py Coverage Results" MODIFIED="1708506914959" SOURCE_PROVIDER="com.intellij.coverage.DefaultCoverageFileProvider" RUNNER="coverage.py" COVERAGE_BY_TEST_ENABLED="true" COVERAGE_TRACING_ENABLED="false" WORKING_DIRECTORY="$PROJECT_DIR$/src/tests" />
    <SUITE FILE_PATH="coverage/GridCal$matpower_parser.coverage" NAME="matpower_parser Coverage Results" MODIFIED="1600002676691" SOURCE_PROVIDER="com.intellij.coverage.DefaultCoverageFileProvider" RUNNER="coverage.py" COVERAGE_BY_TEST_ENABLED="true" COVERAGE_TRACING_ENABLED="false" WORKING_DIRECTORY="$PROJECT_DIR$/src/GridCal/Engine/IO" />
    <SUITE FILE_PATH="coverage/GridCal$Nosetests_for_tests_test_matrix_stacking_test_stack_4.coverage" NAME="Nosetests for tests.test_matrix_stacking.test_stack_4 Coverage Results" MODIFIED="1697188077812" SOURCE_PROVIDER="com.intellij.coverage.DefaultCoverageFileProvider" RUNNER="coverage.py" COVERAGE_BY_TEST_ENABLED="true" COVERAGE_TRACING_ENABLED="false" WORKING_DIRECTORY="$PROJECT_DIR$/src/tests" />
    <SUITE FILE_PATH="coverage/GridCal$5_node.coverage" NAME="5_node Coverage Results" MODIFIED="1694035681161" SOURCE_PROVIDER="com.intellij.coverage.DefaultCoverageFileProvider" RUNNER="coverage.py" COVERAGE_BY_TEST_ENABLED="true" COVERAGE_TRACING_ENABLED="false" WORKING_DIRECTORY="$PROJECT_DIR$/src/Tutorials" />
    <SUITE FILE_PATH="coverage/GridCal$Nosetests_for_test_power_flow_test_dc_pf_ieee14_ps.coverage" NAME="Nosetests for test_power_flow.test_dc_pf_ieee14_ps Coverage Results" MODIFIED="1708460401648" SOURCE_PROVIDER="com.intellij.coverage.DefaultCoverageFileProvider" RUNNER="coverage.py" COVERAGE_BY_TEST_ENABLED="true" COVERAGE_TRACING_ENABLED="false" WORKING_DIRECTORY="$PROJECT_DIR$/src/tests" />
    <SUITE FILE_PATH="coverage/GridCal$Nosetests_in_test_matrix_stacking_py.coverage" NAME="Nosetests in test_matrix_stacking.py Coverage Results" MODIFIED="1609500758192" SOURCE_PROVIDER="com.intellij.coverage.DefaultCoverageFileProvider" RUNNER="coverage.py" COVERAGE_BY_TEST_ENABLED="true" COVERAGE_TRACING_ENABLED="false" WORKING_DIRECTORY="$PROJECT_DIR$/src/tests" />
    <SUITE FILE_PATH="coverage/GridCal$Nosetests_for_tests_test_topology_processor.coverage" NAME="Nosetests for tests.test_topology_processor Coverage Results" MODIFIED="1708970118614" SOURCE_PROVIDER="com.intellij.coverage.DefaultCoverageFileProvider" RUNNER="coverage.py" COVERAGE_BY_TEST_ENABLED="true" COVERAGE_TRACING_ENABLED="false" WORKING_DIRECTORY="$PROJECT_DIR$/src/tests" />
    <SUITE FILE_PATH="coverage/GridCal$loss_factors_research.coverage" NAME="loss_factors_research Coverage Results" MODIFIED="1649441039281" SOURCE_PROVIDER="com.intellij.coverage.DefaultCoverageFileProvider" RUNNER="coverage.py" COVERAGE_BY_TEST_ENABLED="true" COVERAGE_TRACING_ENABLED="false" WORKING_DIRECTORY="$PROJECT_DIR$/src/research/PTDF" />
    <SUITE FILE_PATH="coverage/GridCal$test.coverage" NAME="test Coverage Results" MODIFIED="1612900533026" SOURCE_PROVIDER="com.intellij.coverage.DefaultCoverageFileProvider" RUNNER="coverage.py" COVERAGE_BY_TEST_ENABLED="true" COVERAGE_TRACING_ENABLED="false" WORKING_DIRECTORY="$PROJECT_DIR$/src/research/CIM/cim_to_matpower/test" />
    <SUITE FILE_PATH="coverage/GridCal$sparse_benchmark.coverage" NAME="sparse_benchmark Coverage Results" MODIFIED="1698410024629" SOURCE_PROVIDER="com.intellij.coverage.DefaultCoverageFileProvider" RUNNER="coverage.py" COVERAGE_BY_TEST_ENABLED="true" COVERAGE_TRACING_ENABLED="false" WORKING_DIRECTORY="$PROJECT_DIR$/examples" />
    <SUITE FILE_PATH="coverage/GridCal$acdc_generalized_6.coverage" NAME="acdc_generalized_6 Coverage Results" MODIFIED="1732897760906" SOURCE_PROVIDER="com.intellij.coverage.DefaultCoverageFileProvider" RUNNER="coverage.py" COVERAGE_BY_TEST_ENABLED="false" COVERAGE_TRACING_ENABLED="false" WORKING_DIRECTORY="$PROJECT_DIR$/src/trunk/acdc_pf/generalized_wip" />
    <SUITE FILE_PATH="coverage/GridCal$pytest_for_src_tests_test_admittance_matrix_test1.coverage" NAME="pytest for src.tests.test_admittance_matrix.test1 Coverage Results" MODIFIED="1731961552779" SOURCE_PROVIDER="com.intellij.coverage.DefaultCoverageFileProvider" RUNNER="coverage.py" COVERAGE_BY_TEST_ENABLED="false" COVERAGE_TRACING_ENABLED="false" WORKING_DIRECTORY="$PROJECT_DIR$/src/tests" />
    <SUITE FILE_PATH="coverage/GridCal$pytest_in_test_gslv_conversion_py.coverage" NAME="pytest in test_gslv_conversion.py Coverage Results" MODIFIED="1744044279981" SOURCE_PROVIDER="com.intellij.coverage.DefaultCoverageFileProvider" RUNNER="coverage.py" COVERAGE_BY_TEST_ENABLED="false" COVERAGE_TRACING_ENABLED="false" WORKING_DIRECTORY="$PROJECT_DIR$/src/tests" />
    <SUITE FILE_PATH="coverage/GridCal$linear_analysis_run.coverage" NAME="linear_analysis_run Coverage Results" MODIFIED="1696330787545" SOURCE_PROVIDER="com.intellij.coverage.DefaultCoverageFileProvider" RUNNER="coverage.py" COVERAGE_BY_TEST_ENABLED="true" COVERAGE_TRACING_ENABLED="false" WORKING_DIRECTORY="$PROJECT_DIR$/examples" />
    <SUITE FILE_PATH="coverage/GridCal$Nosetests_for_tests_test_ptdf.coverage" NAME="Nosetests for tests.test_ptdf Coverage Results" MODIFIED="1708448305303" SOURCE_PROVIDER="com.intellij.coverage.DefaultCoverageFileProvider" RUNNER="coverage.py" COVERAGE_BY_TEST_ENABLED="true" COVERAGE_TRACING_ENABLED="false" WORKING_DIRECTORY="$PROJECT_DIR$/src/tests" />
    <SUITE FILE_PATH="coverage/GridCal$update_gui_common.coverage" NAME="update_gui_common Coverage Results" MODIFIED="1662040207238" SOURCE_PROVIDER="com.intellij.coverage.DefaultCoverageFileProvider" RUNNER="coverage.py" COVERAGE_BY_TEST_ENABLED="true" COVERAGE_TRACING_ENABLED="false" WORKING_DIRECTORY="$PROJECT_DIR$/src/GridCal/Gui" />
    <SUITE FILE_PATH="coverage/GridCal$circuit_to_newton_pa.coverage" NAME="circuit_to_newton_pa Coverage Results" MODIFIED="1678466972615" SOURCE_PROVIDER="com.intellij.coverage.DefaultCoverageFileProvider" RUNNER="coverage.py" COVERAGE_BY_TEST_ENABLED="true" COVERAGE_TRACING_ENABLED="false" WORKING_DIRECTORY="$PROJECT_DIR$/src/GridCal/Engine/Core/Compilers" />
    <SUITE FILE_PATH="coverage/GridCal$ntc_opf_black_box.coverage" NAME="ntc_opf_black_box Coverage Results" MODIFIED="1631801064353" SOURCE_PROVIDER="com.intellij.coverage.DefaultCoverageFileProvider" RUNNER="coverage.py" COVERAGE_BY_TEST_ENABLED="true" COVERAGE_TRACING_ENABLED="false" WORKING_DIRECTORY="$PROJECT_DIR$/src/GridCal/Engine/Simulations/OPF" />
    <SUITE FILE_PATH="coverage/GridCal$1d_example.coverage" NAME="1d_metropolis_algorithm_example Coverage Results" MODIFIED="1660055113109" SOURCE_PROVIDER="com.intellij.coverage.DefaultCoverageFileProvider" RUNNER="coverage.py" COVERAGE_BY_TEST_ENABLED="true" COVERAGE_TRACING_ENABLED="false" WORKING_DIRECTORY="$PROJECT_DIR$/src/research/MCMC" />
    <SUITE FILE_PATH="coverage/GridCal$inputs_analysis_driver.coverage" NAME="inputs_analysis_driver Coverage Results" MODIFIED="1632813432332" SOURCE_PROVIDER="com.intellij.coverage.DefaultCoverageFileProvider" RUNNER="coverage.py" COVERAGE_BY_TEST_ENABLED="true" COVERAGE_TRACING_ENABLED="false" WORKING_DIRECTORY="$PROJECT_DIR$/src/GridCal/Engine/Simulations/InputsAnalysis" />
    <SUITE FILE_PATH="coverage/GridCal$transformer3w_editor.coverage" NAME="transformer3w_editor Coverage Results" MODIFIED="1729197976543" SOURCE_PROVIDER="com.intellij.coverage.DefaultCoverageFileProvider" RUNNER="coverage.py" COVERAGE_BY_TEST_ENABLED="false" COVERAGE_TRACING_ENABLED="false" WORKING_DIRECTORY="$PROJECT_DIR$/src/GridCal/Gui/Diagrams/SchematicWidget/Branches" />
    <SUITE FILE_PATH="coverage/GridCal$raw_to_cgmes_mapping.coverage" NAME="raw_to_cgmes_mapping Coverage Results" MODIFIED="1693562939167" SOURCE_PROVIDER="com.intellij.coverage.DefaultCoverageFileProvider" RUNNER="coverage.py" COVERAGE_BY_TEST_ENABLED="true" COVERAGE_TRACING_ENABLED="false" WORKING_DIRECTORY="$PROJECT_DIR$/src/tests" />
    <SUITE FILE_PATH="coverage/GridCal$Nosetests_for_tests_test_topology_processor_test_topology_rts.coverage" NAME="Nosetests for tests.test_topology_processor.test_topology_rts Coverage Results" MODIFIED="1709292306565" SOURCE_PROVIDER="com.intellij.coverage.DefaultCoverageFileProvider" RUNNER="coverage.py" COVERAGE_BY_TEST_ENABLED="true" COVERAGE_TRACING_ENABLED="false" WORKING_DIRECTORY="$PROJECT_DIR$/src/tests" />
    <SUITE FILE_PATH="coverage/GridCal$power_world_epc.coverage" NAME="power_world_epc Coverage Results" MODIFIED="1594141589251" SOURCE_PROVIDER="com.intellij.coverage.DefaultCoverageFileProvider" RUNNER="coverage.py" COVERAGE_BY_TEST_ENABLED="true" COVERAGE_TRACING_ENABLED="false" WORKING_DIRECTORY="$PROJECT_DIR$/src/research/power_world_format" />
    <SUITE FILE_PATH="coverage/GridCal$y_bus_composition_2.coverage" NAME="y_bus_composition_2 Coverage Results" MODIFIED="1741265169358" SOURCE_PROVIDER="com.intellij.coverage.DefaultCoverageFileProvider" RUNNER="coverage.py" COVERAGE_BY_TEST_ENABLED="false" COVERAGE_TRACING_ENABLED="false" WORKING_DIRECTORY="$PROJECT_DIR$/src/trunk/three_phase" />
    <SUITE FILE_PATH="coverage/GridCal$Nosetests_for_tests_test_unbalanced_faults_test_unbalanced_short_circuit.coverage" NAME="Nosetests for tests.test_unbalanced_faults.test_unbalanced_short_circuit Coverage Results" MODIFIED="1700150895798" SOURCE_PROVIDER="com.intellij.coverage.DefaultCoverageFileProvider" RUNNER="coverage.py" COVERAGE_BY_TEST_ENABLED="true" COVERAGE_TRACING_ENABLED="false" WORKING_DIRECTORY="$PROJECT_DIR$/src/tests" />
    <SUITE FILE_PATH="coverage/GridCal$Nosetests_for_test_simple_mip_test_lp_simple3.coverage" NAME="Nosetests for test_simple_mip.test_lp_simple3 Coverage Results" MODIFIED="1704806778841" SOURCE_PROVIDER="com.intellij.coverage.DefaultCoverageFileProvider" RUNNER="coverage.py" COVERAGE_BY_TEST_ENABLED="true" COVERAGE_TRACING_ENABLED="false" WORKING_DIRECTORY="$PROJECT_DIR$/src/tests" />
    <SUITE FILE_PATH="coverage/GridCal$ConsoleLogController.coverage" NAME="ConsoleLogController Coverage Results" MODIFIED="1663862178388" SOURCE_PROVIDER="com.intellij.coverage.DefaultCoverageFileProvider" RUNNER="coverage.py" COVERAGE_BY_TEST_ENABLED="true" COVERAGE_TRACING_ENABLED="false" WORKING_DIRECTORY="$PROJECT_DIR$/src/GridCal/Gui/Main" />
    <SUITE FILE_PATH="coverage/GridCal$power_flow_research.coverage" NAME="power_flow_research Coverage Results" MODIFIED="1707381713962" SOURCE_PROVIDER="com.intellij.coverage.DefaultCoverageFileProvider" RUNNER="coverage.py" COVERAGE_BY_TEST_ENABLED="true" COVERAGE_TRACING_ENABLED="false" WORKING_DIRECTORY="$PROJECT_DIR$/src/trunk/pf" />
    <SUITE FILE_PATH="coverage/GridCal$pytest_for_test_ac_opf_test_superconductors_handling.coverage" NAME="pytest for test_ac_opf.test_superconductors_handling Coverage Results" MODIFIED="1739547771633" SOURCE_PROVIDER="com.intellij.coverage.DefaultCoverageFileProvider" RUNNER="coverage.py" COVERAGE_BY_TEST_ENABLED="false" COVERAGE_TRACING_ENABLED="false" WORKING_DIRECTORY="$PROJECT_DIR$/src/tests" />
    <SUITE FILE_PATH="coverage/GridCal$pytest_for_src_tests_test_generator_q_control_test_q_control_true.coverage" NAME="pytest for src.tests.test_generator_q_control.test_q_control_true Coverage Results" MODIFIED="1740003610291" SOURCE_PROVIDER="com.intellij.coverage.DefaultCoverageFileProvider" RUNNER="coverage.py" COVERAGE_BY_TEST_ENABLED="false" COVERAGE_TRACING_ENABLED="false" WORKING_DIRECTORY="$PROJECT_DIR$/src/tests" />
    <SUITE FILE_PATH="coverage/GridCal$pytest_in_test_line_circuit_idx_setter_py.coverage" NAME="pytest in test_line_circuit_idx_setter.py Coverage Results" MODIFIED="1744697924764" SOURCE_PROVIDER="com.intellij.coverage.DefaultCoverageFileProvider" RUNNER="coverage.py" COVERAGE_BY_TEST_ENABLED="false" COVERAGE_TRACING_ENABLED="false" WORKING_DIRECTORY="$PROJECT_DIR$/src/tests" />
    <SUITE FILE_PATH="coverage/GridCal$Nosetests_for_tests_test_load_all_grids_test_all_grids.coverage" NAME="Nosetests for tests.test_load_all_grids.test_all_grids Coverage Results" MODIFIED="1706045177667" SOURCE_PROVIDER="com.intellij.coverage.DefaultCoverageFileProvider" RUNNER="coverage.py" COVERAGE_BY_TEST_ENABLED="true" COVERAGE_TRACING_ENABLED="false" WORKING_DIRECTORY="$PROJECT_DIR$/src/tests" />
    <SUITE FILE_PATH="coverage/GridCal$Nosetests_in_test_load_all_grids_py.coverage" NAME="Nosetests in test_load_all_grids.py Coverage Results" MODIFIED="1598802785581" SOURCE_PROVIDER="com.intellij.coverage.DefaultCoverageFileProvider" RUNNER="coverage.py" COVERAGE_BY_TEST_ENABLED="true" COVERAGE_TRACING_ENABLED="false" WORKING_DIRECTORY="$PROJECT_DIR$/src/tests" />
    <SUITE FILE_PATH="coverage/GridCal$dc_linear_opf_ts_example.coverage" NAME="dc_linear_opf_ts_example Coverage Results" MODIFIED="1688480027790" SOURCE_PROVIDER="com.intellij.coverage.DefaultCoverageFileProvider" RUNNER="coverage.py" COVERAGE_BY_TEST_ENABLED="true" COVERAGE_TRACING_ENABLED="false" WORKING_DIRECTORY="$PROJECT_DIR$/examples" />
    <SUITE FILE_PATH="coverage/GridCal$cgmes_imp_exp_test.coverage" NAME="cgmes_imp_exp_test Coverage Results" MODIFIED="1718780786979" SOURCE_PROVIDER="com.intellij.coverage.DefaultCoverageFileProvider" RUNNER="coverage.py" COVERAGE_BY_TEST_ENABLED="true" COVERAGE_TRACING_ENABLED="false" WORKING_DIRECTORY="$PROJECT_DIR$/src/tests/cgmes_import_check" />
    <SUITE FILE_PATH="coverage/GridCal$pytest_for_src_tests_test_cgmes_to_gridcal_ac_transformers_test_ac_transformers3w_only_two_terminals_log_error.coverage" NAME="pytest for src.tests.test_cgmes_to_gridcal_ac_transformers.test_ac_transformers3w_only_two_terminals_log_error Coverage Results" MODIFIED="1729613509577" SOURCE_PROVIDER="com.intellij.coverage.DefaultCoverageFileProvider" RUNNER="coverage.py" COVERAGE_BY_TEST_ENABLED="false" COVERAGE_TRACING_ENABLED="false" WORKING_DIRECTORY="$PROJECT_DIR$/src/tests" />
    <SUITE FILE_PATH="coverage/GridCal$Nosetests_for_tests_test_voltage_collapse.coverage" NAME="Nosetests for tests.test_voltage_collapse Coverage Results" MODIFIED="1602937737883" SOURCE_PROVIDER="com.intellij.coverage.DefaultCoverageFileProvider" RUNNER="coverage.py" COVERAGE_BY_TEST_ENABLED="true" COVERAGE_TRACING_ENABLED="false" WORKING_DIRECTORY="$PROJECT_DIR$/src/tests" />
    <SUITE FILE_PATH="coverage/GridCal$sergio_dorado_example.coverage" NAME="sergio_dorado_example Coverage Results" MODIFIED="1715016834665" SOURCE_PROVIDER="com.intellij.coverage.DefaultCoverageFileProvider" RUNNER="coverage.py" COVERAGE_BY_TEST_ENABLED="true" COVERAGE_TRACING_ENABLED="false" WORKING_DIRECTORY="$PROJECT_DIR$/src/trunk/substation_reduction" />
    <SUITE FILE_PATH="coverage/GridCal$ptdf_ts_driver.coverage" NAME="ptdf_ts_driver Coverage Results" MODIFIED="1600186726130" SOURCE_PROVIDER="com.intellij.coverage.DefaultCoverageFileProvider" RUNNER="coverage.py" COVERAGE_BY_TEST_ENABLED="true" COVERAGE_TRACING_ENABLED="false" WORKING_DIRECTORY="$PROJECT_DIR$/src/GridCal/Engine/Simulations/PTDF" />
    <SUITE FILE_PATH="coverage/GridCal$ortools_opf.coverage" NAME="ortools_opf Coverage Results" MODIFIED="1630067492213" SOURCE_PROVIDER="com.intellij.coverage.DefaultCoverageFileProvider" RUNNER="coverage.py" COVERAGE_BY_TEST_ENABLED="true" COVERAGE_TRACING_ENABLED="false" WORKING_DIRECTORY="$PROJECT_DIR$/src/research/or_tools" />
    <SUITE FILE_PATH="coverage/GridCal$defining_a_grid_from_scratch_with_profiles.coverage" NAME="defining_a_grid_from_scratch_with_profiles Coverage Results" MODIFIED="1616960070909" SOURCE_PROVIDER="com.intellij.coverage.DefaultCoverageFileProvider" RUNNER="coverage.py" COVERAGE_BY_TEST_ENABLED="true" COVERAGE_TRACING_ENABLED="false" WORKING_DIRECTORY="$PROJECT_DIR$/src/Tutorials" />
    <SUITE FILE_PATH="coverage/GridCal$integral_por_tramos.coverage" NAME="srap_interpolation_example Coverage Results" MODIFIED="1705345454539" SOURCE_PROVIDER="com.intellij.coverage.DefaultCoverageFileProvider" RUNNER="coverage.py" COVERAGE_BY_TEST_ENABLED="true" COVERAGE_TRACING_ENABLED="false" WORKING_DIRECTORY="$PROJECT_DIR$/examples/trunk/srap" />
    <SUITE FILE_PATH="coverage/GridCal$download_stats.coverage" NAME="download_stats Coverage Results" MODIFIED="1609500287850" SOURCE_PROVIDER="com.intellij.coverage.DefaultCoverageFileProvider" RUNNER="coverage.py" COVERAGE_BY_TEST_ENABLED="true" COVERAGE_TRACING_ENABLED="false" WORKING_DIRECTORY="$PROJECT_DIR$/src/tests" />
    <SUITE FILE_PATH="coverage/GridCal$Nosetests_in_test_matrix_slicing_py.coverage" NAME="Nosetests in test_matrix_slicing.py Coverage Results" MODIFIED="1609500376313" SOURCE_PROVIDER="com.intellij.coverage.DefaultCoverageFileProvider" RUNNER="coverage.py" COVERAGE_BY_TEST_ENABLED="true" COVERAGE_TRACING_ENABLED="false" WORKING_DIRECTORY="$PROJECT_DIR$/src/tests" />
    <SUITE FILE_PATH="coverage/GridCal$show_map_tests.coverage" NAME="show_map_tests Coverage Results" MODIFIED="1655834787955" SOURCE_PROVIDER="com.intellij.coverage.DefaultCoverageFileProvider" RUNNER="coverage.py" COVERAGE_BY_TEST_ENABLED="true" COVERAGE_TRACING_ENABLED="false" WORKING_DIRECTORY="$PROJECT_DIR$/src/research/map" />
    <SUITE FILE_PATH="coverage/GridCal$PTDF_ku_leuven.coverage" NAME="PTDF_ku_leuven Coverage Results" MODIFIED="1642342521661" SOURCE_PROVIDER="com.intellij.coverage.DefaultCoverageFileProvider" RUNNER="coverage.py" COVERAGE_BY_TEST_ENABLED="true" COVERAGE_TRACING_ENABLED="false" WORKING_DIRECTORY="$PROJECT_DIR$/src/research/PTDF" />
    <SUITE FILE_PATH="coverage/GridCal$profile_dialogue.coverage" NAME="profile_dialogue Coverage Results" MODIFIED="1674068478204" SOURCE_PROVIDER="com.intellij.coverage.DefaultCoverageFileProvider" RUNNER="coverage.py" COVERAGE_BY_TEST_ENABLED="true" COVERAGE_TRACING_ENABLED="false" WORKING_DIRECTORY="$PROJECT_DIR$/src/GridCal/Gui/ProfilesInput" />
    <SUITE FILE_PATH="coverage/GridCal$Nosetests_for_tests_test_contingency.coverage" NAME="Nosetests for tests.test_contingency Coverage Results" MODIFIED="1704269547065" SOURCE_PROVIDER="com.intellij.coverage.DefaultCoverageFileProvider" RUNNER="coverage.py" COVERAGE_BY_TEST_ENABLED="true" COVERAGE_TRACING_ENABLED="false" WORKING_DIRECTORY="$PROJECT_DIR$/src/tests" />
    <SUITE FILE_PATH="coverage/GridCal$cgmes_import_check.coverage" NAME="cgmes_import_check Coverage Results" MODIFIED="1716538775046" SOURCE_PROVIDER="com.intellij.coverage.DefaultCoverageFileProvider" RUNNER="coverage.py" COVERAGE_BY_TEST_ENABLED="true" COVERAGE_TRACING_ENABLED="false" WORKING_DIRECTORY="$PROJECT_DIR$/src/trunk/cgmes_import_check" />
    <SUITE FILE_PATH="coverage/GridCal$load_designer_ui.coverage" NAME="load_designer_ui Coverage Results" MODIFIED="1710496736230" SOURCE_PROVIDER="com.intellij.coverage.DefaultCoverageFileProvider" RUNNER="coverage.py" COVERAGE_BY_TEST_ENABLED="true" COVERAGE_TRACING_ENABLED="false" WORKING_DIRECTORY="$PROJECT_DIR$/src/GridCal/Gui/LoadDesigner" />
    <SUITE FILE_PATH="coverage/GridCal$Nosetests_in_test_tutorials_py.coverage" NAME="Nosetests in test_tutorials.py Coverage Results" MODIFIED="1602941091349" SOURCE_PROVIDER="com.intellij.coverage.DefaultCoverageFileProvider" RUNNER="coverage.py" COVERAGE_BY_TEST_ENABLED="true" COVERAGE_TRACING_ENABLED="false" WORKING_DIRECTORY="$PROJECT_DIR$/src/tests" />
    <SUITE FILE_PATH="coverage/GridCal$Nosetests_in_test_ac_opf_py.coverage" NAME="Nosetests in test_ac_opf.py Coverage Results" MODIFIED="1706780866579" SOURCE_PROVIDER="com.intellij.coverage.DefaultCoverageFileProvider" RUNNER="coverage.py" COVERAGE_BY_TEST_ENABLED="true" COVERAGE_TRACING_ENABLED="false" WORKING_DIRECTORY="$PROJECT_DIR$/src/tests" />
    <SUITE FILE_PATH="coverage/GridCal$MainWindow.coverage" NAME="MainWindow Coverage Results" MODIFIED="1649780110971" SOURCE_PROVIDER="com.intellij.coverage.DefaultCoverageFileProvider" RUNNER="coverage.py" COVERAGE_BY_TEST_ENABLED="true" COVERAGE_TRACING_ENABLED="false" WORKING_DIRECTORY="$PROJECT_DIR$/src/GridCal/Gui/Main" />
    <SUITE FILE_PATH="coverage/GridCal$Nosetests_for_test_ptdf_test_dcpowerflow.coverage" NAME="Nosetests for test_ptdf.test_dcpowerflow Coverage Results" MODIFIED="1710158773546" SOURCE_PROVIDER="com.intellij.coverage.DefaultCoverageFileProvider" RUNNER="coverage.py" COVERAGE_BY_TEST_ENABLED="true" COVERAGE_TRACING_ENABLED="false" WORKING_DIRECTORY="$PROJECT_DIR$/src/tests" />
    <SUITE FILE_PATH="coverage/GridCal$Nosetests_for_test_simple_mip_test_lp_simple4.coverage" NAME="Nosetests for test_simple_mip.test_lp_simple4 Coverage Results" MODIFIED="1704807541299" SOURCE_PROVIDER="com.intellij.coverage.DefaultCoverageFileProvider" RUNNER="coverage.py" COVERAGE_BY_TEST_ENABLED="true" COVERAGE_TRACING_ENABLED="false" WORKING_DIRECTORY="$PROJECT_DIR$/src/tests" />
    <SUITE FILE_PATH="coverage/GridCal$pytest_in_test_simple_mip_py.coverage" NAME="pytest in test_simple_mip.py Coverage Results" MODIFIED="1728997364196" SOURCE_PROVIDER="com.intellij.coverage.DefaultCoverageFileProvider" RUNNER="coverage.py" COVERAGE_BY_TEST_ENABLED="false" COVERAGE_TRACING_ENABLED="false" WORKING_DIRECTORY="$PROJECT_DIR$/src/tests" />
    <SUITE FILE_PATH="coverage/GridCal$post_example.coverage" NAME="post_example Coverage Results" MODIFIED="1741454912280" SOURCE_PROVIDER="com.intellij.coverage.DefaultCoverageFileProvider" RUNNER="coverage.py" COVERAGE_BY_TEST_ENABLED="false" COVERAGE_TRACING_ENABLED="false" WORKING_DIRECTORY="$PROJECT_DIR$/src/trunk/server" />
    <SUITE FILE_PATH="coverage/GridCal$branch_power_2.coverage" NAME="branch_power_2 Coverage Results" MODIFIED="1659531074876" SOURCE_PROVIDER="com.intellij.coverage.DefaultCoverageFileProvider" RUNNER="coverage.py" COVERAGE_BY_TEST_ENABLED="true" COVERAGE_TRACING_ENABLED="false" WORKING_DIRECTORY="$PROJECT_DIR$/src/research/derivatives_and_jacobian" />
    <SUITE FILE_PATH="coverage/GridCal$models_dialogue.coverage" NAME="models_dialogue Coverage Results" MODIFIED="1674069639851" SOURCE_PROVIDER="com.intellij.coverage.DefaultCoverageFileProvider" RUNNER="coverage.py" COVERAGE_BY_TEST_ENABLED="true" COVERAGE_TRACING_ENABLED="false" WORKING_DIRECTORY="$PROJECT_DIR$/src/GridCal/Gui/ProfilesInput" />
    <SUITE FILE_PATH="coverage/GridCal$pytest_in_test_basic_py.coverage" NAME="pytest in test_basic.py Coverage Results" MODIFIED="1739522054750" SOURCE_PROVIDER="com.intellij.coverage.DefaultCoverageFileProvider" RUNNER="coverage.py" COVERAGE_BY_TEST_ENABLED="false" COVERAGE_TRACING_ENABLED="false" WORKING_DIRECTORY="$PROJECT_DIR$/src/tests" />
    <SUITE FILE_PATH="coverage/GridCal$adm_primites_test.coverage" NAME="adm_primites_test Coverage Results" MODIFIED="1731933811648" SOURCE_PROVIDER="com.intellij.coverage.DefaultCoverageFileProvider" RUNNER="coverage.py" COVERAGE_BY_TEST_ENABLED="false" COVERAGE_TRACING_ENABLED="false" WORKING_DIRECTORY="$PROJECT_DIR$/src/trunk/acdc_pf/generalized_wip" />
    <SUITE FILE_PATH="coverage/GridCal$Nosetests_for_test_ptdf_test_ptdf_psse.coverage" NAME="Nosetests for test_ptdf.test_ptdf_psse Coverage Results" MODIFIED="1706774663027" SOURCE_PROVIDER="com.intellij.coverage.DefaultCoverageFileProvider" RUNNER="coverage.py" COVERAGE_BY_TEST_ENABLED="true" COVERAGE_TRACING_ENABLED="false" WORKING_DIRECTORY="$PROJECT_DIR$/src/tests" />
    <SUITE FILE_PATH="coverage/GridCal$pulp.coverage" NAME="pulp Coverage Results" MODIFIED="1642610724509" SOURCE_PROVIDER="com.intellij.coverage.DefaultCoverageFileProvider" RUNNER="coverage.py" COVERAGE_BY_TEST_ENABLED="true" COVERAGE_TRACING_ENABLED="false" WORKING_DIRECTORY="$PROJECT_DIR$/src/GridCal/ThirdParty/pulp" />
    <SUITE FILE_PATH="coverage/GridCal$AnalysisDialogue.coverage" NAME="AnalysisDialogue Coverage Results" MODIFIED="1689665194982" SOURCE_PROVIDER="com.intellij.coverage.DefaultCoverageFileProvider" RUNNER="coverage.py" COVERAGE_BY_TEST_ENABLED="true" COVERAGE_TRACING_ENABLED="false" WORKING_DIRECTORY="$PROJECT_DIR$/src/GridCal/Gui/Analysis" />
    <SUITE FILE_PATH="coverage/GridCal$6bus_example.coverage" NAME="6bus_example Coverage Results" MODIFIED="1702919236424" SOURCE_PROVIDER="com.intellij.coverage.DefaultCoverageFileProvider" RUNNER="coverage.py" COVERAGE_BY_TEST_ENABLED="true" COVERAGE_TRACING_ENABLED="false" WORKING_DIRECTORY="$PROJECT_DIR$/examples/trunk/acdc_pf" />
    <SUITE FILE_PATH="coverage/GridCal$circuit_to_alliander_pgm.coverage" NAME="circuit_to_alliander_pgm Coverage Results" MODIFIED="1650964250766" SOURCE_PROVIDER="com.intellij.coverage.DefaultCoverageFileProvider" RUNNER="coverage.py" COVERAGE_BY_TEST_ENABLED="true" COVERAGE_TRACING_ENABLED="false" WORKING_DIRECTORY="$PROJECT_DIR$/src/GridCal/Engine/Core/Compilers" />
    <SUITE FILE_PATH="coverage/GridCal$map_test_2.coverage" NAME="map_test_2 Coverage Results" MODIFIED="1655834800485" SOURCE_PROVIDER="com.intellij.coverage.DefaultCoverageFileProvider" RUNNER="coverage.py" COVERAGE_BY_TEST_ENABLED="true" COVERAGE_TRACING_ENABLED="false" WORKING_DIRECTORY="$PROJECT_DIR$/src/research/map" />
    <SUITE FILE_PATH="coverage/GridCal$Nosetests_in_deep_copy_test_py.coverage" NAME="Nosetests in deep_copy_test.py Coverage Results" MODIFIED="1701280704773" SOURCE_PROVIDER="com.intellij.coverage.DefaultCoverageFileProvider" RUNNER="coverage.py" COVERAGE_BY_TEST_ENABLED="true" COVERAGE_TRACING_ENABLED="false" WORKING_DIRECTORY="$PROJECT_DIR$/src/tests" />
    <SUITE FILE_PATH="coverage/GridCal$ExecuteGridCal__1_.coverage" NAME="ExecuteGridCal (1) Coverage Results" MODIFIED="1694588250603" SOURCE_PROVIDER="com.intellij.coverage.DefaultCoverageFileProvider" RUNNER="coverage.py" COVERAGE_BY_TEST_ENABLED="true" COVERAGE_TRACING_ENABLED="false" WORKING_DIRECTORY="$PROJECT_DIR$/src/GridCal" />
    <SUITE FILE_PATH="coverage/GridCal$pytest_in_test_ntc_py.coverage" NAME="pytest in test_ntc.py Coverage Results" MODIFIED="1729084993044" SOURCE_PROVIDER="com.intellij.coverage.DefaultCoverageFileProvider" RUNNER="coverage.py" COVERAGE_BY_TEST_ENABLED="false" COVERAGE_TRACING_ENABLED="false" WORKING_DIRECTORY="$PROJECT_DIR$/src/tests" />
    <SUITE FILE_PATH="coverage/GridCal$Nosetests_for_tests_test_api_helm_test_api_helm.coverage" NAME="Nosetests for tests.test_api_helm.test_api_helm Coverage Results" MODIFIED="1687725548984" SOURCE_PROVIDER="com.intellij.coverage.DefaultCoverageFileProvider" RUNNER="coverage.py" COVERAGE_BY_TEST_ENABLED="true" COVERAGE_TRACING_ENABLED="false" WORKING_DIRECTORY="$PROJECT_DIR$/src/tests" />
    <SUITE FILE_PATH="coverage/GridCal$Nosetests_for_tests_test_ptdf_test_ptdf_generation_contingencies.coverage" NAME="Nosetests for tests.test_ptdf.test_ptdf_generation_contingencies Coverage Results" MODIFIED="1710155943890" SOURCE_PROVIDER="com.intellij.coverage.DefaultCoverageFileProvider" RUNNER="coverage.py" COVERAGE_BY_TEST_ENABLED="true" COVERAGE_TRACING_ENABLED="false" WORKING_DIRECTORY="$PROJECT_DIR$/src/tests" />
    <SUITE FILE_PATH="coverage/GridCal$Nosetests_for_tests_test_ac_opf_test_pegase89.coverage" NAME="Nosetests for tests.test_ac_opf.test_pegase89 Coverage Results" MODIFIED="1709559674681" SOURCE_PROVIDER="com.intellij.coverage.DefaultCoverageFileProvider" RUNNER="coverage.py" COVERAGE_BY_TEST_ENABLED="true" COVERAGE_TRACING_ENABLED="false" WORKING_DIRECTORY="$PROJECT_DIR$/src/tests" />
    <SUITE FILE_PATH="coverage/GridCal$Nosetests_in_test_opf_py.coverage" NAME="Nosetests in test_opf.py Coverage Results" MODIFIED="1632998728805" SOURCE_PROVIDER="com.intellij.coverage.DefaultCoverageFileProvider" RUNNER="coverage.py" COVERAGE_BY_TEST_ENABLED="true" COVERAGE_TRACING_ENABLED="false" WORKING_DIRECTORY="$PROJECT_DIR$/src/tests" />
    <SUITE FILE_PATH="coverage/GridCal$Nosetests_in_test_time_series_py.coverage" NAME="Nosetests in test_time_series.py Coverage Results" MODIFIED="1686759385773" SOURCE_PROVIDER="com.intellij.coverage.DefaultCoverageFileProvider" RUNNER="coverage.py" COVERAGE_BY_TEST_ENABLED="true" COVERAGE_TRACING_ENABLED="false" WORKING_DIRECTORY="$PROJECT_DIR$/src/tests" />
    <SUITE FILE_PATH="coverage/GridCal$stack_plot_pos_neg.coverage" NAME="stack_plot_pos_neg Coverage Results" MODIFIED="1744377898828" SOURCE_PROVIDER="com.intellij.coverage.DefaultCoverageFileProvider" RUNNER="coverage.py" COVERAGE_BY_TEST_ENABLED="false" COVERAGE_TRACING_ENABLED="false" WORKING_DIRECTORY="$PROJECT_DIR$/src/trunk/plot" />
    <SUITE FILE_PATH="coverage/GridCal$Nosetests_for_tests_test_short_circuit_test_short_circuit.coverage" NAME="Nosetests for tests.test_short_circuit.test_short_circuit Coverage Results" MODIFIED="1660897112809" SOURCE_PROVIDER="com.intellij.coverage.DefaultCoverageFileProvider" RUNNER="coverage.py" COVERAGE_BY_TEST_ENABLED="true" COVERAGE_TRACING_ENABLED="false" WORKING_DIRECTORY="$PROJECT_DIR$/src/tests" />
    <SUITE FILE_PATH="coverage/GridCal$Nosetests_in_test_nonlinear_contingency_py.coverage" NAME="Nosetests in test_nonlinear_contingency.py Coverage Results" MODIFIED="1696002399880" SOURCE_PROVIDER="com.intellij.coverage.DefaultCoverageFileProvider" RUNNER="coverage.py" COVERAGE_BY_TEST_ENABLED="true" COVERAGE_TRACING_ENABLED="false" WORKING_DIRECTORY="$PROJECT_DIR$/src/tests" />
    <SUITE FILE_PATH="coverage/GridCal$update_gui_file.coverage" NAME="update_gui_file Coverage Results" MODIFIED="1744654690590" SOURCE_PROVIDER="com.intellij.coverage.DefaultCoverageFileProvider" RUNNER="coverage.py" COVERAGE_BY_TEST_ENABLED="false" COVERAGE_TRACING_ENABLED="false" WORKING_DIRECTORY="$PROJECT_DIR$/src/GridCal/Gui/Main" />
    <SUITE FILE_PATH="coverage/GridCal$setup.coverage" NAME="setup Coverage Results" MODIFIED="1673969955062" SOURCE_PROVIDER="com.intellij.coverage.DefaultCoverageFileProvider" RUNNER="coverage.py" COVERAGE_BY_TEST_ENABLED="true" COVERAGE_TRACING_ENABLED="false" WORKING_DIRECTORY="$PROJECT_DIR$/src" />
    <SUITE FILE_PATH="coverage/GridCal$pytest_for_tests_test_power_flow_test_voltage_control_with_ltc.coverage" NAME="pytest for tests.test_power_flow.test_voltage_control_with_ltc Coverage Results" MODIFIED="1732889668368" SOURCE_PROVIDER="com.intellij.coverage.DefaultCoverageFileProvider" RUNNER="coverage.py" COVERAGE_BY_TEST_ENABLED="false" COVERAGE_TRACING_ENABLED="false" WORKING_DIRECTORY="$PROJECT_DIR$/src/tests" />
    <SUITE FILE_PATH="coverage/GridCal$multi_dim_demo.coverage" NAME="multi_dim_demo Coverage Results" MODIFIED="1707726287589" SOURCE_PROVIDER="com.intellij.coverage.DefaultCoverageFileProvider" RUNNER="coverage.py" COVERAGE_BY_TEST_ENABLED="true" COVERAGE_TRACING_ENABLED="false" WORKING_DIRECTORY="$PROJECT_DIR$/src/trunk/MVRSM" />
    <SUITE FILE_PATH="coverage/GridCal$rectangular_nr1.coverage" NAME="rectangular_nr1 Coverage Results" MODIFIED="1602866013486" SOURCE_PROVIDER="com.intellij.coverage.DefaultCoverageFileProvider" RUNNER="coverage.py" COVERAGE_BY_TEST_ENABLED="true" COVERAGE_TRACING_ENABLED="false" WORKING_DIRECTORY="$PROJECT_DIR$/src/research/power_flow/rectangular" />
    <SUITE FILE_PATH="coverage/GridCal$voltage_control_ree.coverage" NAME="voltage_control_ree Coverage Results" MODIFIED="1714141815714" SOURCE_PROVIDER="com.intellij.coverage.DefaultCoverageFileProvider" RUNNER="coverage.py" COVERAGE_BY_TEST_ENABLED="true" COVERAGE_TRACING_ENABLED="false" WORKING_DIRECTORY="$PROJECT_DIR$/src/trunk/acopf" />
    <SUITE FILE_PATH="coverage/GridCal$editor__1_.coverage" NAME="editor (1) Coverage Results" MODIFIED="1640990473877" SOURCE_PROVIDER="com.intellij.coverage.DefaultCoverageFileProvider" RUNNER="coverage.py" COVERAGE_BY_TEST_ENABLED="true" COVERAGE_TRACING_ENABLED="false" WORKING_DIRECTORY="$PROJECT_DIR$/src/research/qt_related/GridEditorWidget" />
    <SUITE FILE_PATH="coverage/GridCal$filtering_example1.coverage" NAME="filtering_example1 Coverage Results" MODIFIED="1708704156149" SOURCE_PROVIDER="com.intellij.coverage.DefaultCoverageFileProvider" RUNNER="coverage.py" COVERAGE_BY_TEST_ENABLED="true" COVERAGE_TRACING_ENABLED="false" WORKING_DIRECTORY="$PROJECT_DIR$/src/trunk/filtering" />
    <SUITE FILE_PATH="coverage/GridCal$pytest_for_test_sparse2_test_mat_mat_mult.coverage" NAME="pytest for test_sparse2.test_mat_mat_mult Coverage Results" MODIFIED="1735502173729" SOURCE_PROVIDER="com.intellij.coverage.DefaultCoverageFileProvider" RUNNER="coverage.py" COVERAGE_BY_TEST_ENABLED="false" COVERAGE_TRACING_ENABLED="false" WORKING_DIRECTORY="$PROJECT_DIR$/src/tests" />
    <SUITE FILE_PATH="coverage/GridCal$Nosetests_in_profiles_test_py.coverage" NAME="Nosetests in profiles_test.py Coverage Results" MODIFIED="1701346671216" SOURCE_PROVIDER="com.intellij.coverage.DefaultCoverageFileProvider" RUNNER="coverage.py" COVERAGE_BY_TEST_ENABLED="true" COVERAGE_TRACING_ENABLED="false" WORKING_DIRECTORY="$PROJECT_DIR$/src/tests" />
    <SUITE FILE_PATH="coverage/GridCal$processor.coverage" NAME="processor Coverage Results" MODIFIED="1707390977800" SOURCE_PROVIDER="com.intellij.coverage.DefaultCoverageFileProvider" RUNNER="coverage.py" COVERAGE_BY_TEST_ENABLED="true" COVERAGE_TRACING_ENABLED="false" WORKING_DIRECTORY="$PROJECT_DIR$/src/GridCalEngine/Simulations/Topology" />
    <SUITE FILE_PATH="coverage/GridCal$pytest_in_test_ac_opf_py.coverage" NAME="pytest in test_ac_opf.py Coverage Results" MODIFIED="1739547696094" SOURCE_PROVIDER="com.intellij.coverage.DefaultCoverageFileProvider" RUNNER="coverage.py" COVERAGE_BY_TEST_ENABLED="false" COVERAGE_TRACING_ENABLED="false" WORKING_DIRECTORY="$PROJECT_DIR$/src/tests" />
    <SUITE FILE_PATH="coverage/GridCal$jacobian_lynn_cartesian.coverage" NAME="jacobian_lynn_cartesian Coverage Results" MODIFIED="1652555190957" SOURCE_PROVIDER="com.intellij.coverage.DefaultCoverageFileProvider" RUNNER="coverage.py" COVERAGE_BY_TEST_ENABLED="true" COVERAGE_TRACING_ENABLED="false" WORKING_DIRECTORY="$PROJECT_DIR$/src/research/jacobian" />
    <SUITE FILE_PATH="coverage/GridCal$branch_derivatives_research.coverage" NAME="branch_derivatives_research Coverage Results" MODIFIED="1655665418454" SOURCE_PROVIDER="com.intellij.coverage.DefaultCoverageFileProvider" RUNNER="coverage.py" COVERAGE_BY_TEST_ENABLED="true" COVERAGE_TRACING_ENABLED="false" WORKING_DIRECTORY="$PROJECT_DIR$/src/research/jacobian_and_derivatives" />
    <SUITE FILE_PATH="coverage/GridCal$pytest_for_test_load_save_load_test_load_save_load2.coverage" NAME="pytest for test_load_save_load.test_load_save_load2 Coverage Results" MODIFIED="1739963510114" SOURCE_PROVIDER="com.intellij.coverage.DefaultCoverageFileProvider" RUNNER="coverage.py" COVERAGE_BY_TEST_ENABLED="false" COVERAGE_TRACING_ENABLED="false" WORKING_DIRECTORY="$PROJECT_DIR$/src/tests" />
    <SUITE FILE_PATH="coverage/GridCal$Nosetests_in_admittance_matrix_test_py.coverage" NAME="Nosetests in admittance_matrix_test.py Coverage Results" MODIFIED="1609500304123" SOURCE_PROVIDER="com.intellij.coverage.DefaultCoverageFileProvider" RUNNER="coverage.py" COVERAGE_BY_TEST_ENABLED="true" COVERAGE_TRACING_ENABLED="false" WORKING_DIRECTORY="$PROJECT_DIR$/src/tests" />
    <SUITE FILE_PATH="coverage/GridCal$node_groups_run.coverage" NAME="node_groups_run Coverage Results" MODIFIED="1707392255868" SOURCE_PROVIDER="com.intellij.coverage.DefaultCoverageFileProvider" RUNNER="coverage.py" COVERAGE_BY_TEST_ENABLED="true" COVERAGE_TRACING_ENABLED="false" WORKING_DIRECTORY="$PROJECT_DIR$/examples" />
    <SUITE FILE_PATH="coverage/GridCal$poker_utils.coverage" NAME="poker_utils Coverage Results" MODIFIED="1626554139700" SOURCE_PROVIDER="com.intellij.coverage.DefaultCoverageFileProvider" RUNNER="coverage.py" COVERAGE_BY_TEST_ENABLED="true" COVERAGE_TRACING_ENABLED="false" WORKING_DIRECTORY="$PROJECT_DIR$/src/GridCal/ThirdParty/force-directed-layout-algorithms-master/examples" />
    <SUITE FILE_PATH="coverage/GridCal$Nosetests_in__home_santi_Documentos_Git_GitHub_GridCal_src_tests_test_simple_mip_py.coverage" NAME="Nosetests in /home/santi/Documentos/Git/GitHub/GridCal/src/tests/test_simple_mip.py Coverage Results" MODIFIED="1704896156803" SOURCE_PROVIDER="com.intellij.coverage.DefaultCoverageFileProvider" RUNNER="coverage.py" COVERAGE_BY_TEST_ENABLED="true" COVERAGE_TRACING_ENABLED="false" WORKING_DIRECTORY="$PROJECT_DIR$/src/tests" />
    <SUITE FILE_PATH="coverage/GridCal$qrangeslider2.coverage" NAME="qrangeslider2 Coverage Results" MODIFIED="1692602563519" SOURCE_PROVIDER="com.intellij.coverage.DefaultCoverageFileProvider" RUNNER="coverage.py" COVERAGE_BY_TEST_ENABLED="true" COVERAGE_TRACING_ENABLED="false" WORKING_DIRECTORY="$PROJECT_DIR$/src/GridCal/Gui/Main" />
    <SUITE FILE_PATH="coverage/GridCal$power_flow_example.coverage" NAME="power_flow_example Coverage Results" MODIFIED="1696328542092" SOURCE_PROVIDER="com.intellij.coverage.DefaultCoverageFileProvider" RUNNER="coverage.py" COVERAGE_BY_TEST_ENABLED="true" COVERAGE_TRACING_ENABLED="false" WORKING_DIRECTORY="$PROJECT_DIR$/examples" />
    <SUITE FILE_PATH="coverage/GridCal$cpf_run.coverage" NAME="cpf_run Coverage Results" MODIFIED="1696337146142" SOURCE_PROVIDER="com.intellij.coverage.DefaultCoverageFileProvider" RUNNER="coverage.py" COVERAGE_BY_TEST_ENABLED="true" COVERAGE_TRACING_ENABLED="false" WORKING_DIRECTORY="$PROJECT_DIR$/examples" />
    <SUITE FILE_PATH="coverage/GridCal$pytest_for_src_tests_test_derivatives_test_m_derivatives.coverage" NAME="pytest for src.tests.test_derivatives.test_m_derivatives Coverage Results" MODIFIED="1731966957932" SOURCE_PROVIDER="com.intellij.coverage.DefaultCoverageFileProvider" RUNNER="coverage.py" COVERAGE_BY_TEST_ENABLED="false" COVERAGE_TRACING_ENABLED="false" WORKING_DIRECTORY="$PROJECT_DIR$/src/tests" />
    <SUITE FILE_PATH="coverage/GridCal$Nosetests_in_test_generator_q_control_py.coverage" NAME="Nosetests in test_generator_q_control.py Coverage Results" MODIFIED="1647339452239" SOURCE_PROVIDER="com.intellij.coverage.DefaultCoverageFileProvider" RUNNER="coverage.py" COVERAGE_BY_TEST_ENABLED="true" COVERAGE_TRACING_ENABLED="false" WORKING_DIRECTORY="$PROJECT_DIR$/src/tests" />
    <SUITE FILE_PATH="coverage/GridCal$new_circuit_objects.coverage" NAME="new_circuit_objects Coverage Results" MODIFIED="1709062045633" SOURCE_PROVIDER="com.intellij.coverage.DefaultCoverageFileProvider" RUNNER="coverage.py" COVERAGE_BY_TEST_ENABLED="true" COVERAGE_TRACING_ENABLED="false" WORKING_DIRECTORY="$PROJECT_DIR$/src/trunk/code_generation" />
    <SUITE FILE_PATH="coverage/GridCal$Nosetests_for_test_ptdf_test_ptdf_ieee14_definition.coverage" NAME="Nosetests for test_ptdf.test_ptdf_ieee14_definition Coverage Results" MODIFIED="1701814601492" SOURCE_PROVIDER="com.intellij.coverage.DefaultCoverageFileProvider" RUNNER="coverage.py" COVERAGE_BY_TEST_ENABLED="true" COVERAGE_TRACING_ENABLED="false" WORKING_DIRECTORY="$PROJECT_DIR$/src/tests" />
    <SUITE FILE_PATH="coverage/GridCal$dc_linear_opf_ts.coverage" NAME="dc_linear_opf_ts_example Coverage Results" MODIFIED="1688466918477" SOURCE_PROVIDER="com.intellij.coverage.DefaultCoverageFileProvider" RUNNER="coverage.py" COVERAGE_BY_TEST_ENABLED="true" COVERAGE_TRACING_ENABLED="false" WORKING_DIRECTORY="$PROJECT_DIR$/examples" />
    <SUITE FILE_PATH="coverage/GridCal$flatpak_pip_generator.coverage" NAME="flatpak-pip-generator Coverage Results" MODIFIED="1694345245258" SOURCE_PROVIDER="com.intellij.coverage.DefaultCoverageFileProvider" RUNNER="coverage.py" COVERAGE_BY_TEST_ENABLED="true" COVERAGE_TRACING_ENABLED="false" WORKING_DIRECTORY="$PROJECT_DIR$/src" />
    <SUITE FILE_PATH="coverage/GridCal$mips.coverage" NAME="mips Coverage Results" MODIFIED="1703000592691" SOURCE_PROVIDER="com.intellij.coverage.DefaultCoverageFileProvider" RUNNER="coverage.py" COVERAGE_BY_TEST_ENABLED="true" COVERAGE_TRACING_ENABLED="false" WORKING_DIRECTORY="" />
    <SUITE FILE_PATH="coverage/GridCal$pytest_for_src_tests_test_load_all_grids_test_line_templates_finding.coverage" NAME="pytest for src.tests.test_load_all_grids.test_line_templates_finding Coverage Results" MODIFIED="1729173193724" SOURCE_PROVIDER="com.intellij.coverage.DefaultCoverageFileProvider" RUNNER="coverage.py" COVERAGE_BY_TEST_ENABLED="false" COVERAGE_TRACING_ENABLED="false" WORKING_DIRECTORY="$PROJECT_DIR$/src/tests" />
    <SUITE FILE_PATH="coverage/GridCal$sequences_v1.coverage" NAME="sequences_v1 Coverage Results" MODIFIED="1659691058492" SOURCE_PROVIDER="com.intellij.coverage.DefaultCoverageFileProvider" RUNNER="coverage.py" COVERAGE_BY_TEST_ENABLED="true" COVERAGE_TRACING_ENABLED="false" WORKING_DIRECTORY="$PROJECT_DIR$/src/research/short_circuit" />
    <SUITE FILE_PATH="coverage/GridCal$pytest_for_src_tests_test_simple_mip.coverage" NAME="pytest for src.tests.test_simple_mip Coverage Results" MODIFIED="1730310674769" SOURCE_PROVIDER="com.intellij.coverage.DefaultCoverageFileProvider" RUNNER="coverage.py" COVERAGE_BY_TEST_ENABLED="false" COVERAGE_TRACING_ENABLED="false" WORKING_DIRECTORY="$PROJECT_DIR$/src/tests" />
    <SUITE FILE_PATH="coverage/GridCal$topology_driver.coverage" NAME="topology_driver Coverage Results" MODIFIED="1590932816525" SOURCE_PROVIDER="com.intellij.coverage.DefaultCoverageFileProvider" RUNNER="coverage.py" COVERAGE_BY_TEST_ENABLED="true" COVERAGE_TRACING_ENABLED="false" WORKING_DIRECTORY="$PROJECT_DIR$/src/GridCal/Engine/Simulations/Topology" />
    <SUITE FILE_PATH="coverage/GridCal$n_minus_k_ts_driver.coverage" NAME="n_minus_k_ts_driver Coverage Results" MODIFIED="1616706318512" SOURCE_PROVIDER="com.intellij.coverage.DefaultCoverageFileProvider" RUNNER="coverage.py" COVERAGE_BY_TEST_ENABLED="true" COVERAGE_TRACING_ENABLED="false" WORKING_DIRECTORY="$PROJECT_DIR$/src/GridCal/Engine/Simulations/NK" />
    <SUITE FILE_PATH="coverage/GridCal$Nosetests_in_test_branch_tolerance_py.coverage" NAME="Nosetests in test_branch_tolerance.py Coverage Results" MODIFIED="1602949779672" SOURCE_PROVIDER="com.intellij.coverage.DefaultCoverageFileProvider" RUNNER="coverage.py" COVERAGE_BY_TEST_ENABLED="true" COVERAGE_TRACING_ENABLED="false" WORKING_DIRECTORY="$PROJECT_DIR$/src/tests" />
    <SUITE FILE_PATH="coverage/GridCal$ips.coverage" NAME="ips Coverage Results" MODIFIED="1706275663285" SOURCE_PROVIDER="com.intellij.coverage.DefaultCoverageFileProvider" RUNNER="coverage.py" COVERAGE_BY_TEST_ENABLED="true" COVERAGE_TRACING_ENABLED="false" WORKING_DIRECTORY="$PROJECT_DIR$/src/GridCalEngine/Utils/NumericalMethods" />
    <SUITE FILE_PATH="coverage/GridCal$PTDF_by_node_groups.coverage" NAME="PTDF_by_node_groups Coverage Results" MODIFIED="1619774485543" SOURCE_PROVIDER="com.intellij.coverage.DefaultCoverageFileProvider" RUNNER="coverage.py" COVERAGE_BY_TEST_ENABLED="true" COVERAGE_TRACING_ENABLED="false" WORKING_DIRECTORY="$PROJECT_DIR$/src/research/PTDF" />
    <SUITE FILE_PATH="coverage/GridCal$arrillagas_book_grids_to_gridcal.coverage" NAME="arrillagas_book_grids_to_gridcal Coverage Results" MODIFIED="1659437177352" SOURCE_PROVIDER="com.intellij.coverage.DefaultCoverageFileProvider" RUNNER="coverage.py" COVERAGE_BY_TEST_ENABLED="true" COVERAGE_TRACING_ENABLED="false" WORKING_DIRECTORY="$PROJECT_DIR$/src/research/experimental_readers" />
    <SUITE FILE_PATH="coverage/GridCal$test_demo_5_node.coverage" NAME="test_demo_5_node Coverage Results" MODIFIED="1614631204068" SOURCE_PROVIDER="com.intellij.coverage.DefaultCoverageFileProvider" RUNNER="coverage.py" COVERAGE_BY_TEST_ENABLED="true" COVERAGE_TRACING_ENABLED="false" WORKING_DIRECTORY="$PROJECT_DIR$/src/tests" />
    <SUITE FILE_PATH="coverage/GridCal$short_circuit_driver.coverage" NAME="short_circuit_driver Coverage Results" MODIFIED="1741948028642" SOURCE_PROVIDER="com.intellij.coverage.DefaultCoverageFileProvider" RUNNER="coverage.py" COVERAGE_BY_TEST_ENABLED="false" COVERAGE_TRACING_ENABLED="false" WORKING_DIRECTORY="$PROJECT_DIR$/src/GridCalEngine/Simulations/ShortCircuitStudies" />
    <SUITE FILE_PATH="coverage/GridCal$Nosetests_for_tests_test_tutorials.coverage" NAME="Nosetests for tests.test_tutorials Coverage Results" MODIFIED="1647335600894" SOURCE_PROVIDER="com.intellij.coverage.DefaultCoverageFileProvider" RUNNER="coverage.py" COVERAGE_BY_TEST_ENABLED="true" COVERAGE_TRACING_ENABLED="false" WORKING_DIRECTORY="$PROJECT_DIR$/src/tests" />
    <SUITE FILE_PATH="coverage/GridCal$readme_checks.coverage" NAME="readme_checks Coverage Results" MODIFIED="1739351394873" SOURCE_PROVIDER="com.intellij.coverage.DefaultCoverageFileProvider" RUNNER="coverage.py" COVERAGE_BY_TEST_ENABLED="false" COVERAGE_TRACING_ENABLED="false" WORKING_DIRECTORY="$PROJECT_DIR$/src/trunk" />
    <SUITE FILE_PATH="coverage/GridCal$Nosetests_in_test_sparse_py.coverage" NAME="Nosetests in test_sparse.py Coverage Results" MODIFIED="1698955230108" SOURCE_PROVIDER="com.intellij.coverage.DefaultCoverageFileProvider" RUNNER="coverage.py" COVERAGE_BY_TEST_ENABLED="true" COVERAGE_TRACING_ENABLED="false" WORKING_DIRECTORY="$PROJECT_DIR$/src/tests" />
    <SUITE FILE_PATH="coverage/GridCal$Nosetests_for_tests_test_continuation_power_flow.coverage" NAME="Nosetests for tests.test_continuation_power_flow Coverage Results" MODIFIED="1712338444431" SOURCE_PROVIDER="com.intellij.coverage.DefaultCoverageFileProvider" RUNNER="coverage.py" COVERAGE_BY_TEST_ENABLED="true" COVERAGE_TRACING_ENABLED="false" WORKING_DIRECTORY="$PROJECT_DIR$/src/tests" />
    <SUITE FILE_PATH="coverage/GridCal$setup__to_newton_venv_.coverage" NAME="setup (to newton venv) Coverage Results" MODIFIED="1678561959438" SOURCE_PROVIDER="com.intellij.coverage.DefaultCoverageFileProvider" RUNNER="coverage.py" COVERAGE_BY_TEST_ENABLED="true" COVERAGE_TRACING_ENABLED="false" WORKING_DIRECTORY="$PROJECT_DIR$/src" />
    <SUITE FILE_PATH="coverage/GridCal$system_scaler.coverage" NAME="system_scaler Coverage Results" MODIFIED="1710502330985" SOURCE_PROVIDER="com.intellij.coverage.DefaultCoverageFileProvider" RUNNER="coverage.py" COVERAGE_BY_TEST_ENABLED="true" COVERAGE_TRACING_ENABLED="false" WORKING_DIRECTORY="$PROJECT_DIR$/src/GridCal/Gui/SystemScaler" />
    <SUITE FILE_PATH="coverage/GridCal$Nosetests_in_test_unbalanced_faults_py.coverage" NAME="Nosetests in test_unbalanced_faults.py Coverage Results" MODIFIED="1661172842063" SOURCE_PROVIDER="com.intellij.coverage.DefaultCoverageFileProvider" RUNNER="coverage.py" COVERAGE_BY_TEST_ENABLED="true" COVERAGE_TRACING_ENABLED="false" WORKING_DIRECTORY="$PROJECT_DIR$/src/tests" />
    <SUITE FILE_PATH="coverage/GridCal$5_bus_se.coverage" NAME="5_bus_se Coverage Results" MODIFIED="1635960804767" SOURCE_PROVIDER="com.intellij.coverage.DefaultCoverageFileProvider" RUNNER="coverage.py" COVERAGE_BY_TEST_ENABLED="true" COVERAGE_TRACING_ENABLED="false" WORKING_DIRECTORY="$PROJECT_DIR$/src/research/state_estimation" />
    <SUITE FILE_PATH="coverage/GridCal$demo_sum_of_int.coverage" NAME="demo_sum_of_int Coverage Results" MODIFIED="1663317493075" SOURCE_PROVIDER="com.intellij.coverage.DefaultCoverageFileProvider" RUNNER="coverage.py" COVERAGE_BY_TEST_ENABLED="true" COVERAGE_TRACING_ENABLED="false" WORKING_DIRECTORY="$PROJECT_DIR$/src/research/genetic_algorithms/iDone" />
    <SUITE FILE_PATH="coverage/GridCal$Nosetests_in_test_gui_py.coverage" NAME="Nosetests in test_gui.py Coverage Results" MODIFIED="1718092460894" SOURCE_PROVIDER="com.intellij.coverage.DefaultCoverageFileProvider" RUNNER="coverage.py" COVERAGE_BY_TEST_ENABLED="false" COVERAGE_TRACING_ENABLED="false" WORKING_DIRECTORY="$PROJECT_DIR$/src/tests" />
    <SUITE FILE_PATH="coverage/GridCal$.coverage" NAME=" Coverage Results" MODIFIED="1738769242864" SOURCE_PROVIDER="com.intellij.coverage.DefaultCoverageFileProvider" RUNNER="coverage.py" COVERAGE_BY_TEST_ENABLED="false" COVERAGE_TRACING_ENABLED="false" WORKING_DIRECTORY="$PROJECT_DIR$/src/tests" />
    <SUITE FILE_PATH="coverage/GridCal$pytest_for_test_opf_test_opf_load_not_shedding_because_of_line.coverage" NAME="pytest for test_opf.test_opf_load_not_shedding_because_of_line Coverage Results" MODIFIED="1744368312143" SOURCE_PROVIDER="com.intellij.coverage.DefaultCoverageFileProvider" RUNNER="coverage.py" COVERAGE_BY_TEST_ENABLED="false" COVERAGE_TRACING_ENABLED="false" WORKING_DIRECTORY="$PROJECT_DIR$/src/tests" />
    <SUITE FILE_PATH="coverage/GridCal$Nosetests_for_tests_admittance_matrix_test_test3.coverage" NAME="Nosetests for tests.admittance_matrix_test.test3 Coverage Results" MODIFIED="1707832146793" SOURCE_PROVIDER="com.intellij.coverage.DefaultCoverageFileProvider" RUNNER="coverage.py" COVERAGE_BY_TEST_ENABLED="true" COVERAGE_TRACING_ENABLED="false" WORKING_DIRECTORY="$PROJECT_DIR$/src/tests" />
    <SUITE FILE_PATH="coverage/GridCal$Nosetests_for_test_load_save_load_test_load_save_load.coverage" NAME="Nosetests for test_load_save_load.test_load_save_load Coverage Results" MODIFIED="1708677149152" SOURCE_PROVIDER="com.intellij.coverage.DefaultCoverageFileProvider" RUNNER="coverage.py" COVERAGE_BY_TEST_ENABLED="true" COVERAGE_TRACING_ENABLED="false" WORKING_DIRECTORY="$PROJECT_DIR$/src/tests" />
    <SUITE FILE_PATH="coverage/GridCal$round_cap.coverage" NAME="round_cap Coverage Results" MODIFIED="1717401483597" SOURCE_PROVIDER="com.intellij.coverage.DefaultCoverageFileProvider" RUNNER="coverage.py" COVERAGE_BY_TEST_ENABLED="true" COVERAGE_TRACING_ENABLED="false" WORKING_DIRECTORY="$PROJECT_DIR$/src/trunk/qt_related" />
    <SUITE FILE_PATH="coverage/GridCal$sergio_dorado_example_good.coverage" NAME="sergio_dorado_example_good Coverage Results" MODIFIED="1715020077652" SOURCE_PROVIDER="com.intellij.coverage.DefaultCoverageFileProvider" RUNNER="coverage.py" COVERAGE_BY_TEST_ENABLED="true" COVERAGE_TRACING_ENABLED="false" WORKING_DIRECTORY="$PROJECT_DIR$/src/trunk/substation_reduction" />
    <SUITE FILE_PATH="coverage/GridCal$Nosetests_in_test_topology_processor_py.coverage" NAME="Nosetests in test_topology_processor.py Coverage Results" MODIFIED="1709307230184" SOURCE_PROVIDER="com.intellij.coverage.DefaultCoverageFileProvider" RUNNER="coverage.py" COVERAGE_BY_TEST_ENABLED="true" COVERAGE_TRACING_ENABLED="false" WORKING_DIRECTORY="$PROJECT_DIR$/src/tests" />
    <SUITE FILE_PATH="coverage/GridCal$update_gui_file__2_.coverage" NAME="update_gui_file (2) Coverage Results" MODIFIED="1742484727046" SOURCE_PROVIDER="com.intellij.coverage.DefaultCoverageFileProvider" RUNNER="coverage.py" COVERAGE_BY_TEST_ENABLED="false" COVERAGE_TRACING_ENABLED="false" WORKING_DIRECTORY="$PROJECT_DIR$/src/GridCal/Gui/GridMerge" />
    <SUITE FILE_PATH="coverage/GridCal$Nosetests_for_tests_test_hydro_test_hydro_opf2.coverage" NAME="Nosetests for tests.test_hydro.test_hydro_opf2 Coverage Results" MODIFIED="1704897106653" SOURCE_PROVIDER="com.intellij.coverage.DefaultCoverageFileProvider" RUNNER="coverage.py" COVERAGE_BY_TEST_ENABLED="true" COVERAGE_TRACING_ENABLED="false" WORKING_DIRECTORY="$PROJECT_DIR$/src/tests" />
    <SUITE FILE_PATH="coverage/GridCal$pytest_for_test_opf_test_opf_load_shedding_copper_plate.coverage" NAME="pytest for test_opf.test_opf_load_shedding_copper_plate Coverage Results" MODIFIED="1744362132346" SOURCE_PROVIDER="com.intellij.coverage.DefaultCoverageFileProvider" RUNNER="coverage.py" COVERAGE_BY_TEST_ENABLED="false" COVERAGE_TRACING_ENABLED="false" WORKING_DIRECTORY="$PROJECT_DIR$/src/tests" />
    <SUITE FILE_PATH="coverage/GridCal$branch_power.coverage" NAME="branch_power Coverage Results" MODIFIED="1659016478801" SOURCE_PROVIDER="com.intellij.coverage.DefaultCoverageFileProvider" RUNNER="coverage.py" COVERAGE_BY_TEST_ENABLED="true" COVERAGE_TRACING_ENABLED="false" WORKING_DIRECTORY="$PROJECT_DIR$/src/research/derivatives" />
    <SUITE FILE_PATH="coverage/GridCal$weather_data.coverage" NAME="weather_data Coverage Results" MODIFIED="1689664122803" SOURCE_PROVIDER="com.intellij.coverage.DefaultCoverageFileProvider" RUNNER="coverage.py" COVERAGE_BY_TEST_ENABLED="true" COVERAGE_TRACING_ENABLED="false" WORKING_DIRECTORY="$PROJECT_DIR$/examples" />
    <SUITE FILE_PATH="coverage/GridCal$acdc_generalized_1.coverage" NAME="acdc_generalized_1 Coverage Results" MODIFIED="1734337674761" SOURCE_PROVIDER="com.intellij.coverage.DefaultCoverageFileProvider" RUNNER="coverage.py" COVERAGE_BY_TEST_ENABLED="false" COVERAGE_TRACING_ENABLED="false" WORKING_DIRECTORY="$PROJECT_DIR$/src/trunk/acdc_pf/generalized_wip" />
    <SUITE FILE_PATH="coverage/GridCal$server_example.coverage" NAME="server_example Coverage Results" MODIFIED="1741454909048" SOURCE_PROVIDER="com.intellij.coverage.DefaultCoverageFileProvider" RUNNER="coverage.py" COVERAGE_BY_TEST_ENABLED="false" COVERAGE_TRACING_ENABLED="false" WORKING_DIRECTORY="$PROJECT_DIR$/src/trunk/server" />
    <SUITE FILE_PATH="coverage/GridCal$Nosetests_in_tests.coverage" NAME="Nosetests in tests Coverage Results" MODIFIED="1712582399643" SOURCE_PROVIDER="com.intellij.coverage.DefaultCoverageFileProvider" RUNNER="coverage.py" COVERAGE_BY_TEST_ENABLED="true" COVERAGE_TRACING_ENABLED="false" WORKING_DIRECTORY="$PROJECT_DIR$/src/tests" />
    <SUITE FILE_PATH="coverage/GridCal$Nosetests_for_test_ptdf_test_mlodf_sanpen.coverage" NAME="Nosetests for test_ptdf.test_mlodf_sanpen Coverage Results" MODIFIED="1706266201035" SOURCE_PROVIDER="com.intellij.coverage.DefaultCoverageFileProvider" RUNNER="coverage.py" COVERAGE_BY_TEST_ENABLED="true" COVERAGE_TRACING_ENABLED="false" WORKING_DIRECTORY="$PROJECT_DIR$/src/tests" />
    <SUITE FILE_PATH="coverage/GridCal$pytest_in_test_load_all_grids_py.coverage" NAME="pytest in test_load_all_grids.py Coverage Results" MODIFIED="1728910410396" SOURCE_PROVIDER="com.intellij.coverage.DefaultCoverageFileProvider" RUNNER="coverage.py" COVERAGE_BY_TEST_ENABLED="false" COVERAGE_TRACING_ENABLED="false" WORKING_DIRECTORY="$PROJECT_DIR$/src/tests" />
    <SUITE FILE_PATH="coverage/GridCal$failure.coverage" NAME="failure Coverage Results" MODIFIED="1695138991178" SOURCE_PROVIDER="com.intellij.coverage.DefaultCoverageFileProvider" RUNNER="coverage.py" COVERAGE_BY_TEST_ENABLED="true" COVERAGE_TRACING_ENABLED="false" WORKING_DIRECTORY="$PROJECT_DIR$/venv.3.11/lib/python3.11/site-packages/nose" />
    <SUITE FILE_PATH="coverage/GridCal$Nosetests_for_test_power_flow_test_dc_pf_ieee14.coverage" NAME="Nosetests for test_power_flow.test_dc_pf_ieee14 Coverage Results" MODIFIED="1708459374133" SOURCE_PROVIDER="com.intellij.coverage.DefaultCoverageFileProvider" RUNNER="coverage.py" COVERAGE_BY_TEST_ENABLED="true" COVERAGE_TRACING_ENABLED="false" WORKING_DIRECTORY="$PROJECT_DIR$/src/tests" />
    <SUITE FILE_PATH="coverage/GridCal$state_estimation.coverage" NAME="state_estimation Coverage Results" MODIFIED="1635497885296" SOURCE_PROVIDER="com.intellij.coverage.DefaultCoverageFileProvider" RUNNER="coverage.py" COVERAGE_BY_TEST_ENABLED="true" COVERAGE_TRACING_ENABLED="false" WORKING_DIRECTORY="$PROJECT_DIR$/src/GridCal/Engine/Simulations/StateEstimation" />
    <SUITE FILE_PATH="coverage/GridCal$Nosetests_in_test_transformer_regulator_py.coverage" NAME="Nosetests in test_transformer_regulator.py Coverage Results" MODIFIED="1609501457225" SOURCE_PROVIDER="com.intellij.coverage.DefaultCoverageFileProvider" RUNNER="coverage.py" COVERAGE_BY_TEST_ENABLED="true" COVERAGE_TRACING_ENABLED="false" WORKING_DIRECTORY="$PROJECT_DIR$/src/tests" />
    <SUITE FILE_PATH="coverage/GridCal$Nosetests_for_admittance_matrix_test_test3.coverage" NAME="Nosetests for admittance_matrix_test.test3 Coverage Results" MODIFIED="1706045531246" SOURCE_PROVIDER="com.intellij.coverage.DefaultCoverageFileProvider" RUNNER="coverage.py" COVERAGE_BY_TEST_ENABLED="true" COVERAGE_TRACING_ENABLED="false" WORKING_DIRECTORY="$PROJECT_DIR$/src/tests" />
    <SUITE FILE_PATH="coverage/GridCal$pytest_for_src_tests_test_topology_processor_test_topology_NL_microgrid.coverage" NAME="pytest for src.tests.test_topology_processor.test_topology_NL_microgrid Coverage Results" MODIFIED="1729081781552" SOURCE_PROVIDER="com.intellij.coverage.DefaultCoverageFileProvider" RUNNER="coverage.py" COVERAGE_BY_TEST_ENABLED="false" COVERAGE_TRACING_ENABLED="false" WORKING_DIRECTORY="$PROJECT_DIR$/src/tests" />
    <SUITE FILE_PATH="coverage/GridCal$pytest_in_tests.coverage" NAME="pytest in tests Coverage Results" MODIFIED="1751831564023" SOURCE_PROVIDER="com.intellij.coverage.DefaultCoverageFileProvider" RUNNER="coverage.py" COVERAGE_BY_TEST_ENABLED="false" COVERAGE_TRACING_ENABLED="false" WORKING_DIRECTORY="$PROJECT_DIR$/src/tests" />
    <SUITE FILE_PATH="coverage/GridCal$ExportDialogueController.coverage" NAME="ExportDialogueController Coverage Results" MODIFIED="1656340839439" SOURCE_PROVIDER="com.intellij.coverage.DefaultCoverageFileProvider" RUNNER="coverage.py" COVERAGE_BY_TEST_ENABLED="true" COVERAGE_TRACING_ENABLED="false" WORKING_DIRECTORY="$PROJECT_DIR$/src/GridCal/Gui/Main" />
    <SUITE FILE_PATH="coverage/GridCal$setup__1_.coverage" NAME="setup (1) Coverage Results" MODIFIED="1628859696965" SOURCE_PROVIDER="com.intellij.coverage.DefaultCoverageFileProvider" RUNNER="coverage.py" COVERAGE_BY_TEST_ENABLED="true" COVERAGE_TRACING_ENABLED="false" WORKING_DIRECTORY="$PROJECT_DIR$" />
  </component>
</project><|MERGE_RESOLUTION|>--- conflicted
+++ resolved
@@ -32,16 +32,8 @@
       <change afterPath="$PROJECT_DIR$/src/GridCalEngine/IO/others/rte_parser.py" afterDir="false" />
       <change afterPath="$PROJECT_DIR$/src/trunk/cgmes/rte_opening.py" afterDir="false" />
       <change beforePath="$PROJECT_DIR$/.idea/workspace.xml" beforeDir="false" afterPath="$PROJECT_DIR$/.idea/workspace.xml" afterDir="false" />
-<<<<<<< HEAD
-      <change beforePath="$PROJECT_DIR$/src/GridCal/ExecuteGridCal.py" beforeDir="false" afterPath="$PROJECT_DIR$/src/GridCal/ExecuteGridCal.py" afterDir="false" />
-      <change beforePath="$PROJECT_DIR$/src/GridCalEngine/Simulations/ShortCircuitStudies/short_circuit_worker.py" beforeDir="false" afterPath="$PROJECT_DIR$/src/GridCalEngine/Simulations/ShortCircuitStudies/short_circuit_worker.py" afterDir="false" />
-      <change beforePath="$PROJECT_DIR$/src/GridCalEngine/enumerations.py" beforeDir="false" afterPath="$PROJECT_DIR$/src/GridCalEngine/enumerations.py" afterDir="false" />
-      <change beforePath="$PROJECT_DIR$/src/trunk/unbalanced_pf/IEEE 13-bus.gridcal" beforeDir="false" afterPath="$PROJECT_DIR$/src/trunk/unbalanced_pf/IEEE 13-bus.gridcal" afterDir="false" />
-      <change beforePath="$PROJECT_DIR$/src/trunk/unbalanced_pf/ShortCircuit IEEE 13-bus.py" beforeDir="false" afterPath="$PROJECT_DIR$/src/trunk/unbalanced_pf/ShortCircuit IEEE 13-bus.py" afterDir="false" />
-=======
       <change beforePath="$PROJECT_DIR$/src/GridCalEngine/IO/file_handler.py" beforeDir="false" afterPath="$PROJECT_DIR$/src/GridCalEngine/IO/file_handler.py" afterDir="false" />
       <change beforePath="$PROJECT_DIR$/src/GridCalEngine/IO/others/__init__.py" beforeDir="false" afterPath="$PROJECT_DIR$/src/GridCalEngine/IO/others/__init__.py" afterDir="false" />
->>>>>>> 9f0678a5
     </list>
     <option name="SHOW_DIALOG" value="false" />
     <option name="HIGHLIGHT_CONFLICTS" value="true" />
@@ -144,84 +136,6 @@
     <option name="hideEmptyMiddlePackages" value="true" />
     <option name="showLibraryContents" value="true" />
   </component>
-<<<<<<< HEAD
-  <component name="PropertiesComponent"><![CDATA[{
-  "keyToString": {
-    "ASKED_ADD_EXTERNAL_FILES": "true",
-    "Git.Branch.Popup.ShowAllRemotes": "true",
-    "MATLAB_INTERPRETER": "/usr/local/MATLAB/R2018a/bin/matlab",
-    "Python tests.Nosetests for test_power_flow.test_zip.executor": "Debug",
-    "Python tests.Nosetests for test_topology_processor.test_topology_rts.executor": "Debug",
-    "Python tests.Nosetests for tests.test_ac_opf.executor": "Run",
-    "Python tests.Nosetests for tests.test_ac_opf.test_pegase89.executor": "Debug",
-    "Python tests.Nosetests for tests.test_hydro.executor": "Run",
-    "Python tests.Nosetests for tests.test_latin_hypercube.test_lhs.executor": "Run",
-    "Python tests.Nosetests for tests.test_opf_time_series.test_opf_ts.executor": "Run",
-    "Python tests.Nosetests for tests.test_topology_processor.executor": "Run",
-    "Python tests.Nosetests for tests.test_topology_processor.test_topology_rts.executor": "Run",
-    "Python tests.Nosetests in admittance_matrix_test.py.executor": "Run",
-    "Python tests.Nosetests in deep_copy_test.py.executor": "Run",
-    "Python tests.Nosetests in test_topology_processor.py.executor": "Run",
-    "Python tests.Nosetests in tests.executor": "Run",
-    "Python tests.Python tests in tests.executor": "Run",
-    "Python tests.pytest for src.tests.test_ac_opf.test_superconductors_handling.executor": "Debug",
-    "Python tests.pytest for src.tests.test_basic.test_gridcal_basic_pi.executor": "Debug",
-    "Python tests.pytest for src.tests.test_generator_q_control.test_q_control_true.executor": "Run",
-    "Python tests.pytest for src.tests.test_load_save_load.test_load_save_load_xlsx.executor": "Debug",
-    "Python tests.pytest for src.tests.test_transformer_type.test_transformer_type.executor": "Debug",
-    "Python tests.pytest for test_ac_opf.test_superconductors_handling.executor": "Run",
-    "Python tests.pytest for test_basic.test_gridcal_basic_pi.executor": "Debug",
-    "Python tests.pytest for test_load_save_load.test_load_save_load2.executor": "Run",
-    "Python tests.pytest for test_transformer_type.test_psse_conversion3.executor": "Debug",
-    "Python tests.pytest for test_transformer_type.test_transformer_type.executor": "Run",
-    "Python tests.pytest in test_ac_opf.py.executor": "Run",
-    "Python tests.pytest in test_admitances.py.executor": "Debug",
-    "Python tests.pytest in test_basic.py.executor": "Run",
-    "Python tests.pytest in test_cgmes_ieeee.py.executor": "Run",
-    "Python tests.pytest in test_copy.py.executor": "Run",
-    "Python tests.pytest in test_load_save_load.py.executor": "Run",
-    "Python tests.pytest in test_transformer_type.py.executor": "Run",
-    "Python tests.pytest in tests.executor": "Run",
-    "Python.AnalysisDialogue.executor": "Run",
-    "Python.ExecuteGridCal.executor": "Run",
-    "Python.GridCalMain.executor": "Run",
-    "Python.ShortCircuit IEEE 13-bus.executor": "Run",
-    "Python._callers.executor": "Debug",
-    "Python.alex.executor": "Debug",
-    "Python.cgmes_rdfs_graph.executor": "Run",
-    "Python.circuit_to_optimods.executor": "Run",
-    "Python.demo_code.executor": "Run",
-    "Python.demo_code2.executor": "Run",
-    "Python.demo_code3.executor": "Debug",
-    "Python.demo_code4.executor": "Run",
-    "Python.multi_circuit.executor": "Debug",
-    "Python.new_circuit_objects.executor": "Run",
-    "Python.profile.executor": "Debug",
-    "Python.pymoo_example.executor": "Debug",
-    "Python.python_console.executor": "Run",
-    "Python.raw_imp_exp_test.executor": "Run",
-    "Python.readme_checks.executor": "Run",
-    "Python.substation_wizards.executor": "Run",
-    "Python.substations_types.executor": "Run",
-    "Python.test_power_flow.executor": "Run",
-    "Python.test_raw_cgmes_cross_roundtrip.executor": "Run",
-    "Python.update_gui_file.executor": "Run",
-    "Python.upload_to_pypi.executor": "Run",
-    "RunOnceActivity.OpenProjectViewOnStart": "true",
-    "RunOnceActivity.ShowReadmeOnStart": "true",
-    "RunOnceActivity.git.unshallow": "true",
-    "WebServerToolWindowFactoryState": "false",
-    "git-widget-placeholder": "devel",
-    "last_opened_file_path": "C:/Users/eRoots1/PycharmProjects",
-    "node.js.detected.package.eslint": "true",
-    "node.js.selected.package.eslint": "(autodetect)",
-    "node.js.selected.package.tslint": "(autodetect)",
-    "nodejs_package_manager_path": "npm",
-    "run.code.analysis.last.selected.profile": "aDefault",
-    "settings.editor.selected.configurable": "preferences.sourceCode.YAML",
-    "two.files.diff.last.used.file": "C:/WorkProjects/PycharmProjects/GridCal/src/trunk/cgmes_py_generator/cgmes_v2_4_15/cgmes_enums.py",
-    "vue.rearranger.settings.migration": "true"
-=======
   <component name="PropertiesComponent">{
   &quot;keyToString&quot;: {
     &quot;ASKED_ADD_EXTERNAL_FILES&quot;: &quot;true&quot;,
@@ -376,7 +290,6 @@
     &quot;settings.editor.selected.configurable&quot;: &quot;reference.idesettings.debugger.python&quot;,
     &quot;two.files.diff.last.used.file&quot;: &quot;C:/WorkProjects/PycharmProjects/GridCal/src/trunk/cgmes_py_generator/cgmes_v2_4_15/cgmes_enums.py&quot;,
     &quot;vue.rearranger.settings.migration&quot;: &quot;true&quot;
->>>>>>> 9f0678a5
   }
 }</component>
   <component name="PyDebuggerOptionsProvider">
@@ -399,11 +312,7 @@
       <recent name="D:\SIROCO\GridCal\src\GridCal\Gui\Diagrams\MapWidget\Substation" />
     </key>
   </component>
-<<<<<<< HEAD
-  <component name="RunManager">
-=======
   <component name="RunManager" selected="Python.rte_opening">
->>>>>>> 9f0678a5
     <configuration default="true" type="DjangoTestsConfigurationType">
       <module name="GridCalEngine" />
       <option name="ENV_FILES" value="" />
