<?xml version="1.0" encoding="UTF-8"?>
<project version="4">
  <component name="AnalysisUIOptions">
    <option name="AUTOSCROLL_TO_SOURCE" value="true" />
    <option name="GROUP_BY_SEVERITY" value="true" />
    <option name="SCOPE_TYPE" value="8" />
    <option name="CUSTOM_SCOPE_NAME" value="Module 'GridCal'" />
  </component>
  <component name="AutoImportSettings">
    <option name="autoReloadType" value="SELECTIVE" />
  </component>
  <component name="BranchesTreeState">
    <expand>
      <path>
        <item name="ROOT" type="e8cecc67:BranchNodeDescriptor" />
        <item name="LOCAL_ROOT" type="e8cecc67:BranchNodeDescriptor" />
      </path>
      <path>
        <item name="ROOT" type="e8cecc67:BranchNodeDescriptor" />
        <item name="REMOTE_ROOT" type="e8cecc67:BranchNodeDescriptor" />
      </path>
      <path>
        <item name="ROOT" type="e8cecc67:BranchNodeDescriptor" />
        <item name="REMOTE_ROOT" type="e8cecc67:BranchNodeDescriptor" />
        <item name="GROUP_NODE:origin" type="e8cecc67:BranchNodeDescriptor" />
      </path>
    </expand>
    <select />
  </component>
  <component name="ChangeListManager">
<<<<<<< HEAD
    <list default="true" id="aa3ee678-6e91-470f-91a9-09e9d8a4756d" name="Changes" comment="Implemented kundur uncontrolled and p controller" />
=======
    <list default="true" id="aa3ee678-6e91-470f-91a9-09e9d8a4756d" name="Changes" comment="Improved psse parsing">
      <change beforePath="$PROJECT_DIR$/.idea/workspace.xml" beforeDir="false" afterPath="$PROJECT_DIR$/.idea/workspace.xml" afterDir="false" />
      <change beforePath="$PROJECT_DIR$/src/GridCalEngine/Devices/Branches/line.py" beforeDir="false" afterPath="$PROJECT_DIR$/src/GridCalEngine/Devices/Branches/line.py" afterDir="false" />
      <change beforePath="$PROJECT_DIR$/src/GridCalEngine/Devices/Injections/generator.py" beforeDir="false" afterPath="$PROJECT_DIR$/src/GridCalEngine/Devices/Injections/generator.py" afterDir="false" />
      <change beforePath="$PROJECT_DIR$/src/GridCalEngine/Devices/Injections/load.py" beforeDir="false" afterPath="$PROJECT_DIR$/src/GridCalEngine/Devices/Injections/load.py" afterDir="false" />
      <change beforePath="$PROJECT_DIR$/src/GridCalEngine/Devices/multi_circuit.py" beforeDir="false" afterPath="$PROJECT_DIR$/src/GridCalEngine/Devices/multi_circuit.py" afterDir="false" />
      <change beforePath="$PROJECT_DIR$/src/trunk/dynamics/scripting_small_sys_bus_mapping.py" beforeDir="false" afterPath="$PROJECT_DIR$/src/trunk/dynamics/scripting_small_sys_bus_mapping.py" afterDir="false" />
    </list>
>>>>>>> bced7dea
    <option name="SHOW_DIALOG" value="false" />
    <option name="HIGHLIGHT_CONFLICTS" value="true" />
    <option name="HIGHLIGHT_NON_ACTIVE_CHANGELIST" value="false" />
    <option name="LAST_RESOLUTION" value="IGNORE" />
  </component>
  <component name="FileTemplateManagerImpl">
    <option name="RECENT_TEMPLATES">
      <list>
        <option value="Python Script" />
      </list>
    </option>
  </component>
  <component name="FlaskConsoleOptions" custom-start-script="import sys&#10;sys.path.extend([WORKING_DIR_AND_PYTHON_PATHS])&#10;from flask.cli import ScriptInfo&#10;locals().update(ScriptInfo(create_app=None).load_app().make_shell_context())&#10;print(&quot;Python %s on %s\nApp: %s [%s]\nInstance: %s&quot; % (sys.version, sys.platform, app.import_name, app.env, app.instance_path))">
    <envs>
      <env key="FLASK_APP" value="app" />
    </envs>
    <option name="myCustomStartScript" value="import sys&#10;sys.path.extend([WORKING_DIR_AND_PYTHON_PATHS])&#10;from flask.cli import ScriptInfo&#10;locals().update(ScriptInfo(create_app=None).load_app().make_shell_context())&#10;print(&quot;Python %s on %s\nApp: %s [%s]\nInstance: %s&quot; % (sys.version, sys.platform, app.import_name, app.env, app.instance_path))" />
    <option name="myEnvs">
      <map>
        <entry key="FLASK_APP" value="app" />
      </map>
    </option>
  </component>
  <component name="Git.Settings">
    <favorite-branches>
      <branch-storage>
        <map>
          <entry type="LOCAL">
            <value>
              <list>
                <branch-info repo="$PROJECT_DIR$" source="215-Mejorar-la-representación-de-red-en-los-mapas" />
              </list>
            </value>
          </entry>
        </map>
      </branch-storage>
    </favorite-branches>
    <option name="RECENT_BRANCH_BY_REPOSITORY">
      <map>
        <entry key="$PROJECT_DIR$" value="devel" />
      </map>
    </option>
    <option name="RECENT_GIT_ROOT_PATH" value="$PROJECT_DIR$" />
    <option name="RESET_MODE" value="HARD" />
  </component>
  <component name="GitHubPullRequestSearchHistory">{
  &quot;lastFilter&quot;: {
    &quot;state&quot;: &quot;OPEN&quot;,
    &quot;assignee&quot;: &quot;soleralex&quot;
  }
}</component>
  <component name="GitSEFilterConfiguration">
    <file-type-list>
      <filtered-out-file-type name="LOCAL_BRANCH" />
      <filtered-out-file-type name="REMOTE_BRANCH" />
      <filtered-out-file-type name="TAG" />
      <filtered-out-file-type name="COMMIT_BY_MESSAGE" />
    </file-type-list>
  </component>
<<<<<<< HEAD
  <component name="GithubPullRequestsUISettings"><![CDATA[{
  "selectedUrlAndAccountId": {
    "url": "https://github.com/SanPen/GridCal.git",
    "accountId": "3b6d5ff4-45d3-4f35-aebb-c26a8c4be222"
=======
  <component name="GithubPullRequestsUISettings">{
  &quot;selectedUrlAndAccountId&quot;: {
    &quot;url&quot;: &quot;https://github.com/SanPen/GridCal.git&quot;,
    &quot;accountId&quot;: &quot;a469100a-0b87-435d-9c54-78aec8f24572&quot;
>>>>>>> bced7dea
  }
}]]></component>
  <component name="HighlightingSettingsPerFile">
    <setting file="file://$PROJECT_DIR$/requirements.txt" root0="FORCE_HIGHLIGHTING" />
    <setting file="file://$PROJECT_DIR$/src/GridCal/Gui/ConsoleWidget.py" root0="FORCE_HIGHLIGHTING" />
    <setting file="file://$PROJECT_DIR$/src/GridCal/Gui/CoordinatesInput/coordinates_dialogue.py" root0="FORCE_HIGHLIGHTING" />
    <setting file="file://$PROJECT_DIR$/src/GridCal/Gui/Main/GridCalMain.py" root0="FORCE_HIGHLIGHTING" />
    <setting file="file://$PROJECT_DIR$/src/GridCal/Gui/Session/export_results_driver.py" root0="FORCE_HIGHLIGHTING" />
    <setting file="file://$PROJECT_DIR$/src/GridCal/Gui/Session/session.py" root0="FORCE_HIGHLIGHTING" />
    <setting file="file://$PROJECT_DIR$/src/GridCal/Gui/plot_config.py" root0="FORCE_HIGHLIGHTING" />
    <setting file="file://$PROJECT_DIR$/src/GridCal/__version__.py" root0="FORCE_HIGHLIGHTING" />
    <setting file="file://$PROJECT_DIR$/src/tests/test_unbalanced_faults.py" root0="FORCE_HIGHLIGHTING" />
  </component>
  <component name="JupyterTrust" id="3f3378b4-0928-4af1-9795-ba1c77415c18" />
  <component name="MarkdownSettingsMigration">
    <option name="stateVersion" value="1" />
  </component>
  <component name="NamedScopeManager">
    <order>
      <scope name="GridCal" />
    </order>
  </component>
  <component name="ProblemsViewState">
    <option name="selectedTabId" value="CurrentFile" />
  </component>
  <component name="ProjectColorInfo">{
  &quot;customColor&quot;: &quot;&quot;,
  &quot;associatedIndex&quot;: 8
}</component>
  <component name="ProjectId" id="1bGvT9JqoJhBes9WGdphyWxAfMi" />
  <component name="ProjectLevelVcsManager" settingsEditedManually="true">
    <OptionsSetting value="false" id="Update" />
    <ConfirmationsSetting value="2" id="Add" />
  </component>
  <component name="ProjectViewState">
    <option name="hideEmptyMiddlePackages" value="true" />
    <option name="showLibraryContents" value="true" />
  </component>
<<<<<<< HEAD
  <component name="PropertiesComponent"><![CDATA[{
  "keyToString": {
    "ASKED_ADD_EXTERNAL_FILES": "true",
    "Git.Branch.Popup.ShowAllRemotes": "true",
    "MATLAB_INTERPRETER": "/usr/local/MATLAB/R2018a/bin/matlab",
    "Python tests.Nosetests for test_power_flow.test_zip.executor": "Debug",
    "Python tests.Nosetests for test_topology_processor.test_topology_rts.executor": "Debug",
    "Python tests.Nosetests for tests.test_ac_opf.executor": "Run",
    "Python tests.Nosetests for tests.test_ac_opf.test_pegase89.executor": "Debug",
    "Python tests.Nosetests for tests.test_hydro.executor": "Run",
    "Python tests.Nosetests for tests.test_latin_hypercube.test_lhs.executor": "Run",
    "Python tests.Nosetests for tests.test_opf_time_series.test_opf_ts.executor": "Run",
    "Python tests.Nosetests for tests.test_topology_processor.executor": "Run",
    "Python tests.Nosetests for tests.test_topology_processor.test_topology_rts.executor": "Run",
    "Python tests.Nosetests in admittance_matrix_test.py.executor": "Run",
    "Python tests.Nosetests in deep_copy_test.py.executor": "Run",
    "Python tests.Nosetests in test_topology_processor.py.executor": "Run",
    "Python tests.Nosetests in tests.executor": "Run",
    "Python tests.Python tests in tests.executor": "Run",
    "Python tests.pytest for src.tests.test_ac_opf.test_ieee14_controlQ_controllableshunts.executor": "Debug",
    "Python tests.pytest for src.tests.test_ac_opf.test_superconductors_handling.executor": "Debug",
    "Python tests.pytest for src.tests.test_admittance_matrix.test_fast_admittance_update.executor": "Debug",
    "Python tests.pytest for src.tests.test_basic.test_gridcal_basic_pi.executor": "Debug",
    "Python tests.pytest for src.tests.test_generator_q_control.test_q_control_true.executor": "Run",
    "Python tests.pytest for src.tests.test_line_circuit_idx_setter.test_valid_circuit_idx.executor": "Run",
    "Python tests.pytest for src.tests.test_load_save_load.test_load_save_load_xlsx.executor": "Debug",
    "Python tests.pytest for src.tests.test_ntc.test_activs_2000_acdc.executor": "Run",
    "Python tests.pytest for src.tests.test_opf.executor": "Run",
    "Python tests.pytest for src.tests.test_power_flow.executor": "Run",
    "Python tests.pytest for src.tests.test_power_flow.test_voltage_control_with_ltc.executor": "Debug",
    "Python tests.pytest for src.tests.test_power_flow_acdc_generalized.test_ieee_grids.executor": "Run",
    "Python tests.pytest for src.tests.test_power_flow_acdc_generalized.test_voltage_control_with_ltc.executor": "Run",
    "Python tests.pytest for src.tests.test_profiles.executor": "Run",
    "Python tests.pytest for src.tests.test_tower_composition.test_acha.executor": "Run",
    "Python tests.pytest for src.tests.test_transformer_controls.test_v_control_true.executor": "Debug",
    "Python tests.pytest for src.tests.test_transformer_type.executor": "Run",
    "Python tests.pytest for src.tests.test_transformer_type.test_transformer_type.executor": "Debug",
    "Python tests.pytest for test_ac_opf.test_superconductors_handling.executor": "Run",
    "Python tests.pytest for test_admittance_matrix.test_fast_admittance.executor": "Run",
    "Python tests.pytest for test_basic.test_gridcal_basic_pi.executor": "Debug",
    "Python tests.pytest for test_grid_diff.test_add_stuff_roundtrip.executor": "Run",
    "Python tests.pytest for test_gslv_conversion.test_gslv_compatibility.executor": "Debug",
    "Python tests.pytest for test_line_circuit_idx_setter.test_valid_circuit_idx.executor": "Run",
    "Python tests.pytest for test_load_save_load.test_load_save_load2.executor": "Run",
    "Python tests.pytest for test_ntc.test_activs_2000.executor": "Debug",
    "Python tests.pytest for test_ntc.test_activs_2000_acdc.executor": "Run",
    "Python tests.pytest for test_opf.test_opf_battery_shedding_copper_plate.executor": "Run",
    "Python tests.pytest for test_opf.test_opf_hvdc_controls.executor": "Run",
    "Python tests.pytest for test_opf.test_opf_load_not_shedding_because_of_line.executor": "Debug",
    "Python tests.pytest for test_opf.test_opf_load_shedding.executor": "Debug",
    "Python tests.pytest for test_opf.test_opf_load_shedding_because_of_line.executor": "Run",
    "Python tests.pytest for test_opf.test_opf_load_shedding_copper_plate.executor": "Debug",
    "Python tests.pytest for test_power_flow.test_reactive_power_splitting.executor": "Debug",
    "Python tests.pytest for test_ptdf.test_ptdf_generation_contingencies.executor": "Debug",
    "Python tests.pytest for test_symbolic.test_general_power_rule.executor": "Debug",
    "Python tests.pytest for test_tower_composition.test_acha.executor": "Run",
    "Python tests.pytest for test_tower_composition.test_rating.executor": "Debug",
    "Python tests.pytest for test_tower_composition.test_ratings_with_neutral.executor": "Debug",
    "Python tests.pytest for test_tower_composition.test_tower_composition.executor": "Run",
    "Python tests.pytest for test_transformer_controls.test_v_control_true.executor": "Debug",
    "Python tests.pytest for test_transformer_type.test_psse_conversion3.executor": "Debug",
    "Python tests.pytest for test_transformer_type.test_transformer_type.executor": "Run",
    "Python tests.pytest in test_ac_opf.py.executor": "Run",
    "Python tests.pytest in test_admittance_matrix.py.executor": "Run",
    "Python tests.pytest in test_basic.py.executor": "Run",
    "Python tests.pytest in test_blocks.py.executor": "Run",
    "Python tests.pytest in test_contingency.py.executor": "Debug",
    "Python tests.pytest in test_contongencies_filters.py.executor": "Debug",
    "Python tests.pytest in test_grid_diff.py.executor": "Run",
    "Python tests.pytest in test_gslv_conversion.py.executor": "Debug",
    "Python tests.pytest in test_nonlinear_contingency.py.executor": "Run",
    "Python tests.pytest in test_ntc.py.executor": "Run",
    "Python tests.pytest in test_opf.py.executor": "Run",
    "Python tests.pytest in test_power_flow.py.executor": "Run",
    "Python tests.pytest in test_power_flow_acdc_generalized.py.executor": "Run",
    "Python tests.pytest in test_ptdf.py.executor": "Run",
    "Python tests.pytest in test_symbolic.py.executor": "Run",
    "Python tests.pytest in test_symbolic_lp.py.executor": "Debug",
    "Python tests.pytest in test_tower_composition.py.executor": "Run",
    "Python tests.pytest in test_transformer_controls.py.executor": "Run",
    "Python tests.pytest in test_transformer_type.py.executor": "Run",
    "Python tests.pytest in tests.executor": "Run",
    "Python.AnalysisDialogue.executor": "Run",
    "Python.ExecuteGridCal.executor": "Run",
    "Python.GridCalMain.executor": "Run",
    "Python.IEEE 13-bus Test Feeder Case worker.executor": "Run",
    "Python.LineBuilderDialogue.executor": "Run",
    "Python.admittance_matrices.executor": "Run",
    "Python.block.executor": "Run",
    "Python.block_editor.executor": "Run",
    "Python.block_editor2.executor": "Run",
    "Python.blocks_example.executor": "Run",
    "Python.blocks_example2.executor": "Run",
    "Python.casting_contingency_values.executor": "Debug",
    "Python.cgmes_rdfs_graph.executor": "Run",
    "Python.circuit_to_optimods.executor": "Run",
    "Python.demo_code.executor": "Run",
    "Python.demo_code2.executor": "Debug",
    "Python.demo_code3.executor": "Run",
    "Python.examples.executor": "Run",
    "Python.grid_merge.executor": "Run",
    "Python.ieee9.executor": "Run",
    "Python.load_designer.executor": "Run",
    "Python.lp_model.executor": "Run",
    "Python.make.executor": "Run",
    "Python.make_wheels.executor": "Run",
    "Python.new_circuit_objects.executor": "Run",
    "Python.numba_example.executor": "Run",
    "Python.overhead_line_calcs.executor": "Run",
    "Python.paper_checks.executor": "Run",
    "Python.post_example.executor": "Run",
    "Python.pymoo_example.executor": "Debug",
    "Python.python_console.executor": "Run",
    "Python.raw_imp_exp_test.executor": "Run",
    "Python.readme_checks.executor": "Run",
    "Python.readme_example.executor": "Run",
    "Python.reliability_study_run.executor": "Run",
    "Python.rms_model_editor.executor": "Run",
    "Python.rms_model_editor_dialogue.executor": "Run",
    "Python.run.executor": "Debug",
    "Python.run_child_1.executor": "Run",
    "Python.run_master.executor": "Run",
    "Python.run_server_farm.executor": "Debug",
    "Python.scripting_andes.executor": "Run",
    "Python.scripting_kundur_p_controller.executor": "Run",
    "Python.scripting_kundur_uncontrolled.executor": "Run",
    "Python.scripting_simbolic_framework_0.executor": "Run",
    "Python.scripting_smallsys_p_controller.executor": "Run",
    "Python.server_example.executor": "Run",
    "Python.short_circuit_driver.executor": "Run",
    "Python.stack_plot_pos_neg.executor": "Run",
    "Python.symbolic_examples.executor": "Run",
    "Python.test_admittance_matrix.executor": "Run",
    "Python.test_gslv_conversion.executor": "Debug",
    "Python.test_power_flow.executor": "Debug",
    "Python.test_raw_cgmes_cross_roundtrip.executor": "Run",
    "Python.toast_widget.executor": "Run",
    "Python.update_gui_file (1).executor": "Run",
    "Python.update_gui_file (2).executor": "Run",
    "Python.update_gui_file.executor": "Run",
    "Python.upload_to_pypi.executor": "Run",
    "Python.y_bus_composition.executor": "Debug",
    "Python.y_bus_composition_2.executor": "Run",
    "RunOnceActivity.OpenProjectViewOnStart": "true",
    "RunOnceActivity.ShowReadmeOnStart": "true",
    "RunOnceActivity.git.unshallow": "true",
    "WebServerToolWindowFactoryState": "false",
    "git-widget-placeholder": "devel__merge__dynamics",
    "last_opened_file_path": "/home/marina/PycharmProjects/GridCal/src/trunk/dynamics",
    "node.js.detected.package.eslint": "true",
    "node.js.selected.package.eslint": "(autodetect)",
    "node.js.selected.package.tslint": "(autodetect)",
    "nodejs_package_manager_path": "npm",
    "run.code.analysis.last.selected.profile": "aDefault",
    "settings.editor.selected.configurable": "com.jetbrains.python.configuration.PyActiveSdkModuleConfigurable",
    "two.files.diff.last.used.file": "C:/WorkProjects/PycharmProjects/GridCal/src/trunk/cgmes_py_generator/cgmes_v2_4_15/cgmes_enums.py",
    "vue.rearranger.settings.migration": "true"
=======
  <component name="PropertiesComponent">{
  &quot;keyToString&quot;: {
    &quot;ASKED_ADD_EXTERNAL_FILES&quot;: &quot;true&quot;,
    &quot;Git.Branch.Popup.ShowAllRemotes&quot;: &quot;true&quot;,
    &quot;MATLAB_INTERPRETER&quot;: &quot;/usr/local/MATLAB/R2018a/bin/matlab&quot;,
    &quot;Python tests.Nosetests for test_power_flow.test_zip.executor&quot;: &quot;Debug&quot;,
    &quot;Python tests.Nosetests for test_topology_processor.test_topology_rts.executor&quot;: &quot;Debug&quot;,
    &quot;Python tests.Nosetests for tests.test_ac_opf.executor&quot;: &quot;Run&quot;,
    &quot;Python tests.Nosetests for tests.test_ac_opf.test_pegase89.executor&quot;: &quot;Debug&quot;,
    &quot;Python tests.Nosetests for tests.test_hydro.executor&quot;: &quot;Run&quot;,
    &quot;Python tests.Nosetests for tests.test_latin_hypercube.test_lhs.executor&quot;: &quot;Run&quot;,
    &quot;Python tests.Nosetests for tests.test_opf_time_series.test_opf_ts.executor&quot;: &quot;Run&quot;,
    &quot;Python tests.Nosetests for tests.test_topology_processor.executor&quot;: &quot;Run&quot;,
    &quot;Python tests.Nosetests for tests.test_topology_processor.test_topology_rts.executor&quot;: &quot;Run&quot;,
    &quot;Python tests.Nosetests in admittance_matrix_test.py.executor&quot;: &quot;Run&quot;,
    &quot;Python tests.Nosetests in deep_copy_test.py.executor&quot;: &quot;Run&quot;,
    &quot;Python tests.Nosetests in test_topology_processor.py.executor&quot;: &quot;Run&quot;,
    &quot;Python tests.Nosetests in tests.executor&quot;: &quot;Run&quot;,
    &quot;Python tests.Python tests in tests.executor&quot;: &quot;Run&quot;,
    &quot;Python tests.pytest for src.tests.test_ac_opf.test_superconductors_handling.executor&quot;: &quot;Debug&quot;,
    &quot;Python tests.pytest for src.tests.test_basic.test_gridcal_basic_pi.executor&quot;: &quot;Debug&quot;,
    &quot;Python tests.pytest for src.tests.test_generator_q_control.test_q_control_true.executor&quot;: &quot;Run&quot;,
    &quot;Python tests.pytest for src.tests.test_load_save_load.test_load_save_load_xlsx.executor&quot;: &quot;Debug&quot;,
    &quot;Python tests.pytest for src.tests.test_transformer_type.test_transformer_type.executor&quot;: &quot;Debug&quot;,
    &quot;Python tests.pytest for test_ac_opf.test_superconductors_handling.executor&quot;: &quot;Run&quot;,
    &quot;Python tests.pytest for test_basic.test_gridcal_basic_pi.executor&quot;: &quot;Debug&quot;,
    &quot;Python tests.pytest for test_load_save_load.test_load_save_load2.executor&quot;: &quot;Run&quot;,
    &quot;Python tests.pytest for test_transformer_type.test_psse_conversion3.executor&quot;: &quot;Debug&quot;,
    &quot;Python tests.pytest for test_transformer_type.test_transformer_type.executor&quot;: &quot;Run&quot;,
    &quot;Python tests.pytest in test_ac_opf.py.executor&quot;: &quot;Run&quot;,
    &quot;Python tests.pytest in test_admitances.py.executor&quot;: &quot;Debug&quot;,
    &quot;Python tests.pytest in test_basic.py.executor&quot;: &quot;Run&quot;,
    &quot;Python tests.pytest in test_cgmes_ieeee.py.executor&quot;: &quot;Run&quot;,
    &quot;Python tests.pytest in test_copy.py.executor&quot;: &quot;Run&quot;,
    &quot;Python tests.pytest in test_load_save_load.py.executor&quot;: &quot;Run&quot;,
    &quot;Python tests.pytest in test_transformer_type.py.executor&quot;: &quot;Run&quot;,
    &quot;Python tests.pytest in tests.executor&quot;: &quot;Run&quot;,
    &quot;Python.AnalysisDialogue.executor&quot;: &quot;Run&quot;,
    &quot;Python.ExecuteGridCal.executor&quot;: &quot;Run&quot;,
    &quot;Python.GridCalMain.executor&quot;: &quot;Run&quot;,
    &quot;Python._callers.executor&quot;: &quot;Debug&quot;,
    &quot;Python.alex.executor&quot;: &quot;Debug&quot;,
    &quot;Python.cgmes_rdfs_graph.executor&quot;: &quot;Run&quot;,
    &quot;Python.circuit_to_optimods.executor&quot;: &quot;Run&quot;,
    &quot;Python.demo_code.executor&quot;: &quot;Run&quot;,
    &quot;Python.demo_code2.executor&quot;: &quot;Run&quot;,
    &quot;Python.demo_code3.executor&quot;: &quot;Debug&quot;,
    &quot;Python.demo_code4.executor&quot;: &quot;Run&quot;,
    &quot;Python.multi_circuit.executor&quot;: &quot;Debug&quot;,
    &quot;Python.new_circuit_objects.executor&quot;: &quot;Run&quot;,
    &quot;Python.profile.executor&quot;: &quot;Debug&quot;,
    &quot;Python.pymoo_example.executor&quot;: &quot;Debug&quot;,
    &quot;Python.python_console.executor&quot;: &quot;Run&quot;,
    &quot;Python.raw_imp_exp_test.executor&quot;: &quot;Run&quot;,
    &quot;Python.readme_checks.executor&quot;: &quot;Run&quot;,
    &quot;Python.substation_wizards.executor&quot;: &quot;Run&quot;,
    &quot;Python.substations_types.executor&quot;: &quot;Run&quot;,
    &quot;Python.test_power_flow.executor&quot;: &quot;Run&quot;,
    &quot;Python.test_raw_cgmes_cross_roundtrip.executor&quot;: &quot;Run&quot;,
    &quot;Python.update_gui_file.executor&quot;: &quot;Run&quot;,
    &quot;Python.upload_to_pypi.executor&quot;: &quot;Run&quot;,
    &quot;RunOnceActivity.OpenProjectViewOnStart&quot;: &quot;true&quot;,
    &quot;RunOnceActivity.ShowReadmeOnStart&quot;: &quot;true&quot;,
    &quot;RunOnceActivity.git.unshallow&quot;: &quot;true&quot;,
    &quot;WebServerToolWindowFactoryState&quot;: &quot;false&quot;,
    &quot;git-widget-placeholder&quot;: &quot;devel&quot;,
    &quot;last_opened_file_path&quot;: &quot;C:/Users/eRoots1/PycharmProjects&quot;,
    &quot;node.js.detected.package.eslint&quot;: &quot;true&quot;,
    &quot;node.js.selected.package.eslint&quot;: &quot;(autodetect)&quot;,
    &quot;node.js.selected.package.tslint&quot;: &quot;(autodetect)&quot;,
    &quot;nodejs_package_manager_path&quot;: &quot;npm&quot;,
    &quot;run.code.analysis.last.selected.profile&quot;: &quot;aDefault&quot;,
    &quot;settings.editor.selected.configurable&quot;: &quot;preferences.sourceCode.YAML&quot;,
    &quot;two.files.diff.last.used.file&quot;: &quot;C:/WorkProjects/PycharmProjects/GridCal/src/trunk/cgmes_py_generator/cgmes_v2_4_15/cgmes_enums.py&quot;,
    &quot;vue.rearranger.settings.migration&quot;: &quot;true&quot;
>>>>>>> bced7dea
  }
}]]></component>
  <component name="PyDebuggerOptionsProvider">
    <option name="mySaveCallSignatures" value="true" />
    <option name="mySupportGeventDebugging" value="true" />
    <option name="myPyQtBackend" value="pyside6" />
  </component>
  <component name="RecentsManager">
    <key name="CopyFile.RECENT_KEYS">
<<<<<<< HEAD
      <recent name="$PROJECT_DIR$/src/trunk/dynamics" />
      <recent name="$PROJECT_DIR$/src/GridCalEngine/Simulations/Stochastic" />
      <recent name="$PROJECT_DIR$/src/GridCal/Gui/ProfilesInput/icons" />
      <recent name="$PROJECT_DIR$/src/GridCal/Gui" />
      <recent name="$PROJECT_DIR$/src/GridCal/Gui/GridMerge" />
=======
      <recent name="C:\Work\git_local\GridCal\src\tests\data\grids\RAW" />
      <recent name="$PROJECT_DIR$/src/GridCal/Gui/Diagrams/MapWidget2" />
      <recent name="D:\SIROCO\GridCal\src\GridCal\Gui\Diagrams\MapWidget\Schema" />
      <recent name="$PROJECT_DIR$/src/GridCal/Gui/BusBranchEditorWidget/Injections" />
      <recent name="$PROJECT_DIR$/src/GridCalEngine/Simulations/ContingencyAnalysis/Methods" />
>>>>>>> bced7dea
    </key>
    <key name="MoveFile.RECENT_KEYS">
      <recent name="C:\Users\eRoots1\PycharmProjects\GridCal\src\tests" />
      <recent name="$PROJECT_DIR$/src/tests/data/grids/RAW" />
      <recent name="D:\SIROCO\GridCal\src\GridCal\Gui\Diagrams\MapWidget\Substation" />
      <recent name="D:\SIROCO\GridCal\src\GridCal\Gui\Diagrams\MapWidget\Branches" />
      <recent name="D:\SIROCO\GridCal\doc\rst_source\figures\Diagrams" />
    </key>
  </component>
<<<<<<< HEAD
  <component name="RunManager">
=======
  <component name="RunManager" selected="Python.update_gui_file">
>>>>>>> bced7dea
    <configuration default="true" type="DjangoTestsConfigurationType">
      <module name="GridCalEngine" />
      <option name="ENV_FILES" value="" />
      <option name="INTERPRETER_OPTIONS" value="" />
      <option name="PARENT_ENVS" value="true" />
      <envs>
        <env name="PYTHONUNBUFFERED" value="1" />
      </envs>
      <option name="SDK_HOME" value="" />
      <option name="WORKING_DIRECTORY" value="" />
      <option name="IS_MODULE_SDK" value="false" />
      <option name="ADD_CONTENT_ROOTS" value="true" />
      <option name="ADD_SOURCE_ROOTS" value="true" />
      <EXTENSION ID="PythonCoverageRunConfigurationExtension" runner="coverage.py" />
      <option name="TARGET" value="" />
      <option name="SETTINGS_FILE" value="" />
      <option name="CUSTOM_SETTINGS" value="false" />
      <option name="USE_OPTIONS" value="false" />
      <option name="OPTIONS" value="" />
      <method v="2" />
    </configuration>
    <configuration default="true" type="DjangoTestsConfigurationType">
      <module name="GridCalEngine" />
      <option name="ENV_FILES" value="" />
      <option name="INTERPRETER_OPTIONS" value="" />
      <option name="PARENT_ENVS" value="true" />
      <envs>
        <env name="PYTHONUNBUFFERED" value="1" />
      </envs>
      <option name="SDK_HOME" value="" />
      <option name="WORKING_DIRECTORY" value="" />
      <option name="IS_MODULE_SDK" value="false" />
      <option name="ADD_CONTENT_ROOTS" value="true" />
      <option name="ADD_SOURCE_ROOTS" value="true" />
      <EXTENSION ID="PythonCoverageRunConfigurationExtension" runner="coverage.py" />
      <option name="TARGET" value="" />
      <option name="SETTINGS_FILE" value="" />
      <option name="CUSTOM_SETTINGS" value="false" />
      <option name="USE_OPTIONS" value="false" />
      <option name="OPTIONS" value="" />
      <method v="2" />
    </configuration>
    <configuration default="true" type="MatlabApplication">
      <option name="FILE_PATH" value="" />
      <option name="INTERPRETER_PATH" value="" />
      <option name="WORKING_DIRECTORY" value="" />
      <option name="PARENT_ENVS" value="true" />
      <option name="PARAMETERS" value="" />
      <option name="INTERPRETER_OPTIONS" value="" />
      <method v="2" />
    </configuration>
    <configuration default="true" type="PyBehaveRunConfigurationType" factoryName="Behave">
      <module name="GridCalEngine" />
      <option name="INTERPRETER_OPTIONS" value="" />
      <option name="PARENT_ENVS" value="true" />
      <option name="SDK_HOME" value="" />
      <option name="WORKING_DIRECTORY" value="" />
      <option name="IS_MODULE_SDK" value="true" />
      <option name="ADD_CONTENT_ROOTS" value="true" />
      <option name="ADD_SOURCE_ROOTS" value="true" />
      <EXTENSION ID="PythonCoverageRunConfigurationExtension" runner="coverage.py" />
      <option name="ADDITIONAL_ARGS" value="" />
      <method v="2" />
    </configuration>
    <configuration default="true" type="PyBehaveRunConfigurationType" factoryName="Behave">
      <module name="GridCalEngine" />
      <option name="INTERPRETER_OPTIONS" value="" />
      <option name="PARENT_ENVS" value="true" />
      <option name="SDK_HOME" value="" />
      <option name="WORKING_DIRECTORY" value="" />
      <option name="IS_MODULE_SDK" value="true" />
      <option name="ADD_CONTENT_ROOTS" value="true" />
      <option name="ADD_SOURCE_ROOTS" value="true" />
      <EXTENSION ID="PythonCoverageRunConfigurationExtension" runner="coverage.py" />
      <option name="ADDITIONAL_ARGS" value="" />
      <method v="2" />
    </configuration>
    <configuration default="true" type="PythonConfigurationType" factoryName="Python">
      <module name="GridCalEngine" />
      <option name="INTERPRETER_OPTIONS" value="" />
      <option name="PARENT_ENVS" value="true" />
      <envs>
        <env name="PYTHONUNBUFFERED" value="1" />
      </envs>
      <option name="SDK_HOME" value="" />
      <option name="WORKING_DIRECTORY" value="" />
      <option name="IS_MODULE_SDK" value="false" />
      <option name="ADD_CONTENT_ROOTS" value="true" />
      <option name="ADD_SOURCE_ROOTS" value="true" />
      <EXTENSION ID="PythonCoverageRunConfigurationExtension" runner="coverage.py" />
      <option name="SCRIPT_NAME" value="" />
      <option name="PARAMETERS" value="" />
      <option name="SHOW_COMMAND_LINE" value="false" />
      <option name="EMULATE_TERMINAL" value="false" />
      <option name="MODULE_MODE" value="false" />
      <option name="REDIRECT_INPUT" value="false" />
      <option name="INPUT_FILE" value="" />
      <method v="2" />
    </configuration>
<<<<<<< HEAD
    <configuration default="true" type="PythonConfigurationType" factoryName="Python">
      <module name="GridCalEngine" />
      <option name="ENV_FILES" value="" />
      <option name="INTERPRETER_OPTIONS" value="" />
      <option name="PARENT_ENVS" value="true" />
      <envs>
        <env name="PYTHONUNBUFFERED" value="1" />
      </envs>
      <option name="SDK_HOME" value="" />
      <option name="WORKING_DIRECTORY" value="" />
      <option name="IS_MODULE_SDK" value="false" />
      <option name="ADD_CONTENT_ROOTS" value="true" />
      <option name="ADD_SOURCE_ROOTS" value="true" />
      <EXTENSION ID="PythonCoverageRunConfigurationExtension" runner="coverage.py" />
      <option name="SCRIPT_NAME" value="" />
      <option name="PARAMETERS" value="" />
      <option name="SHOW_COMMAND_LINE" value="false" />
      <option name="EMULATE_TERMINAL" value="false" />
      <option name="MODULE_MODE" value="false" />
      <option name="REDIRECT_INPUT" value="false" />
      <option name="INPUT_FILE" value="" />
      <method v="2" />
    </configuration>
    <configuration default="true" type="Python.FlaskServer">
      <module name="GridCalEngine" />
      <option name="ENV_FILES" value="" />
      <option name="INTERPRETER_OPTIONS" value="" />
      <option name="PARENT_ENVS" value="true" />
      <option name="SDK_HOME" value="" />
      <option name="WORKING_DIRECTORY" value="" />
      <option name="IS_MODULE_SDK" value="false" />
      <option name="ADD_CONTENT_ROOTS" value="true" />
      <option name="ADD_SOURCE_ROOTS" value="true" />
      <EXTENSION ID="PythonCoverageRunConfigurationExtension" runner="coverage.py" />
      <option name="launchJavascriptDebuger" value="false" />
      <method v="2" />
    </configuration>
=======
>>>>>>> bced7dea
    <configuration default="true" type="Python.FlaskServer">
      <module name="GridCalEngine" />
      <option name="ENV_FILES" value="" />
      <option name="INTERPRETER_OPTIONS" value="" />
      <option name="PARENT_ENVS" value="true" />
      <option name="SDK_HOME" value="" />
      <option name="WORKING_DIRECTORY" value="" />
      <option name="IS_MODULE_SDK" value="false" />
      <option name="ADD_CONTENT_ROOTS" value="true" />
      <option name="ADD_SOURCE_ROOTS" value="true" />
      <EXTENSION ID="PythonCoverageRunConfigurationExtension" runner="coverage.py" />
      <option name="launchJavascriptDebuger" value="false" />
      <method v="2" />
    </configuration>
    <configuration default="true" type="Python.FlaskServer">
      <module name="GridCalEngine" />
      <option name="ENV_FILES" value="" />
      <option name="INTERPRETER_OPTIONS" value="" />
      <option name="PARENT_ENVS" value="true" />
      <option name="SDK_HOME" value="" />
      <option name="WORKING_DIRECTORY" value="" />
      <option name="IS_MODULE_SDK" value="false" />
      <option name="ADD_CONTENT_ROOTS" value="true" />
      <option name="ADD_SOURCE_ROOTS" value="true" />
      <EXTENSION ID="PythonCoverageRunConfigurationExtension" runner="coverage.py" />
      <option name="launchJavascriptDebuger" value="false" />
      <method v="2" />
    </configuration>
    <configuration default="true" type="Tox" factoryName="Tox">
      <module name="GridCalEngine" />
      <option name="INTERPRETER_OPTIONS" value="" />
      <option name="PARENT_ENVS" value="true" />
      <option name="SDK_HOME" value="" />
      <option name="WORKING_DIRECTORY" value="" />
      <option name="IS_MODULE_SDK" value="false" />
      <option name="ADD_CONTENT_ROOTS" value="true" />
      <option name="ADD_SOURCE_ROOTS" value="true" />
      <EXTENSION ID="PythonCoverageRunConfigurationExtension" runner="coverage.py" />
      <method v="2" />
    </configuration>
<<<<<<< HEAD
    <configuration default="true" type="Tox" factoryName="Tox">
      <module name="GridCalEngine" />
      <option name="ENV_FILES" value="" />
      <option name="INTERPRETER_OPTIONS" value="" />
      <option name="PARENT_ENVS" value="true" />
      <option name="SDK_HOME" value="" />
      <option name="WORKING_DIRECTORY" value="" />
      <option name="IS_MODULE_SDK" value="false" />
      <option name="ADD_CONTENT_ROOTS" value="true" />
      <option name="ADD_SOURCE_ROOTS" value="true" />
      <EXTENSION ID="PythonCoverageRunConfigurationExtension" runner="coverage.py" />
      <method v="2" />
    </configuration>
    <configuration default="true" type="docs" factoryName="Docutils task">
      <module name="GridCalEngine" />
      <option name="INTERPRETER_OPTIONS" value="" />
      <option name="PARENT_ENVS" value="true" />
      <option name="SDK_HOME" value="" />
      <option name="WORKING_DIRECTORY" value="" />
      <option name="IS_MODULE_SDK" value="false" />
      <option name="ADD_CONTENT_ROOTS" value="true" />
      <option name="ADD_SOURCE_ROOTS" value="true" />
      <EXTENSION ID="PythonCoverageRunConfigurationExtension" runner="coverage.py" />
      <option name="docutils_input_file" value="" />
      <option name="docutils_output_file" value="" />
      <option name="docutils_params" value="" />
      <option name="docutils_task" value="" />
      <option name="docutils_open_in_browser" value="false" />
      <method v="2" />
    </configuration>
=======
>>>>>>> bced7dea
    <configuration default="true" type="docs" factoryName="Docutils task">
      <module name="GridCalEngine" />
      <option name="ENV_FILES" value="" />
      <option name="INTERPRETER_OPTIONS" value="" />
      <option name="PARENT_ENVS" value="true" />
      <option name="SDK_HOME" value="" />
      <option name="WORKING_DIRECTORY" value="" />
      <option name="IS_MODULE_SDK" value="false" />
      <option name="ADD_CONTENT_ROOTS" value="true" />
      <option name="ADD_SOURCE_ROOTS" value="true" />
      <EXTENSION ID="PythonCoverageRunConfigurationExtension" runner="coverage.py" />
      <option name="docutils_input_file" value="" />
      <option name="docutils_output_file" value="" />
      <option name="docutils_params" value="" />
      <option name="docutils_task" value="" />
      <option name="docutils_open_in_browser" value="false" />
      <method v="2" />
    </configuration>
    <configuration default="true" type="docs" factoryName="Sphinx task">
      <module name="GridCalEngine" />
      <option name="INTERPRETER_OPTIONS" value="" />
      <option name="PARENT_ENVS" value="true" />
      <option name="SDK_HOME" value="" />
      <option name="WORKING_DIRECTORY" value="" />
      <option name="IS_MODULE_SDK" value="false" />
      <option name="ADD_CONTENT_ROOTS" value="true" />
      <option name="ADD_SOURCE_ROOTS" value="true" />
      <EXTENSION ID="PythonCoverageRunConfigurationExtension" runner="coverage.py" />
      <option name="docutils_input_file" value="" />
      <option name="docutils_output_file" value="" />
      <option name="docutils_params" value="" />
      <option name="docutils_task" value="" />
      <option name="docutils_open_in_browser" value="false" />
      <method v="2" />
    </configuration>
<<<<<<< HEAD
    <configuration default="true" type="docs" factoryName="Sphinx task">
      <module name="GridCalEngine" />
      <option name="ENV_FILES" value="" />
      <option name="INTERPRETER_OPTIONS" value="" />
      <option name="PARENT_ENVS" value="true" />
      <option name="SDK_HOME" value="" />
      <option name="WORKING_DIRECTORY" value="" />
      <option name="IS_MODULE_SDK" value="false" />
      <option name="ADD_CONTENT_ROOTS" value="true" />
      <option name="ADD_SOURCE_ROOTS" value="true" />
      <EXTENSION ID="PythonCoverageRunConfigurationExtension" runner="coverage.py" />
      <option name="docutils_input_file" value="" />
      <option name="docutils_output_file" value="" />
      <option name="docutils_params" value="" />
      <option name="docutils_task" value="" />
      <option name="docutils_open_in_browser" value="false" />
      <method v="2" />
    </configuration>
    <configuration default="true" type="tests" factoryName="Doctests">
      <module name="GridCalEngine" />
      <option name="INTERPRETER_OPTIONS" value="" />
      <option name="PARENT_ENVS" value="true" />
      <option name="SDK_HOME" value="" />
      <option name="WORKING_DIRECTORY" value="" />
      <option name="IS_MODULE_SDK" value="false" />
      <option name="ADD_CONTENT_ROOTS" value="true" />
      <option name="ADD_SOURCE_ROOTS" value="true" />
      <EXTENSION ID="PythonCoverageRunConfigurationExtension" runner="coverage.py" />
      <option name="SCRIPT_NAME" value="" />
      <option name="CLASS_NAME" value="" />
      <option name="METHOD_NAME" value="" />
      <option name="FOLDER_NAME" value="" />
      <option name="TEST_TYPE" value="TEST_SCRIPT" />
      <option name="PATTERN" value="" />
      <option name="USE_PATTERN" value="false" />
      <method v="2" />
    </configuration>
=======
>>>>>>> bced7dea
    <configuration default="true" type="tests" factoryName="Doctests">
      <module name="GridCalEngine" />
      <option name="ENV_FILES" value="" />
      <option name="INTERPRETER_OPTIONS" value="" />
      <option name="PARENT_ENVS" value="true" />
      <option name="SDK_HOME" value="" />
      <option name="WORKING_DIRECTORY" value="" />
      <option name="IS_MODULE_SDK" value="false" />
      <option name="ADD_CONTENT_ROOTS" value="true" />
      <option name="ADD_SOURCE_ROOTS" value="true" />
      <EXTENSION ID="PythonCoverageRunConfigurationExtension" runner="coverage.py" />
      <option name="SCRIPT_NAME" value="" />
      <option name="CLASS_NAME" value="" />
      <option name="METHOD_NAME" value="" />
      <option name="FOLDER_NAME" value="" />
      <option name="TEST_TYPE" value="TEST_SCRIPT" />
      <option name="PATTERN" value="" />
      <option name="USE_PATTERN" value="false" />
      <method v="2" />
    </configuration>
    <configuration default="true" type="tests" factoryName="Nosetests">
      <module name="GridCalEngine" />
      <option name="INTERPRETER_OPTIONS" value="" />
      <option name="PARENT_ENVS" value="true" />
      <option name="SDK_HOME" value="" />
      <option name="WORKING_DIRECTORY" value="" />
      <option name="IS_MODULE_SDK" value="false" />
      <option name="ADD_CONTENT_ROOTS" value="true" />
      <option name="ADD_SOURCE_ROOTS" value="true" />
      <EXTENSION ID="PythonCoverageRunConfigurationExtension" runner="coverage.py" />
      <option name="_new_regexPattern" value="&quot;&quot;" />
      <option name="_new_additionalArguments" value="&quot;&quot;" />
      <option name="_new_target" value="&quot;&quot;" />
      <option name="_new_targetType" value="&quot;PATH&quot;" />
      <method v="2" />
    </configuration>
<<<<<<< HEAD
    <configuration default="true" type="tests" factoryName="Nosetests">
      <module name="GridCalEngine" />
      <option name="ENV_FILES" value="" />
      <option name="INTERPRETER_OPTIONS" value="" />
      <option name="PARENT_ENVS" value="true" />
      <option name="SDK_HOME" value="" />
      <option name="WORKING_DIRECTORY" value="" />
      <option name="IS_MODULE_SDK" value="false" />
      <option name="ADD_CONTENT_ROOTS" value="true" />
      <option name="ADD_SOURCE_ROOTS" value="true" />
      <EXTENSION ID="PythonCoverageRunConfigurationExtension" runner="coverage.py" />
      <option name="_new_regexPattern" value="&quot;&quot;" />
      <option name="_new_additionalArguments" value="&quot;&quot;" />
      <option name="_new_target" value="&quot;&quot;" />
      <option name="_new_targetType" value="&quot;PATH&quot;" />
      <method v="2" />
    </configuration>
    <configuration default="true" type="tests" factoryName="py.test">
      <module name="GridCalEngine" />
      <option name="INTERPRETER_OPTIONS" value="" />
      <option name="PARENT_ENVS" value="true" />
      <option name="SDK_HOME" value="" />
      <option name="WORKING_DIRECTORY" value="" />
      <option name="IS_MODULE_SDK" value="false" />
      <option name="ADD_CONTENT_ROOTS" value="true" />
      <option name="ADD_SOURCE_ROOTS" value="true" />
      <EXTENSION ID="PythonCoverageRunConfigurationExtension" runner="coverage.py" />
      <option name="_new_keywords" value="&quot;&quot;" />
      <option name="_new_parameters" value="&quot;&quot;" />
      <option name="_new_additionalArguments" value="&quot;&quot;" />
      <option name="_new_target" value="&quot;&quot;" />
      <option name="_new_targetType" value="&quot;PATH&quot;" />
      <method v="2" />
    </configuration>
=======
>>>>>>> bced7dea
    <configuration default="true" type="tests" factoryName="py.test">
      <module name="GridCalEngine" />
      <option name="ENV_FILES" value="" />
      <option name="INTERPRETER_OPTIONS" value="" />
      <option name="PARENT_ENVS" value="true" />
      <option name="SDK_HOME" value="" />
      <option name="WORKING_DIRECTORY" value="" />
      <option name="IS_MODULE_SDK" value="false" />
      <option name="ADD_CONTENT_ROOTS" value="true" />
      <option name="ADD_SOURCE_ROOTS" value="true" />
      <EXTENSION ID="PythonCoverageRunConfigurationExtension" runner="coverage.py" />
      <option name="_new_keywords" value="&quot;&quot;" />
      <option name="_new_parameters" value="&quot;&quot;" />
      <option name="_new_additionalArguments" value="&quot;&quot;" />
      <option name="_new_target" value="&quot;&quot;" />
      <option name="_new_targetType" value="&quot;PATH&quot;" />
      <method v="2" />
    </configuration>
    <configuration name="ExecuteGridCal" type="PythonConfigurationType" factoryName="Python" singleton="false" temporary="true" nameIsGenerated="true">
      <module name="GridCal" />
      <option name="INTERPRETER_OPTIONS" value="" />
      <option name="PARENT_ENVS" value="true" />
      <envs>
        <env name="PYTHONUNBUFFERED" value="1" />
      </envs>
      <option name="SDK_HOME" value="" />
      <option name="WORKING_DIRECTORY" value="$PROJECT_DIR$/src/GridCal" />
      <option name="IS_MODULE_SDK" value="true" />
      <option name="ADD_CONTENT_ROOTS" value="true" />
      <option name="ADD_SOURCE_ROOTS" value="true" />
      <EXTENSION ID="PythonCoverageRunConfigurationExtension" runner="coverage.py" />
      <option name="SCRIPT_NAME" value="$PROJECT_DIR$/src/GridCal/ExecuteGridCal.py" />
      <option name="PARAMETERS" value="" />
      <option name="SHOW_COMMAND_LINE" value="false" />
      <option name="EMULATE_TERMINAL" value="false" />
      <option name="MODULE_MODE" value="false" />
      <option name="REDIRECT_INPUT" value="false" />
      <option name="INPUT_FILE" value="" />
      <method v="2" />
    </configuration>
    <configuration default="true" type="PythonConfigurationType" factoryName="Python">
      <module name="GridCalEngine" />
      <option name="INTERPRETER_OPTIONS" value="" />
      <option name="PARENT_ENVS" value="true" />
      <envs>
        <env name="PYTHONUNBUFFERED" value="1" />
      </envs>
      <option name="SDK_HOME" value="" />
      <option name="WORKING_DIRECTORY" value="" />
      <option name="IS_MODULE_SDK" value="false" />
      <option name="ADD_CONTENT_ROOTS" value="true" />
      <option name="ADD_SOURCE_ROOTS" value="true" />
      <EXTENSION ID="PythonCoverageRunConfigurationExtension" runner="coverage.py" />
      <option name="SCRIPT_NAME" value="" />
      <option name="PARAMETERS" value="" />
      <option name="SHOW_COMMAND_LINE" value="false" />
      <option name="EMULATE_TERMINAL" value="false" />
      <option name="MODULE_MODE" value="false" />
      <option name="REDIRECT_INPUT" value="false" />
      <option name="INPUT_FILE" value="" />
      <method v="2" />
    </configuration>
    <configuration name="substation_wizards" type="PythonConfigurationType" factoryName="Python" temporary="true" nameIsGenerated="true">
      <module name="GridCal" />
      <option name="INTERPRETER_OPTIONS" value="" />
      <option name="PARENT_ENVS" value="true" />
      <envs>
        <env name="PYTHONUNBUFFERED" value="1" />
      </envs>
      <option name="SDK_HOME" value="" />
      <option name="WORKING_DIRECTORY" value="$PROJECT_DIR$/src/GridCalEngine/Topology" />
      <option name="IS_MODULE_SDK" value="true" />
      <option name="ADD_CONTENT_ROOTS" value="true" />
      <option name="ADD_SOURCE_ROOTS" value="true" />
      <EXTENSION ID="PythonCoverageRunConfigurationExtension" runner="coverage.py" />
      <option name="SCRIPT_NAME" value="$PROJECT_DIR$/src/GridCalEngine/Topology/substation_wizards.py" />
      <option name="PARAMETERS" value="" />
      <option name="SHOW_COMMAND_LINE" value="false" />
      <option name="EMULATE_TERMINAL" value="false" />
      <option name="MODULE_MODE" value="false" />
      <option name="REDIRECT_INPUT" value="false" />
      <option name="INPUT_FILE" value="" />
      <method v="2" />
    </configuration>
    <configuration name="substations_types" type="PythonConfigurationType" factoryName="Python" temporary="true" nameIsGenerated="true">
      <module name="GridCal" />
      <option name="INTERPRETER_OPTIONS" value="" />
      <option name="PARENT_ENVS" value="true" />
      <envs>
        <env name="PYTHONUNBUFFERED" value="1" />
      </envs>
      <option name="SDK_HOME" value="" />
      <option name="WORKING_DIRECTORY" value="$PROJECT_DIR$/examples" />
      <option name="IS_MODULE_SDK" value="true" />
      <option name="ADD_CONTENT_ROOTS" value="true" />
      <option name="ADD_SOURCE_ROOTS" value="true" />
      <EXTENSION ID="PythonCoverageRunConfigurationExtension" runner="coverage.py" />
      <option name="SCRIPT_NAME" value="$PROJECT_DIR$/examples/substations_types.py" />
      <option name="PARAMETERS" value="" />
      <option name="SHOW_COMMAND_LINE" value="false" />
      <option name="EMULATE_TERMINAL" value="false" />
      <option name="MODULE_MODE" value="false" />
      <option name="REDIRECT_INPUT" value="false" />
      <option name="INPUT_FILE" value="" />
      <method v="2" />
    </configuration>
    <configuration name="test_power_flow" type="PythonConfigurationType" factoryName="Python">
      <module name="GridCal" />
      <option name="INTERPRETER_OPTIONS" value="" />
      <option name="PARENT_ENVS" value="true" />
      <envs>
        <env name="PYTHONUNBUFFERED" value="1" />
      </envs>
      <option name="SDK_HOME" value="" />
      <option name="WORKING_DIRECTORY" value="C:\Git\Github\GridCal\src\tests" />
      <option name="IS_MODULE_SDK" value="false" />
      <option name="ADD_CONTENT_ROOTS" value="true" />
      <option name="ADD_SOURCE_ROOTS" value="true" />
      <EXTENSION ID="PythonCoverageRunConfigurationExtension" runner="coverage.py" />
      <option name="SCRIPT_NAME" value="$PROJECT_DIR$/src/tests/test_power_flow.py" />
      <option name="PARAMETERS" value="" />
      <option name="SHOW_COMMAND_LINE" value="false" />
      <option name="EMULATE_TERMINAL" value="false" />
      <option name="MODULE_MODE" value="false" />
      <option name="REDIRECT_INPUT" value="false" />
      <option name="INPUT_FILE" value="" />
      <method v="2" />
    </configuration>
    <configuration name="test_raw_cgmes_cross_roundtrip" type="PythonConfigurationType" factoryName="Python" nameIsGenerated="true">
      <module name="GridCal" />
      <option name="INTERPRETER_OPTIONS" value="" />
      <option name="PARENT_ENVS" value="true" />
      <envs>
        <env name="PYTHONUNBUFFERED" value="1" />
      </envs>
      <option name="SDK_HOME" value="" />
      <option name="WORKING_DIRECTORY" value="C:\Git\Github\GridCal\src\tests" />
      <option name="IS_MODULE_SDK" value="false" />
      <option name="ADD_CONTENT_ROOTS" value="true" />
      <option name="ADD_SOURCE_ROOTS" value="true" />
      <EXTENSION ID="PythonCoverageRunConfigurationExtension" runner="coverage.py" />
      <option name="SCRIPT_NAME" value="$PROJECT_DIR$/src/tests/test_raw_cgmes_cross_roundtrip.py" />
      <option name="PARAMETERS" value="" />
      <option name="SHOW_COMMAND_LINE" value="false" />
      <option name="EMULATE_TERMINAL" value="false" />
      <option name="MODULE_MODE" value="false" />
      <option name="REDIRECT_INPUT" value="false" />
      <option name="INPUT_FILE" value="" />
      <method v="2" />
    </configuration>
    <configuration name="update_gui_file" type="PythonConfigurationType" factoryName="Python" temporary="true" nameIsGenerated="true">
      <module name="GridCal" />
      <option name="INTERPRETER_OPTIONS" value="" />
      <option name="PARENT_ENVS" value="true" />
      <envs>
        <env name="PYTHONUNBUFFERED" value="1" />
      </envs>
      <option name="SDK_HOME" value="" />
      <option name="WORKING_DIRECTORY" value="$PROJECT_DIR$/src/GridCal/Gui/GridReduce" />
      <option name="IS_MODULE_SDK" value="true" />
      <option name="ADD_CONTENT_ROOTS" value="true" />
      <option name="ADD_SOURCE_ROOTS" value="true" />
      <EXTENSION ID="PythonCoverageRunConfigurationExtension" runner="coverage.py" />
      <option name="SCRIPT_NAME" value="$PROJECT_DIR$/src/GridCal/Gui/GridReduce/update_gui_file.py" />
      <option name="PARAMETERS" value="" />
      <option name="SHOW_COMMAND_LINE" value="false" />
      <option name="EMULATE_TERMINAL" value="false" />
      <option name="MODULE_MODE" value="false" />
      <option name="REDIRECT_INPUT" value="false" />
      <option name="INPUT_FILE" value="" />
      <method v="2" />
    </configuration>
    <configuration default="true" type="Tox" factoryName="Tox">
      <module name="GridCalEngine" />
      <option name="INTERPRETER_OPTIONS" value="" />
      <option name="PARENT_ENVS" value="true" />
      <option name="SDK_HOME" value="" />
      <option name="WORKING_DIRECTORY" value="" />
      <option name="IS_MODULE_SDK" value="false" />
      <option name="ADD_CONTENT_ROOTS" value="true" />
      <option name="ADD_SOURCE_ROOTS" value="true" />
      <EXTENSION ID="PythonCoverageRunConfigurationExtension" runner="coverage.py" />
      <method v="2" />
    </configuration>
    <configuration default="true" type="docs" factoryName="Docutils task">
      <module name="GridCalEngine" />
      <option name="INTERPRETER_OPTIONS" value="" />
      <option name="PARENT_ENVS" value="true" />
      <option name="SDK_HOME" value="" />
      <option name="WORKING_DIRECTORY" value="" />
      <option name="IS_MODULE_SDK" value="false" />
      <option name="ADD_CONTENT_ROOTS" value="true" />
      <option name="ADD_SOURCE_ROOTS" value="true" />
      <EXTENSION ID="PythonCoverageRunConfigurationExtension" runner="coverage.py" />
      <option name="docutils_input_file" value="" />
      <option name="docutils_output_file" value="" />
      <option name="docutils_params" value="" />
      <option name="docutils_task" value="" />
      <option name="docutils_open_in_browser" value="false" />
      <method v="2" />
    </configuration>
    <configuration default="true" type="docs" factoryName="Sphinx task">
      <module name="GridCalEngine" />
      <option name="INTERPRETER_OPTIONS" value="" />
      <option name="PARENT_ENVS" value="true" />
      <option name="SDK_HOME" value="" />
      <option name="WORKING_DIRECTORY" value="" />
      <option name="IS_MODULE_SDK" value="false" />
      <option name="ADD_CONTENT_ROOTS" value="true" />
      <option name="ADD_SOURCE_ROOTS" value="true" />
      <EXTENSION ID="PythonCoverageRunConfigurationExtension" runner="coverage.py" />
      <option name="docutils_input_file" value="" />
      <option name="docutils_output_file" value="" />
      <option name="docutils_params" value="" />
      <option name="docutils_task" value="" />
      <option name="docutils_open_in_browser" value="false" />
      <method v="2" />
    </configuration>
    <configuration default="true" type="tests" factoryName="Doctests">
      <module name="GridCalEngine" />
      <option name="INTERPRETER_OPTIONS" value="" />
      <option name="PARENT_ENVS" value="true" />
      <option name="SDK_HOME" value="" />
      <option name="WORKING_DIRECTORY" value="" />
      <option name="IS_MODULE_SDK" value="false" />
      <option name="ADD_CONTENT_ROOTS" value="true" />
      <option name="ADD_SOURCE_ROOTS" value="true" />
      <EXTENSION ID="PythonCoverageRunConfigurationExtension" runner="coverage.py" />
      <option name="SCRIPT_NAME" value="" />
      <option name="CLASS_NAME" value="" />
      <option name="METHOD_NAME" value="" />
      <option name="FOLDER_NAME" value="" />
      <option name="TEST_TYPE" value="TEST_SCRIPT" />
      <option name="PATTERN" value="" />
      <option name="USE_PATTERN" value="false" />
      <method v="2" />
    </configuration>
    <configuration default="true" type="tests" factoryName="Nosetests">
      <module name="GridCalEngine" />
      <option name="INTERPRETER_OPTIONS" value="" />
      <option name="PARENT_ENVS" value="true" />
      <option name="SDK_HOME" value="" />
      <option name="WORKING_DIRECTORY" value="" />
      <option name="IS_MODULE_SDK" value="false" />
      <option name="ADD_CONTENT_ROOTS" value="true" />
      <option name="ADD_SOURCE_ROOTS" value="true" />
      <EXTENSION ID="PythonCoverageRunConfigurationExtension" runner="coverage.py" />
      <option name="_new_regexPattern" value="&quot;&quot;" />
      <option name="_new_additionalArguments" value="&quot;&quot;" />
      <option name="_new_target" value="&quot;&quot;" />
      <option name="_new_targetType" value="&quot;PATH&quot;" />
      <method v="2" />
    </configuration>
    <configuration default="true" type="tests" factoryName="py.test">
      <module name="GridCalEngine" />
      <option name="INTERPRETER_OPTIONS" value="" />
      <option name="PARENT_ENVS" value="true" />
      <option name="SDK_HOME" value="" />
      <option name="WORKING_DIRECTORY" value="" />
      <option name="IS_MODULE_SDK" value="false" />
      <option name="ADD_CONTENT_ROOTS" value="true" />
      <option name="ADD_SOURCE_ROOTS" value="true" />
      <EXTENSION ID="PythonCoverageRunConfigurationExtension" runner="coverage.py" />
      <option name="_new_keywords" value="&quot;&quot;" />
      <option name="_new_parameters" value="&quot;&quot;" />
      <option name="_new_additionalArguments" value="&quot;&quot;" />
      <option name="_new_target" value="&quot;&quot;" />
      <option name="_new_targetType" value="&quot;PATH&quot;" />
      <method v="2" />
    </configuration>
    <configuration name="pytest for test_grid_reduction.test_ward_reduction" type="tests" factoryName="py.test" temporary="true" nameIsGenerated="true">
      <module name="GridCal" />
      <option name="INTERPRETER_OPTIONS" value="" />
      <option name="PARENT_ENVS" value="true" />
      <option name="SDK_HOME" value="" />
      <option name="WORKING_DIRECTORY" value="$PROJECT_DIR$/src/tests" />
      <option name="IS_MODULE_SDK" value="true" />
      <option name="ADD_CONTENT_ROOTS" value="true" />
      <option name="ADD_SOURCE_ROOTS" value="true" />
      <EXTENSION ID="PythonCoverageRunConfigurationExtension" runner="coverage.py" />
      <option name="_new_keywords" value="&quot;&quot;" />
      <option name="_new_parameters" value="&quot;&quot;" />
      <option name="_new_additionalArguments" value="&quot;&quot;" />
      <option name="_new_target" value="&quot;test_grid_reduction.test_ward_reduction&quot;" />
      <option name="_new_targetType" value="&quot;PYTHON&quot;" />
      <method v="2" />
    </configuration>
    <list>
<<<<<<< HEAD
      <item itemvalue="Python.admittance_matrices" />
      <item itemvalue="Python.paper_checks" />
      <item itemvalue="Python.test_admittance_matrix" />
      <item itemvalue="Python.test_gslv_conversion" />
=======
      <item itemvalue="Python.ExecuteGridCal" />
      <item itemvalue="Python.substation_wizards" />
      <item itemvalue="Python.substations_types" />
>>>>>>> bced7dea
      <item itemvalue="Python.test_power_flow" />
      <item itemvalue="Python.test_raw_cgmes_cross_roundtrip" />
      <item itemvalue="Python.ExecuteGridCal" />
      <item itemvalue="Python.constructing_kundur_full" />
      <item itemvalue="Python.update_gui_file" />
      <item itemvalue="Python tests.pytest for test_grid_reduction.test_ward_reduction" />
    </list>
    <recent_temporary>
      <list>
        <item itemvalue="Python.update_gui_file" />
        <item itemvalue="Python tests.pytest for test_grid_reduction.test_ward_reduction" />
        <item itemvalue="Python.substations_types" />
        <item itemvalue="Python.substation_wizards" />
        <item itemvalue="Python.ExecuteGridCal" />
      </list>
    </recent_temporary>
  </component>
  <component name="SharedIndexes">
    <attachedChunks>
      <set>
        <option value="bundled-python-sdk-14705d77f0bb-aa17d162503b-com.jetbrains.pycharm.community.sharedIndexes.bundled-PC-243.25659.43" />
      </set>
    </attachedChunks>
  </component>
  <component name="SpellCheckerSettings" RuntimeDictionaries="0" Folders="0" CustomDictionaries="0" DefaultDictionary="project-level" UseSingleDictionary="true" transferred="true" />
  <component name="SvnConfiguration">
    <configuration />
  </component>
  <component name="TaskManager">
    <task active="true" id="Default" summary="Default task">
      <changelist id="aa3ee678-6e91-470f-91a9-09e9d8a4756d" name="Changes" comment="removed ntcFeseabilityCheck" />
      <created>1588271249557</created>
      <option name="number" value="Default" />
      <option name="presentableId" value="Default" />
      <updated>1588271249557</updated>
      <workItem from="1589895359918" duration="10268000" />
      <workItem from="1590919263139" duration="10750000" />
      <workItem from="1590956221061" duration="676000" />
      <workItem from="1590991743018" duration="2827000" />
      <workItem from="1591084389337" duration="1954000" />
      <workItem from="1591092354918" duration="610000" />
      <workItem from="1591100606353" duration="759000" />
      <workItem from="1591131187264" duration="602000" />
      <workItem from="1591211393262" duration="599000" />
      <workItem from="1591256240018" duration="1211000" />
      <workItem from="1591339457754" duration="2599000" />
      <workItem from="1591372413209" duration="2974000" />
      <workItem from="1591377231735" duration="911000" />
      <workItem from="1591537119291" duration="634000" />
      <workItem from="1591543512193" duration="6696000" />
      <workItem from="1591551342530" duration="6097000" />
      <workItem from="1591627505450" duration="622000" />
      <workItem from="1591688251964" duration="6313000" />
      <workItem from="1591943317762" duration="432000" />
      <workItem from="1591948290180" duration="509000" />
      <workItem from="1591971567239" duration="965000" />
      <workItem from="1591974309641" duration="10220000" />
      <workItem from="1591990100150" duration="629000" />
      <workItem from="1592049190496" duration="4165000" />
      <workItem from="1592207315038" duration="761000" />
      <workItem from="1592220268190" duration="1210000" />
      <workItem from="1592233629381" duration="7188000" />
      <workItem from="1592291151708" duration="788000" />
      <workItem from="1592465395968" duration="2826000" />
      <workItem from="1592472589637" duration="4719000" />
      <workItem from="1592481185829" duration="916000" />
      <workItem from="1592493759872" duration="599000" />
      <workItem from="1592554257861" duration="1752000" />
      <workItem from="1592574561211" duration="5579000" />
      <workItem from="1592807972382" duration="6818000" />
      <workItem from="1592855619028" duration="1047000" />
      <workItem from="1593068363123" duration="2620000" />
      <workItem from="1593103268096" duration="3456000" />
      <workItem from="1593108243655" duration="2871000" />
      <workItem from="1593162066973" duration="609000" />
      <workItem from="1593523103289" duration="9394000" />
      <workItem from="1593592757532" duration="2560000" />
      <workItem from="1593599650537" duration="3281000" />
      <workItem from="1593677096014" duration="1362000" />
      <workItem from="1593678517833" duration="2161000" />
      <workItem from="1594020984872" duration="1026000" />
      <workItem from="1594033907518" duration="1220000" />
      <workItem from="1594065919706" duration="1436000" />
      <workItem from="1594136029322" duration="5034000" />
      <workItem from="1594150820414" duration="2729000" />
      <workItem from="1594219085234" duration="2461000" />
      <workItem from="1594222476659" duration="4777000" />
      <workItem from="1594234051524" duration="3724000" />
      <workItem from="1594277120099" duration="3756000" />
      <workItem from="1594301693601" duration="92000" />
      <workItem from="1594315069860" duration="89000" />
      <workItem from="1594324716362" duration="2117000" />
      <workItem from="1594712939518" duration="632000" />
      <workItem from="1594795179489" duration="5806000" />
      <workItem from="1594837055944" duration="6504000" />
      <workItem from="1594880165041" duration="4355000" />
      <workItem from="1594909539241" duration="7898000" />
      <workItem from="1594978879930" duration="8903000" />
      <workItem from="1595071819521" duration="1210000" />
      <workItem from="1596094471931" duration="1140000" />
      <workItem from="1596189597826" duration="5778000" />
      <workItem from="1596276780990" duration="2262000" />
      <workItem from="1596446360592" duration="4211000" />
      <workItem from="1596458290546" duration="4240000" />
      <workItem from="1596484821930" duration="1220000" />
      <workItem from="1596532577619" duration="5496000" />
      <workItem from="1596618975004" duration="11320000" />
      <workItem from="1596700757288" duration="2889000" />
      <workItem from="1596717748973" duration="7993000" />
      <workItem from="1596790722004" duration="5512000" />
      <workItem from="1596877994135" duration="10344000" />
      <workItem from="1596902735557" duration="44000" />
      <workItem from="1597052379506" duration="8527000" />
      <workItem from="1597134944634" duration="3335000" />
      <workItem from="1597143183167" duration="8923000" />
      <workItem from="1597221715720" duration="10747000" />
      <workItem from="1597309141506" duration="4921000" />
      <workItem from="1597322550944" duration="5161000" />
      <workItem from="1597395686148" duration="7568000" />
      <workItem from="1597480664209" duration="14300000" />
      <workItem from="1597524032449" duration="565000" />
      <workItem from="1597565975707" duration="3876000" />
      <workItem from="1597588052179" duration="2535000" />
      <workItem from="1597644137547" duration="11693000" />
      <workItem from="1597666611719" duration="5227000" />
      <workItem from="1598082089212" duration="1977000" />
      <workItem from="1598511089528" duration="58000" />
      <workItem from="1598521093560" duration="654000" />
      <workItem from="1598538147345" duration="625000" />
      <workItem from="1598594202382" duration="971000" />
      <workItem from="1598604122600" duration="378000" />
      <workItem from="1598608136957" duration="612000" />
      <workItem from="1598691416875" duration="1305000" />
      <workItem from="1598707119631" duration="5000" />
      <workItem from="1598784312350" duration="7527000" />
      <workItem from="1599201955828" duration="141000" />
      <workItem from="1599321758810" duration="2445000" />
      <workItem from="1599379094019" duration="562000" />
      <workItem from="1599416301119" duration="2141000" />
      <workItem from="1599459000444" duration="603000" />
      <workItem from="1599507774015" duration="1609000" />
      <workItem from="1599509455319" duration="1213000" />
      <workItem from="1599547156150" duration="43000" />
      <workItem from="1599547890346" duration="8000" />
      <workItem from="1599580507755" duration="3406000" />
      <workItem from="1599634638510" duration="20000" />
      <workItem from="1599828541741" duration="1039000" />
      <workItem from="1599921347123" duration="3571000" />
      <workItem from="1599988129162" duration="20823000" />
      <workItem from="1600068056794" duration="5699000" />
      <workItem from="1600093036487" duration="9304000" />
      <workItem from="1600153881237" duration="18944000" />
      <workItem from="1600178592789" duration="6696000" />
      <workItem from="1600190477330" duration="897000" />
      <workItem from="1600196427070" duration="13001000" />
      <workItem from="1600273197879" duration="4026000" />
      <workItem from="1600331620660" duration="276000" />
      <workItem from="1600353710081" duration="2936000" />
      <workItem from="1600612256416" duration="8000" />
      <workItem from="1600704894594" duration="6902000" />
      <workItem from="1600940030653" duration="5072000" />
      <workItem from="1601029550023" duration="19000" />
      <workItem from="1601282632959" duration="4296000" />
      <workItem from="1601297741537" duration="2184000" />
      <workItem from="1601359890629" duration="1225000" />
      <workItem from="1601385223325" duration="759000" />
      <workItem from="1601396675294" duration="2387000" />
      <workItem from="1601445615791" duration="5727000" />
      <workItem from="1601459397359" duration="10357000" />
      <workItem from="1601488096243" duration="1737000" />
      <workItem from="1601533150367" duration="7101000" />
      <workItem from="1601718062452" duration="6765000" />
      <workItem from="1601740767155" duration="14219000" />
      <workItem from="1601757125284" duration="1826000" />
      <workItem from="1601799169898" duration="1630000" />
      <workItem from="1601824111313" duration="876000" />
      <workItem from="1601836128266" duration="10221000" />
      <workItem from="1601877514433" duration="9976000" />
      <workItem from="1602487437099" duration="16308000" />
      <workItem from="1602601892056" duration="11926000" />
      <workItem from="1602655893224" duration="2897000" />
      <workItem from="1602828829775" duration="805000" />
      <workItem from="1602854762843" duration="4933000" />
      <workItem from="1602926267901" duration="13667000" />
      <workItem from="1603019936798" duration="625000" />
      <workItem from="1603042178055" duration="6840000" />
      <workItem from="1603218678423" duration="3644000" />
      <workItem from="1603262417027" duration="5477000" />
      <workItem from="1603289113028" duration="9612000" />
      <workItem from="1603348011750" duration="4596000" />
      <workItem from="1603372713787" duration="4621000" />
      <workItem from="1603388444467" duration="733000" />
      <workItem from="1603394599748" duration="1508000" />
      <workItem from="1603398871500" duration="26000" />
      <workItem from="1603435070063" duration="1885000" />
      <workItem from="1603444844448" duration="1616000" />
      <workItem from="1603453637970" duration="660000" />
      <workItem from="1603464211600" duration="1675000" />
      <workItem from="1603530409284" duration="4004000" />
      <workItem from="1603641294362" duration="10316000" />
      <workItem from="1603725769993" duration="1494000" />
      <workItem from="1604072027876" duration="2712000" />
      <workItem from="1604153017906" duration="7669000" />
      <workItem from="1604221035446" duration="4238000" />
      <workItem from="1604309600326" duration="1709000" />
      <workItem from="1604313792804" duration="10486000" />
      <workItem from="1604413166358" duration="605000" />
      <workItem from="1604484662096" duration="705000" />
      <workItem from="1604491095600" duration="6668000" />
      <workItem from="1604508873574" duration="216000" />
      <workItem from="1604509489510" duration="3557000" />
      <workItem from="1604674048634" duration="1027000" />
      <workItem from="1604745047192" duration="698000" />
      <workItem from="1604857415534" duration="612000" />
      <workItem from="1604917087056" duration="1484000" />
      <workItem from="1605166432706" duration="618000" />
      <workItem from="1605202950098" duration="525000" />
      <workItem from="1605207988622" duration="5700000" />
      <workItem from="1605277853640" duration="409000" />
      <workItem from="1605816946494" duration="1773000" />
      <workItem from="1605963351851" duration="183000" />
      <workItem from="1605964528636" duration="726000" />
      <workItem from="1606038210682" duration="3271000" />
      <workItem from="1606241809483" duration="641000" />
      <workItem from="1606245884473" duration="2351000" />
      <workItem from="1606496136181" duration="621000" />
      <workItem from="1606578952079" duration="600000" />
      <workItem from="1606597380048" duration="598000" />
      <workItem from="1606652791183" duration="6749000" />
      <workItem from="1606685855107" duration="691000" />
      <workItem from="1606723182684" duration="968000" />
      <workItem from="1606840982015" duration="982000" />
      <workItem from="1606847473373" duration="415000" />
      <workItem from="1606930575174" duration="4091000" />
      <workItem from="1607023327160" duration="1243000" />
      <workItem from="1607031439134" duration="278000" />
      <workItem from="1607164242158" duration="14264000" />
      <workItem from="1607250424528" duration="2076000" />
      <workItem from="1607262183160" duration="1866000" />
      <workItem from="1607340140114" duration="6418000" />
      <workItem from="1607363241964" duration="7298000" />
      <workItem from="1607434782682" duration="432000" />
      <workItem from="1607526278172" duration="9367000" />
      <workItem from="1607621352515" duration="1877000" />
      <workItem from="1607721652591" duration="8322000" />
      <workItem from="1607765520529" duration="1820000" />
      <workItem from="1607805562284" duration="1905000" />
      <workItem from="1608138367888" duration="20000" />
      <workItem from="1608142832825" duration="1015000" />
      <workItem from="1608487478079" duration="778000" />
      <workItem from="1608491074730" duration="6000" />
      <workItem from="1608636253698" duration="27004000" />
      <workItem from="1608731835249" duration="3642000" />
      <workItem from="1608802814913" duration="9666000" />
      <workItem from="1608887623031" duration="19411000" />
      <workItem from="1608920467869" duration="3205000" />
      <workItem from="1608973531169" duration="2259000" />
      <workItem from="1608977391872" duration="162000" />
      <workItem from="1608977585806" duration="4876000" />
      <workItem from="1608986876914" duration="2935000" />
      <workItem from="1609061783942" duration="9983000" />
      <workItem from="1609079050745" duration="2866000" />
      <workItem from="1609240695443" duration="23146000" />
      <workItem from="1609324878639" duration="883000" />
      <workItem from="1609335572326" duration="3941000" />
      <workItem from="1609410015083" duration="19756000" />
      <workItem from="1609454013195" duration="2045000" />
      <workItem from="1609499886705" duration="13581000" />
      <workItem from="1609582489823" duration="2818000" />
      <workItem from="1609592197775" duration="1253000" />
      <workItem from="1609610924663" duration="936000" />
      <workItem from="1609675154735" duration="610000" />
      <workItem from="1609678633371" duration="1059000" />
      <workItem from="1609710124978" duration="599000" />
      <workItem from="1609755261455" duration="10908000" />
      <workItem from="1609859257056" duration="2139000" />
      <workItem from="1609949521273" duration="2417000" />
      <workItem from="1610014418946" duration="7648000" />
      <workItem from="1610106503240" duration="10211000" />
      <workItem from="1610131876031" duration="5363000" />
      <workItem from="1610142305402" duration="7149000" />
      <workItem from="1610189175335" duration="6862000" />
      <workItem from="1610199051533" duration="3849000" />
      <workItem from="1610211756202" duration="600000" />
      <workItem from="1610275403650" duration="444000" />
      <workItem from="1610277801863" duration="4025000" />
      <workItem from="1610288643200" duration="115000" />
      <workItem from="1610290921181" duration="600000" />
      <workItem from="1610296481278" duration="1251000" />
      <workItem from="1610301360712" duration="1077000" />
      <workItem from="1610361361653" duration="2537000" />
      <workItem from="1610443844292" duration="11810000" />
      <workItem from="1610483657934" duration="2851000" />
      <workItem from="1610523527219" duration="5604000" />
      <workItem from="1610548268156" duration="3210000" />
      <workItem from="1610609505449" duration="6582000" />
      <workItem from="1610635862375" duration="4361000" />
      <workItem from="1617042036530" duration="495000" />
      <workItem from="1617131634552" duration="308000" />
      <workItem from="1617133517276" duration="899000" />
      <workItem from="1617201882508" duration="2661000" />
      <workItem from="1617214069875" duration="978000" />
      <workItem from="1617227653777" duration="433000" />
      <workItem from="1617268722858" duration="844000" />
      <workItem from="1617355070392" duration="916000" />
      <workItem from="1617399510378" duration="689000" />
      <workItem from="1617443932375" duration="3383000" />
      <workItem from="1617477106548" duration="1296000" />
      <workItem from="1617540879297" duration="1142000" />
      <workItem from="1617632797911" duration="3094000" />
      <workItem from="1617652313409" duration="1856000" />
      <workItem from="1617730621442" duration="9547000" />
      <workItem from="1617902953439" duration="731000" />
      <workItem from="1617915771224" duration="174000" />
      <workItem from="1618129444777" duration="640000" />
      <workItem from="1618135905676" duration="1114000" />
      <workItem from="1618774909354" duration="3936000" />
      <workItem from="1618908273485" duration="7636000" />
      <workItem from="1618945173718" duration="6409000" />
      <workItem from="1618987367489" duration="712000" />
      <workItem from="1619016709084" duration="13793000" />
      <workItem from="1619631136767" duration="2984000" />
      <workItem from="1619678684518" duration="9419000" />
      <workItem from="1619764088210" duration="8742000" />
      <workItem from="1619798217511" duration="7990000" />
      <workItem from="1619811877012" duration="2422000" />
      <workItem from="1619860366686" duration="7880000" />
      <workItem from="1619947882981" duration="10437000" />
      <workItem from="1619979911950" duration="2730000" />
      <workItem from="1620023945215" duration="7882000" />
      <workItem from="1620039756921" duration="1294000" />
      <workItem from="1620043582054" duration="2078000" />
      <workItem from="1620046832034" duration="697000" />
      <workItem from="1620122664571" duration="8108000" />
      <workItem from="1620238962143" duration="737000" />
      <workItem from="1620282753704" duration="2111000" />
      <workItem from="1620367724587" duration="6080000" />
      <workItem from="1620668289392" duration="1247000" />
      <workItem from="1625664112275" duration="3917000" />
      <workItem from="1625673915499" duration="30000" />
      <workItem from="1625749875528" duration="516000" />
      <workItem from="1625764769053" duration="4797000" />
      <workItem from="1625827412259" duration="679000" />
      <workItem from="1626122245940" duration="3083000" />
      <workItem from="1626189016389" duration="15000" />
      <workItem from="1626245588926" duration="448000" />
      <workItem from="1626253539340" duration="608000" />
      <workItem from="1626274194384" duration="5781000" />
      <workItem from="1626283501242" duration="281000" />
      <workItem from="1626284706213" duration="4588000" />
      <workItem from="1626339485250" duration="9000" />
      <workItem from="1626341995795" duration="253000" />
      <workItem from="1626419879888" duration="23000" />
      <workItem from="1626424274562" duration="1312000" />
      <workItem from="1626428859227" duration="792000" />
      <workItem from="1626442465582" duration="5630000" />
      <workItem from="1626514504727" duration="2369000" />
      <workItem from="1626549426876" duration="3530000" />
      <workItem from="1626554075347" duration="1581000" />
      <workItem from="1626555853991" duration="1460000" />
      <workItem from="1626599181837" duration="2583000" />
      <workItem from="1626691098400" duration="4767000" />
      <workItem from="1626724982196" duration="618000" />
      <workItem from="1626763697942" duration="662000" />
      <workItem from="1626851222026" duration="658000" />
      <workItem from="1626885996060" duration="1240000" />
      <workItem from="1626896648179" duration="2307000" />
      <workItem from="1626935370294" duration="1328000" />
      <workItem from="1626948355278" duration="9884000" />
      <workItem from="1626976059440" duration="5831000" />
      <workItem from="1627119812554" duration="13434000" />
      <workItem from="1627209818028" duration="600000" />
      <workItem from="1627284278398" duration="8042000" />
      <workItem from="1627295798752" duration="1869000" />
      <workItem from="1627323320680" duration="412000" />
      <workItem from="1627330396441" duration="1199000" />
      <workItem from="1627368564559" duration="2890000" />
      <workItem from="1627454758054" duration="12000" />
      <workItem from="1627459702892" duration="613000" />
      <workItem from="1627546650524" duration="8161000" />
      <workItem from="1627576235635" duration="2989000" />
      <workItem from="1627627560359" duration="1748000" />
      <workItem from="1627724252182" duration="1230000" />
      <workItem from="1627816581686" duration="694000" />
      <workItem from="1627818804702" duration="2655000" />
      <workItem from="1627852450749" duration="14000" />
      <workItem from="1628070700207" duration="2470000" />
      <workItem from="1629195194793" duration="4229000" />
      <workItem from="1629698486926" duration="4746000" />
      <workItem from="1631305007078" duration="1323000" />
      <workItem from="1631553006226" duration="1499000" />
      <workItem from="1631600422997" duration="4272000" />
      <workItem from="1631617025303" duration="14317000" />
      <workItem from="1631652491451" duration="634000" />
      <workItem from="1631686727133" duration="10475000" />
      <workItem from="1631882661154" duration="2939000" />
      <workItem from="1631907202584" duration="1361000" />
      <workItem from="1632513802680" duration="1196000" />
      <workItem from="1632556392083" duration="2867000" />
      <workItem from="1632724478822" duration="7730000" />
      <workItem from="1632764073720" duration="601000" />
      <workItem from="1632810180431" duration="14045000" />
      <workItem from="1632915709734" duration="3229000" />
      <workItem from="1632933306045" duration="7119000" />
      <workItem from="1632982464938" duration="12781000" />
      <workItem from="1633070946995" duration="7840000" />
      <workItem from="1633101859656" duration="1909000" />
      <workItem from="1633171343469" duration="619000" />
      <workItem from="1633720322637" duration="657000" />
      <workItem from="1633729733367" duration="2031000" />
      <workItem from="1633767794296" duration="325000" />
      <workItem from="1633772059194" duration="9102000" />
      <workItem from="1633787830301" duration="791000" />
      <workItem from="1633789071270" duration="7694000" />
      <workItem from="1633855780926" duration="15843000" />
      <workItem from="1633933119827" duration="11000" />
      <workItem from="1633942761979" duration="636000" />
      <workItem from="1633950153160" duration="452000" />
      <workItem from="1633962674822" duration="468000" />
      <workItem from="1634037950002" duration="3130000" />
      <workItem from="1634106599152" duration="23651000" />
      <workItem from="1634213938353" duration="1133000" />
      <workItem from="1634223591028" duration="392000" />
      <workItem from="1634570464002" duration="2370000" />
      <workItem from="1634649543353" duration="12917000" />
      <workItem from="1634737011977" duration="1571000" />
      <workItem from="1634829000406" duration="36000" />
      <workItem from="1634829216499" duration="168000" />
      <workItem from="1635706071416" duration="264000" />
      <workItem from="1635762680652" duration="605000" />
      <workItem from="1635768046211" duration="3357000" />
      <workItem from="1635876621310" duration="2732000" />
      <workItem from="1635948954969" duration="3919000" />
      <workItem from="1635955126039" duration="28000" />
      <workItem from="1635957977516" duration="3081000" />
      <workItem from="1636234599331" duration="2540000" />
      <workItem from="1636278312764" duration="4677000" />
      <workItem from="1636356870558" duration="6910000" />
      <workItem from="1636368471973" duration="6854000" />
      <workItem from="1636460431342" duration="1353000" />
      <workItem from="1636482316185" duration="630000" />
      <workItem from="1636531307098" duration="3424000" />
      <workItem from="1636616099940" duration="7881000" />
      <workItem from="1636714098985" duration="5162000" />
      <workItem from="1641245917031" duration="1783000" />
      <workItem from="1641292416750" duration="11537000" />
      <workItem from="1642058915637" duration="8601000" />
      <workItem from="1642145208905" duration="6757000" />
      <workItem from="1642405995681" duration="11562000" />
      <workItem from="1642445073918" duration="3119000" />
      <workItem from="1642492356909" duration="9995000" />
      <workItem from="1642532568418" duration="7428000" />
      <workItem from="1642578402785" duration="15289000" />
      <workItem from="1642603851071" duration="4791000" />
      <workItem from="1642610723451" duration="5554000" />
      <workItem from="1642684891365" duration="10000" />
      <workItem from="1642687102844" duration="1329000" />
      <workItem from="1642751964602" duration="4418000" />
      <workItem from="1642846969572" duration="1816000" />
      <workItem from="1642850142198" duration="8598000" />
      <workItem from="1642874409910" duration="8751000" />
      <workItem from="1642932470390" duration="2948000" />
      <workItem from="1643097143760" duration="699000" />
      <workItem from="1643110881228" duration="10000" />
      <workItem from="1643304837264" duration="986000" />
      <workItem from="1643376380999" duration="843000" />
      <workItem from="1643475504383" duration="605000" />
      <workItem from="1643654941357" duration="60000" />
      <workItem from="1643709025792" duration="2286000" />
      <workItem from="1643735872292" duration="1745000" />
      <workItem from="1643791009671" duration="14000" />
      <workItem from="1646129868130" duration="6445000" />
      <workItem from="1646596754247" duration="5002000" />
      <workItem from="1646637733706" duration="432000" />
      <workItem from="1648649205491" duration="4560000" />
      <workItem from="1649501375083" duration="5751000" />
      <workItem from="1649581743319" duration="8783000" />
      <workItem from="1649600429828" duration="6259000" />
      <workItem from="1649666303937" duration="10742000" />
      <workItem from="1649702195505" duration="3571000" />
      <workItem from="1649857889680" duration="599000" />
      <workItem from="1650015505494" duration="245000" />
      <workItem from="1650051138238" duration="2124000" />
      <workItem from="1650102707008" duration="3177000" />
      <workItem from="1650224395267" duration="560000" />
      <workItem from="1650225040102" duration="1813000" />
      <workItem from="1650264631384" duration="2510000" />
      <workItem from="1650291008202" duration="373000" />
      <workItem from="1650291579365" duration="331000" />
      <workItem from="1650302049101" duration="64000" />
      <workItem from="1650523164086" duration="2052000" />
      <workItem from="1650570172087" duration="615000" />
      <workItem from="1650620358730" duration="5930000" />
      <workItem from="1650956332576" duration="748000" />
      <workItem from="1650957903435" duration="10734000" />
      <workItem from="1651168162969" duration="673000" />
      <workItem from="1651172320696" duration="923000" />
      <workItem from="1651216261316" duration="29000" />
      <workItem from="1651216301976" duration="59000" />
      <workItem from="1651219320184" duration="921000" />
      <workItem from="1651256536087" duration="780000" />
      <workItem from="1651305012998" duration="4495000" />
      <workItem from="1651324208863" duration="5778000" />
      <workItem from="1651392728926" duration="6689000" />
      <workItem from="1651474237116" duration="53000" />
      <workItem from="1651479863976" duration="4651000" />
      <workItem from="1651495057388" duration="4743000" />
      <workItem from="1651683255333" duration="1819000" />
      <workItem from="1651690446923" duration="3521000" />
      <workItem from="1651747350228" duration="634000" />
      <workItem from="1651825041196" duration="117000" />
      <workItem from="1651825182151" duration="7213000" />
      <workItem from="1652210602812" duration="1801000" />
      <workItem from="1652258882427" duration="19000" />
      <workItem from="1652280862957" duration="11284000" />
      <workItem from="1652342083104" duration="876000" />
      <workItem from="1652440996267" duration="3339000" />
      <workItem from="1652520188536" duration="11881000" />
      <workItem from="1652603391227" duration="2207000" />
      <workItem from="1652690000575" duration="2272000" />
      <workItem from="1652695551751" duration="4595000" />
      <workItem from="1653029895077" duration="606000" />
      <workItem from="1653293063916" duration="608000" />
      <workItem from="1653569248453" duration="75000" />
      <workItem from="1653899198641" duration="6872000" />
      <workItem from="1654263945148" duration="668000" />
      <workItem from="1654806791732" duration="899000" />
      <workItem from="1654849284125" duration="6441000" />
      <workItem from="1654951997189" duration="2479000" />
      <workItem from="1655051172715" duration="3450000" />
      <workItem from="1655206923944" duration="1132000" />
      <workItem from="1655553463181" duration="5942000" />
      <workItem from="1655565442818" duration="862000" />
      <workItem from="1655623260561" duration="9874000" />
      <workItem from="1655664670110" duration="1381000" />
      <workItem from="1655809372619" duration="1275000" />
      <workItem from="1655834648584" duration="5999000" />
      <workItem from="1655881935961" duration="989000" />
      <workItem from="1655892264820" duration="1210000" />
      <workItem from="1655912773345" duration="1519000" />
      <workItem from="1656058112284" duration="5344000" />
      <workItem from="1656092131666" duration="2481000" />
      <workItem from="1656167255528" duration="599000" />
      <workItem from="1656322717752" duration="599000" />
      <workItem from="1656531713821" duration="1168000" />
      <workItem from="1656703373706" duration="2713000" />
      <workItem from="1656750081471" duration="13607000" />
      <workItem from="1656770302021" duration="1637000" />
      <workItem from="1656837146907" duration="750000" />
      <workItem from="1656837906838" duration="137000" />
      <workItem from="1656838696118" duration="2205000" />
      <workItem from="1656840914928" duration="4199000" />
      <workItem from="1656857995510" duration="3849000" />
      <workItem from="1656920130995" duration="8772000" />
      <workItem from="1656953080404" duration="626000" />
      <workItem from="1656960347941" duration="1526000" />
      <workItem from="1656967101634" duration="1077000" />
      <workItem from="1657007458466" duration="2165000" />
      <workItem from="1657011690726" duration="62000" />
      <workItem from="1657014935131" duration="3122000" />
      <workItem from="1657090095662" duration="1228000" />
      <workItem from="1657105281953" duration="410000" />
      <workItem from="1657175888387" duration="1266000" />
      <workItem from="1657521467054" duration="1166000" />
      <workItem from="1657531869109" duration="1208000" />
      <workItem from="1657536757491" duration="1988000" />
      <workItem from="1657546062569" duration="386000" />
      <workItem from="1657742494504" duration="1986000" />
      <workItem from="1657803010343" duration="5515000" />
      <workItem from="1658140351215" duration="7391000" />
      <workItem from="1658219890133" duration="2653000" />
      <workItem from="1658387067470" duration="2648000" />
      <workItem from="1658390897998" duration="6014000" />
      <workItem from="1658430367046" duration="923000" />
      <workItem from="1658479799611" duration="10438000" />
      <workItem from="1658569711524" duration="852000" />
      <workItem from="1658687008774" duration="564000" />
      <workItem from="1658735423195" duration="616000" />
      <workItem from="1658848712007" duration="631000" />
      <workItem from="1658904207181" duration="1200000" />
      <workItem from="1658990098229" duration="178000" />
      <workItem from="1658996879806" duration="7249000" />
      <workItem from="1659032093533" duration="6871000" />
      <workItem from="1659077810338" duration="8843000" />
      <workItem from="1659177800242" duration="16748000" />
      <workItem from="1659275356579" duration="4562000" />
      <workItem from="1659344498426" duration="1009000" />
      <workItem from="1659434447885" duration="3973000" />
      <workItem from="1659479867375" duration="4848000" />
      <workItem from="1659514234360" duration="8435000" />
      <workItem from="1659690641797" duration="194000" />
      <workItem from="1659690849202" duration="2096000" />
      <workItem from="1659724903666" duration="2482000" />
      <workItem from="1659876181880" duration="623000" />
      <workItem from="1659955281066" duration="8000" />
      <workItem from="1660050974157" duration="3947000" />
      <workItem from="1660223822294" duration="717000" />
      <workItem from="1660324282064" duration="3858000" />
      <workItem from="1660395165647" duration="237000" />
      <workItem from="1660562391371" duration="8857000" />
      <workItem from="1660633700301" duration="5557000" />
      <workItem from="1660720938660" duration="1197000" />
      <workItem from="1660808157538" duration="6754000" />
      <workItem from="1660832620930" duration="184000" />
      <workItem from="1660894747842" duration="4125000" />
      <workItem from="1660921175278" duration="4464000" />
      <workItem from="1661151354308" duration="10470000" />
      <workItem from="1661779339944" duration="668000" />
      <workItem from="1661840557395" duration="7874000" />
      <workItem from="1661936450869" duration="4325000" />
      <workItem from="1662057124587" duration="4751000" />
      <workItem from="1662067830182" duration="1211000" />
      <workItem from="1662359262233" duration="956000" />
      <workItem from="1698829696357" duration="9620000" />
      <workItem from="1698913871767" duration="18784000" />
      <workItem from="1698953701354" duration="2358000" />
      <workItem from="1698996592752" duration="11711000" />
      <workItem from="1699271674571" duration="13491000" />
      <workItem from="1699341650956" duration="3059000" />
      <workItem from="1699355765219" duration="1095000" />
      <workItem from="1699428982391" duration="6556000" />
      <workItem from="1699436121896" duration="2930000" />
      <workItem from="1699439391061" duration="512000" />
      <workItem from="1699439908976" duration="17736000" />
      <workItem from="1699603123310" duration="15700000" />
      <workItem from="1699635720383" duration="3314000" />
      <workItem from="1699697247913" duration="4574000" />
      <workItem from="1699708986716" duration="25000" />
      <workItem from="1699710852134" duration="609000" />
      <workItem from="1699860978077" duration="22093000" />
      <workItem from="1699946763282" duration="33000" />
      <workItem from="1699949346151" duration="4130000" />
      <workItem from="1700033837256" duration="19744000" />
      <workItem from="1700121324590" duration="3442000" />
      <workItem from="1700207672195" duration="531000" />
      <workItem from="1700208207765" duration="1470000" />
      <workItem from="1700308883043" duration="1345000" />
      <workItem from="1700312701584" duration="3902000" />
      <workItem from="1700326869167" duration="471000" />
      <workItem from="1700470463152" duration="4362000" />
      <workItem from="1700553657394" duration="14781000" />
      <workItem from="1700578116404" duration="1396000" />
      <workItem from="1700637891675" duration="14641000" />
      <workItem from="1700686676102" duration="5000" />
      <workItem from="1700724835256" duration="8974000" />
      <workItem from="1700811718560" duration="405000" />
      <workItem from="1700903996560" duration="4018000" />
      <workItem from="1701073755235" duration="1826000" />
      <workItem from="1701095421326" duration="1859000" />
      <workItem from="1701162061060" duration="5274000" />
      <workItem from="1701168598414" duration="3582000" />
      <workItem from="1701177452262" duration="932000" />
      <workItem from="1701182230848" duration="2306000" />
      <workItem from="1701262178348" duration="9580000" />
      <workItem from="1701289311090" duration="35000" />
      <workItem from="1701335755260" duration="1356000" />
      <workItem from="1701337492557" duration="6473000" />
      <workItem from="1701359521945" duration="3165000" />
      <workItem from="1701371589436" duration="14000" />
      <workItem from="1701372871930" duration="3916000" />
      <workItem from="1701414413988" duration="1196000" />
      <workItem from="1701439321660" duration="5923000" />
      <workItem from="1701515185476" duration="6030000" />
      <workItem from="1701619255897" duration="5741000" />
      <workItem from="1701678938702" duration="2528000" />
      <workItem from="1706528316593" duration="1656000" />
      <workItem from="1706531848593" duration="1592000" />
      <workItem from="1706617844883" duration="1339000" />
      <workItem from="1706621328028" duration="78000" />
      <workItem from="1708464280264" duration="15926000" />
      <workItem from="1708538016328" duration="9653000" />
      <workItem from="1708587621872" duration="5067000" />
      <workItem from="1708978215152" duration="5497000" />
      <workItem from="1709019607988" duration="10470000" />
      <workItem from="1709060765952" duration="5263000" />
      <workItem from="1709072351748" duration="352000" />
      <workItem from="1709106611813" duration="16118000" />
      <workItem from="1709310522456" duration="2091000" />
      <workItem from="1709497057108" duration="184000" />
      <workItem from="1709540656745" duration="12560000" />
      <workItem from="1709565306279" duration="3137000" />
      <workItem from="1709626829664" duration="5096000" />
      <workItem from="1711433776806" duration="11575000" />
      <workItem from="1711520304957" duration="12206000" />
      <workItem from="1712037147031" duration="11146000" />
      <workItem from="1712121608780" duration="14660000" />
      <workItem from="1712211413837" duration="4146000" />
      <workItem from="1712298698541" duration="1643000" />
      <workItem from="1712555222985" duration="3094000" />
      <workItem from="1712645180485" duration="5434000" />
      <workItem from="1712728521677" duration="7346000" />
      <workItem from="1712818532496" duration="12521000" />
      <workItem from="1712911535024" duration="6031000" />
      <workItem from="1713162127089" duration="10986000" />
      <workItem from="1713252112652" duration="3523000" />
      <workItem from="1713331472544" duration="12080000" />
      <workItem from="1713419205632" duration="14099000" />
      <workItem from="1713508990550" duration="3837000" />
      <workItem from="1713782991651" duration="6006000" />
      <workItem from="1713849980440" duration="15345000" />
      <workItem from="1713937440551" duration="10009000" />
      <workItem from="1714024894508" duration="3854000" />
      <workItem from="1714104182501" duration="4849000" />
      <workItem from="1714384112305" duration="2901000" />
      <workItem from="1714628885178" duration="14195000" />
      <workItem from="1714715925050" duration="7833000" />
      <workItem from="1714972178937" duration="15407000" />
      <workItem from="1715062772497" duration="7290000" />
      <workItem from="1715145404611" duration="19650000" />
      <workItem from="1715230238712" duration="8724000" />
      <workItem from="1715321708111" duration="21467000" />
      <workItem from="1715579546371" duration="12845000" />
      <workItem from="1715667859849" duration="12370000" />
      <workItem from="1715752433409" duration="6874000" />
      <workItem from="1715839302015" duration="23440000" />
      <workItem from="1716195886852" duration="14101000" />
      <workItem from="1716302012648" duration="816000" />
      <workItem from="1716303540829" duration="1489000" />
      <workItem from="1716354038681" duration="13373000" />
      <workItem from="1716446844184" duration="7677000" />
      <workItem from="1716531817974" duration="13189000" />
      <workItem from="1716820063858" duration="2040000" />
      <workItem from="1716873073404" duration="4874000" />
      <workItem from="1716980159574" duration="2816000" />
      <workItem from="1717048464148" duration="3661000" />
      <workItem from="1717487477199" duration="13406000" />
      <workItem from="1717573528264" duration="724000" />
      <workItem from="1717649226167" duration="22196000" />
      <workItem from="1717739034035" duration="1977000" />
      <workItem from="1717753366237" duration="8613000" />
      <workItem from="1717997901133" duration="21818000" />
      <workItem from="1718086338186" duration="12976000" />
      <workItem from="1718351277171" duration="1784000" />
      <workItem from="1718559073660" duration="5819000" />
      <workItem from="1718598464428" duration="22090000" />
      <workItem from="1718695148182" duration="8403000" />
      <workItem from="1718776324043" duration="20396000" />
      <workItem from="1718802272877" duration="1025000" />
      <workItem from="1718861828976" duration="6869000" />
      <workItem from="1719257946124" duration="1395000" />
      <workItem from="1719294240120" duration="19593000" />
      <workItem from="1719319007492" duration="2795000" />
      <workItem from="1719378648306" duration="20552000" />
      <workItem from="1719464680465" duration="4441000" />
      <workItem from="1719482800402" duration="13461000" />
      <workItem from="1719554981114" duration="10171000" />
      <workItem from="1719812628723" duration="24196000" />
      <workItem from="1719899296567" duration="17567000" />
      <workItem from="1719982641428" duration="12336000" />
      <workItem from="1720076479107" duration="9502000" />
      <workItem from="1720154319278" duration="1268000" />
      <workItem from="1720162325027" duration="16440000" />
      <workItem from="1720413732386" duration="22160000" />
      <workItem from="1720502112314" duration="10869000" />
      <workItem from="1720683785264" duration="3978000" />
      <workItem from="1721034917058" duration="1323000" />
      <workItem from="1721631288287" duration="14200000" />
      <workItem from="1721718450037" duration="2825000" />
      <workItem from="1721810546863" duration="7724000" />
      <workItem from="1721825063346" duration="1433000" />
      <workItem from="1722323020357" duration="994000" />
      <workItem from="1722418696429" duration="3189000" />
      <workItem from="1722497159715" duration="9835000" />
      <workItem from="1736174474540" duration="4435000" />
      <workItem from="1736182856766" duration="362000" />
      <workItem from="1736426280195" duration="45200000" />
      <workItem from="1736756671489" duration="9920000" />
      <workItem from="1736845831112" duration="33448000" />
      <workItem from="1737102578866" duration="19869000" />
      <workItem from="1737152203336" duration="8393000" />
      <workItem from="1737363043869" duration="18467000" />
      <workItem from="1737456489579" duration="2603000" />
      <workItem from="1737475464832" duration="1783000" />
      <workItem from="1737536328809" duration="14140000" />
      <workItem from="1737621432378" duration="19730000" />
      <workItem from="1738340046967" duration="1292000" />
      <workItem from="1738660020078" duration="529000" />
      <workItem from="1738745776281" duration="415000" />
      <workItem from="1738751505844" duration="5638000" />
      <workItem from="1738867098751" duration="16000" />
      <workItem from="1738930852501" duration="940000" />
      <workItem from="1738934603157" duration="9573000" />
      <workItem from="1739017576525" duration="579000" />
      <workItem from="1739267209780" duration="1948000" />
      <workItem from="1739281159897" duration="1763000" />
      <workItem from="1739349393907" duration="3868000" />
      <workItem from="1739357990952" duration="5650000" />
      <workItem from="1739396121469" duration="4321000" />
      <workItem from="1739434458524" duration="8658000" />
      <workItem from="1739517071431" duration="4371000" />
      <workItem from="1739535841840" duration="4719000" />
      <workItem from="1739541919845" duration="758000" />
      <workItem from="1739542858069" duration="9268000" />
      <workItem from="1739698588425" duration="8022000" />
      <workItem from="1739783149402" duration="22830000" />
      <workItem from="1739864557422" duration="26226000" />
      <workItem from="1739956932484" duration="9128000" />
      <workItem from="1740000862314" duration="3373000" />
      <workItem from="1740045012834" duration="3376000" />
    </task>
    <task id="LOCAL-00310" summary="implemented newtonPA time series">
      <created>1656059954202</created>
      <option name="number" value="00310" />
      <option name="presentableId" value="LOCAL-00310" />
      <option name="project" value="LOCAL" />
      <updated>1656059954202</updated>
    </task>
    <task id="LOCAL-00311" summary="parallel threads in newton_pa">
      <created>1656068672004</created>
      <option name="number" value="00311" />
      <option name="presentableId" value="LOCAL-00311" />
      <option name="project" value="LOCAL" />
      <updated>1656068672004</updated>
    </task>
    <task id="LOCAL-00312" summary="implemented sparse profiles in the json v3 export">
      <created>1656757347766</created>
      <option name="number" value="00312" />
      <option name="presentableId" value="LOCAL-00312" />
      <option name="project" value="LOCAL" />
      <updated>1656757347774</updated>
    </task>
    <task id="LOCAL-00313" summary="moved the Gui package out as GridCalGui and refactored all that was necessary">
      <created>1656759710081</created>
      <option name="number" value="00313" />
      <option name="presentableId" value="LOCAL-00313" />
      <option name="project" value="LOCAL" />
      <updated>1656759710081</updated>
    </task>
    <task id="LOCAL-00314" summary="Some more refactoring of missing imports">
      <created>1656760923750</created>
      <option name="number" value="00314" />
      <option name="presentableId" value="LOCAL-00314" />
      <option name="project" value="LOCAL" />
      <updated>1656760923751</updated>
    </task>
    <task id="LOCAL-00315" summary="refactoring changes">
      <created>1656838027113</created>
      <option name="number" value="00315" />
      <option name="presentableId" value="LOCAL-00315" />
      <option name="project" value="LOCAL" />
      <updated>1656838027114</updated>
    </task>
    <task id="LOCAL-00316" summary="Implemented profile sparsity in the ejson v3">
      <created>1656844513018</created>
      <option name="number" value="00316" />
      <option name="presentableId" value="LOCAL-00316" />
      <option name="project" value="LOCAL" />
      <updated>1656844513019</updated>
    </task>
    <task id="LOCAL-00317" summary="added the newtonpa time series error reading">
      <created>1657011725858</created>
      <option name="number" value="00317" />
      <option name="presentableId" value="LOCAL-00317" />
      <option name="project" value="LOCAL" />
      <updated>1657011725858</updated>
    </task>
    <task id="LOCAL-00318" summary="Added if condition to prevent bug with time series">
      <created>1658234803791</created>
      <option name="number" value="00318" />
      <option name="presentableId" value="LOCAL-00318" />
      <option name="project" value="LOCAL" />
      <updated>1658234803791</updated>
    </task>
    <task id="LOCAL-00319" summary="4.5.5">
      <created>1658390864104</created>
      <option name="number" value="00319" />
      <option name="presentableId" value="LOCAL-00319" />
      <option name="project" value="LOCAL" />
      <updated>1658390864104</updated>
    </task>
    <task id="LOCAL-00320" summary="Improved newtonpa integration">
      <created>1658852227239</created>
      <option name="number" value="00320" />
      <option name="presentableId" value="LOCAL-00320" />
      <option name="project" value="LOCAL" />
      <updated>1658852227240</updated>
    </task>
    <task id="LOCAL-00321" summary="Derivatives investigation">
      <created>1659088731980</created>
      <option name="number" value="00321" />
      <option name="presentableId" value="LOCAL-00321" />
      <option name="project" value="LOCAL" />
      <updated>1659088731981</updated>
    </task>
    <task id="LOCAL-00322" summary="added newton pa support for clustering time series">
      <created>1659101561988</created>
      <option name="number" value="00322" />
      <option name="presentableId" value="LOCAL-00322" />
      <option name="project" value="LOCAL" />
      <updated>1659101561988</updated>
    </task>
    <task id="LOCAL-00323" summary="Worked on new expressions">
      <created>1659198521514</created>
      <option name="number" value="00323" />
      <option name="presentableId" value="LOCAL-00323" />
      <option name="project" value="LOCAL" />
      <updated>1659198521515</updated>
    </task>
    <task id="LOCAL-00324" summary="added negative and zero sequence magnitudes to the branches">
      <created>1659278447975</created>
      <option name="number" value="00324" />
      <option name="presentableId" value="LOCAL-00324" />
      <option name="project" value="LOCAL" />
      <updated>1659278447975</updated>
    </task>
    <task id="LOCAL-00325" summary="Added DPI support">
      <created>1659344870126</created>
      <option name="number" value="00325" />
      <option name="presentableId" value="LOCAL-00325" />
      <option name="project" value="LOCAL" />
      <updated>1659344870126</updated>
    </task>
    <task id="LOCAL-00326" summary="Added sequence components to the generator and battery&#10;Modelled the south island of new zealand as per arrillaga's book">
      <created>1659437894876</created>
      <option name="number" value="00326" />
      <option name="presentableId" value="LOCAL-00326" />
      <option name="project" value="LOCAL" />
      <updated>1659437894877</updated>
    </task>
    <task id="LOCAL-00327" summary="Fixed the matpower expression making the new derivatives exact as matpowers'">
      <created>1659531463759</created>
      <option name="number" value="00327" />
      <option name="presentableId" value="LOCAL-00327" />
      <option name="project" value="LOCAL" />
      <updated>1659531463759</updated>
    </task>
    <task id="LOCAL-00328" summary="Merged the unbalanced short circuit and removed the sympy import">
      <created>1660324468177</created>
      <option name="number" value="00328" />
      <option name="presentableId" value="LOCAL-00328" />
      <option name="project" value="LOCAL" />
      <updated>1660324468178</updated>
    </task>
    <task id="LOCAL-00329" summary="Integrated the new short circuit logic in the GUI">
      <created>1660327016158</created>
      <option name="number" value="00329" />
      <option name="presentableId" value="LOCAL-00329" />
      <option name="project" value="LOCAL" />
      <updated>1660327016158</updated>
    </task>
    <task id="LOCAL-00330" summary="Refactored the short circuit functions">
      <created>1660327579581</created>
      <option name="number" value="00330" />
      <option name="presentableId" value="LOCAL-00330" />
      <option name="project" value="LOCAL" />
      <updated>1660327579582</updated>
    </task>
    <task id="LOCAL-00331" summary="added docstrings and deleted commented code">
      <created>1660328109870</created>
      <option name="number" value="00331" />
      <option name="presentableId" value="LOCAL-00331" />
      <option name="project" value="LOCAL" />
      <updated>1660328109870</updated>
    </task>
    <task id="LOCAL-00332" summary="completely refactored the ShortCircuitResults object to properly represent the sequence results">
      <created>1660568962484</created>
      <option name="number" value="00332" />
      <option name="presentableId" value="LOCAL-00332" />
      <option name="project" value="LOCAL" />
      <updated>1660568962485</updated>
    </task>
    <task id="LOCAL-00333" summary="Added icons to the results tree view">
      <created>1660571615657</created>
      <option name="number" value="00333" />
      <option name="presentableId" value="LOCAL-00333" />
      <option name="project" value="LOCAL" />
      <updated>1660571615657</updated>
    </task>
    <task id="LOCAL-00334" summary="major refactor in the short circuit study">
      <created>1660636533200</created>
      <option name="number" value="00334" />
      <option name="presentableId" value="LOCAL-00334" />
      <option name="project" value="LOCAL" />
      <updated>1660636533201</updated>
    </task>
    <task id="LOCAL-00335" summary="Set the SC loading values to display in %">
      <created>1660640003161</created>
      <option name="number" value="00335" />
      <option name="presentableId" value="LOCAL-00335" />
      <option name="project" value="LOCAL" />
      <updated>1660640003162</updated>
    </task>
    <task id="LOCAL-00336" summary="fixed issue with no-slack islands">
      <created>1660895719767</created>
      <option name="number" value="00336" />
      <option name="presentableId" value="LOCAL-00336" />
      <option name="project" value="LOCAL" />
      <updated>1660895719768</updated>
    </task>
    <task id="LOCAL-00337" summary="Minor refactor of the newer get admmitance functions in generatorDate and BatteryData">
      <created>1660908328753</created>
      <option name="number" value="00337" />
      <option name="presentableId" value="LOCAL-00337" />
      <option name="project" value="LOCAL" />
      <updated>1660908328753</updated>
    </task>
    <task id="LOCAL-00338" summary="Made the short circuit vastly more efficient by avoiding Y inversions">
      <created>1660923842529</created>
      <option name="number" value="00338" />
      <option name="presentableId" value="LOCAL-00338" />
      <option name="project" value="LOCAL" />
      <updated>1660923842529</updated>
    </task>
    <task id="LOCAL-00339" summary="slight refactor">
      <created>1660924026298</created>
      <option name="number" value="00339" />
      <option name="presentableId" value="LOCAL-00339" />
      <option name="project" value="LOCAL" />
      <updated>1660924026298</updated>
    </task>
    <task id="LOCAL-00340" summary="slight refactor">
      <created>1661166574525</created>
      <option name="number" value="00340" />
      <option name="presentableId" value="LOCAL-00340" />
      <option name="project" value="LOCAL" />
      <updated>1661166574526</updated>
    </task>
    <task id="LOCAL-00341" summary="Modified the text of some results' naming">
      <created>1661846548882</created>
      <option name="number" value="00341" />
      <option name="presentableId" value="LOCAL-00341" />
      <option name="project" value="LOCAL" />
      <updated>1661846548883</updated>
    </task>
    <task id="LOCAL-00342" summary="Fixed short circuit indexing bug in islands">
      <created>1661863735026</created>
      <option name="number" value="00342" />
      <option name="presentableId" value="LOCAL-00342" />
      <option name="project" value="LOCAL" />
      <updated>1661863735027</updated>
    </task>
    <task id="LOCAL-00343" summary="Merged devel with devel_REE (successfully)">
      <created>1662028943800</created>
      <option name="number" value="00343" />
      <option name="presentableId" value="LOCAL-00343" />
      <option name="project" value="LOCAL" />
      <updated>1662028943800</updated>
    </task>
    <task id="LOCAL-00344" summary="updated version">
      <created>1662028986050</created>
      <option name="number" value="00344" />
      <option name="presentableId" value="LOCAL-00344" />
      <option name="project" value="LOCAL" />
      <updated>1662028986050</updated>
    </task>
    <task id="LOCAL-00345" summary="Updated the version file">
      <created>1662029493419</created>
      <option name="number" value="00345" />
      <option name="presentableId" value="LOCAL-00345" />
      <option name="project" value="LOCAL" />
      <updated>1662029493419</updated>
    </task>
    <task id="LOCAL-00346" summary="Added losses % to the power flow time series&#10;Minor refactors of the GUI">
      <created>1662042947521</created>
      <option name="number" value="00346" />
      <option name="presentableId" value="LOCAL-00346" />
      <option name="project" value="LOCAL" />
      <updated>1662042947521</updated>
    </task>
    <task id="LOCAL-00347" summary="csc sparse branch derivatives">
      <created>1662061867029</created>
      <option name="number" value="00347" />
      <option name="presentableId" value="LOCAL-00347" />
      <option name="project" value="LOCAL" />
      <updated>1662061867029</updated>
    </task>
    <task id="LOCAL-00348" summary="removed ntcFeseabilityCheck">
      <created>1669381559126</created>
      <option name="number" value="00348" />
      <option name="presentableId" value="LOCAL-00348" />
      <option name="project" value="LOCAL" />
      <updated>1669381559127</updated>
    </task>
    <task id="LOCAL-00349" summary="removed ntcFeseabilityCheck">
      <created>1675071155909</created>
      <option name="number" value="00349" />
      <option name="presentableId" value="LOCAL-00349" />
      <option name="project" value="LOCAL" />
      <updated>1675071155913</updated>
    </task>
    <task id="LOCAL-00350" summary="Union types fixed">
      <created>1697446931261</created>
      <option name="number" value="00350" />
      <option name="presentableId" value="LOCAL-00350" />
      <option name="project" value="LOCAL" />
      <updated>1697446931261</updated>
    </task>
    <task id="LOCAL-00351" summary="Fixed report title">
      <created>1697454826422</created>
      <option name="number" value="00351" />
      <option name="presentableId" value="LOCAL-00351" />
      <option name="project" value="LOCAL" />
      <updated>1697454826422</updated>
    </task>
    <task id="LOCAL-00352" summary="Start refactoring NTC optimization">
      <created>1697641065079</created>
      <option name="number" value="00352" />
      <option name="presentableId" value="LOCAL-00352" />
      <option name="project" value="LOCAL" />
      <updated>1697641065079</updated>
    </task>
    <task id="LOCAL-00353" summary="Added Pbus">
      <created>1698144136175</created>
      <option name="number" value="00353" />
      <option name="presentableId" value="LOCAL-00353" />
      <option name="project" value="LOCAL" />
      <updated>1698144136178</updated>
    </task>
    <task id="LOCAL-00354" summary="renamed time_grouping">
      <created>1698144175357</created>
      <option name="number" value="00354" />
      <option name="presentableId" value="LOCAL-00354" />
      <option name="project" value="LOCAL" />
      <updated>1698144175357</updated>
    </task>
    <task id="LOCAL-00355" summary="renamed time_grouping">
      <created>1698144214107</created>
      <option name="number" value="00355" />
      <option name="presentableId" value="LOCAL-00355" />
      <option name="project" value="LOCAL" />
      <updated>1698144214107</updated>
    </task>
    <task id="LOCAL-00356" summary="ntc refactoring">
      <created>1698144237875</created>
      <option name="number" value="00356" />
      <option name="presentableId" value="LOCAL-00356" />
      <option name="project" value="LOCAL" />
      <updated>1698144237875</updated>
    </task>
    <task id="LOCAL-00357" summary="ntc refactoring">
      <created>1698144450245</created>
      <option name="number" value="00357" />
      <option name="presentableId" value="LOCAL-00357" />
      <option name="project" value="LOCAL" />
      <updated>1698144450245</updated>
    </task>
    <task id="LOCAL-00358" summary="ntc refactoring II">
      <created>1698766404661</created>
      <option name="number" value="00358" />
      <option name="presentableId" value="LOCAL-00358" />
      <option name="project" value="LOCAL" />
      <updated>1698766404661</updated>
    </task>
<<<<<<< HEAD
    <option name="localTasksCounter" value="729" />
=======
    <option name="localTasksCounter" value="585" />
>>>>>>> bced7dea
    <servers />
  </component>
  <component name="TypeScriptGeneratedFilesManager">
    <option name="version" value="3" />
  </component>
  <component name="Vcs.Log.History.Properties">
    <option name="COLUMN_ID_ORDER">
      <list>
        <option value="Default.Root" />
        <option value="Default.Author" />
        <option value="Default.Date" />
        <option value="Default.Subject" />
        <option value="Space.CommitStatus" />
      </list>
    </option>
  </component>
  <component name="Vcs.Log.Tabs.Properties">
    <option name="TAB_STATES">
      <map>
        <entry key="1">
          <value>
            <State />
          </value>
        </entry>
        <entry key="MAIN">
          <value>
            <State>
              <option name="FILTERS">
                <map>
                  <entry key="branch">
                    <value>
                      <list>
                        <option value="HEAD" />
                      </list>
                    </value>
                  </entry>
                </map>
              </option>
            </State>
          </value>
        </entry>
      </map>
    </option>
  </component>
  <component name="VcsManagerConfiguration">
<<<<<<< HEAD
    <MESSAGE value="Further unified the API" />
    <MESSAGE value="Made the BlockSystem recursive&#10;Started GUI integration" />
    <MESSAGE value="Integration in process" />
    <MESSAGE value="Worked the scripting_simbolic_framework_0.py" />
    <MESSAGE value="some changes (broken)" />
    <MESSAGE value="broken, but kind of working" />
    <MESSAGE value="Some minor changes" />
    <MESSAGE value="Small refactors" />
    <MESSAGE value="Added further NTC tests for large grids" />
    <MESSAGE value="Improved filtering" />
    <MESSAGE value="5.3.54" />
    <MESSAGE value="Fixed bug when computing reactive power limits&#10;Added reactive power limit test (not passing for the slack)" />
    <MESSAGE value="modified the gslv interface" />
    <MESSAGE value="Added LP model" />
    <MESSAGE value="Fixed nodes indexing and naming in 3phase integration" />
    <MESSAGE value="added numba decorators to some functions" />
    <MESSAGE value="Improved 3phase integration in the GUI" />
    <MESSAGE value="Removed unused code" />
    <MESSAGE value="added xlrd to requirements.txt" />
    <MESSAGE value="started merging the dynamics" />
    <MESSAGE value="Fixed profiles display&#10;Improved profile array parsing" />
    <MESSAGE value="Improvement in Profile.set to handle &quot;anything&quot;" />
    <MESSAGE value="Fixed bug introduced by renaming" />
    <MESSAGE value="serialization of blocks in disk (needed to change property of Const and Var to keep same uid for variables, maby it can be solved in a better way)" />
    <MESSAGE value="Implemented kundur uncontrolled and p controller" />
    <option name="LAST_COMMIT_MESSAGE" value="Implemented kundur uncontrolled and p controller" />
=======
    <MESSAGE value="changed exec_() to exec()" />
    <MESSAGE value="maybe a fix to #335" />
    <MESSAGE value="Fixed bug in line.apply_template, now each template is handled independently" />
    <MESSAGE value="Added format_lines to raw_parser_writer.py to format lines" />
    <MESSAGE value="5.3.10" />
    <MESSAGE value="Now we keep the wire configuration that was lost in overhead_line_type" />
    <MESSAGE value="Improved tests to check different Sbase" />
    <MESSAGE value="Handle that requests may fail loading" />
    <MESSAGE value="Refactored the transformers short-circuit definition to system per-unit" />
    <MESSAGE value="Improved docs" />
    <MESSAGE value="1e6 factor update" />
    <MESSAGE value="Corrected grid.copy() by adding deepcopy method to ListSet object." />
    <MESSAGE value="Added a test for the grid.copy() method" />
    <MESSAGE value="Added threshold in the compare property of EditableDevice to avoid numerical issues." />
    <MESSAGE value="Fix comparison numerical issues + fix tests" />
    <MESSAGE value="Fixen unversioned files." />
    <MESSAGE value="Updated smart_compare in editable devices." />
    <MESSAGE value="Small changes solving datatable BUG." />
    <MESSAGE value="Solved issue when creating new diagram from selection of substations of a filtered table." />
    <MESSAGE value="Added more substations configs" />
    <MESSAGE value="Susbtation type configurations updates" />
    <MESSAGE value="Substation type configurations updates v2" />
    <MESSAGE value="Substation type configurations updates v3" />
    <MESSAGE value="implemented the ptdf reduction and integrated with the diagram" />
    <MESSAGE value="Improved psse parsing" />
    <option name="LAST_COMMIT_MESSAGE" value="Improved psse parsing" />
>>>>>>> bced7dea
  </component>
  <component name="XDebuggerManager">
    <breakpoint-manager>
      <breakpoints>
        <line-breakpoint enabled="true" suspend="THREAD" type="python-line">
          <url>file://$USER_HOME$/Comparison/GridCal/src/research/power_flow/asd/josep/v3_pv.py</url>
          <line>163</line>
          <option name="timeStamp" value="189" />
        </line-breakpoint>
        <line-breakpoint enabled="true" suspend="THREAD" type="python-line">
          <url>file://$USER_HOME$/Comparison/GridCal/src/GridCal/Engine/Simulations/OPF/ac_opf_ts.py</url>
          <line>403</line>
          <option name="timeStamp" value="328" />
        </line-breakpoint>
        <line-breakpoint enabled="true" suspend="THREAD" type="python-line">
          <url>file://$USER_HOME$/Comparison/GridCal/src/tests/test_transformer_regulator.py</url>
          <line>185</line>
          <option name="timeStamp" value="352" />
        </line-breakpoint>
        <line-breakpoint enabled="true" suspend="THREAD" type="python-line">
          <condition expression="conv == DeviceType" language="Python" />
          <url>file://$USER_HOME$/Comparison/GridCal/src/GridCal/Engine/IO/excel_interface.py</url>
          <line>276</line>
          <option name="timeStamp" value="402" />
        </line-breakpoint>
        <line-breakpoint enabled="true" suspend="THREAD" type="python-line">
          <url>file://$USER_HOME$/Comparison/GridCal/src/GridCal/Engine/Simulations/PowerFlow/NumericalMethods/helm_power_flow.py</url>
          <line>185</line>
          <option name="timeStamp" value="407" />
        </line-breakpoint>
        <line-breakpoint enabled="true" suspend="THREAD" type="python-line">
          <url>file://$USER_HOME$/Comparison/GridCal/src/GridCal/Engine/Simulations/PowerFlow/NumericalMethods/jacobian_based_power_flow.py</url>
          <line>1166</line>
          <option name="timeStamp" value="418" />
        </line-breakpoint>
        <line-breakpoint enabled="true" suspend="THREAD" type="python-line">
          <url>file://$USER_HOME$/Comparison/GridCal/src/GridCal/Engine/Simulations/PowerFlow/NumericalMethods/jacobian_based_power_flow.py</url>
          <line>1192</line>
          <option name="timeStamp" value="419" />
        </line-breakpoint>
        <line-breakpoint enabled="true" suspend="THREAD" type="python-line">
          <url>file://$USER_HOME$/Comparison/GridCal/src/GridCal/Engine/Simulations/PowerFlow/NumericalMethods/jacobian_based_power_flow.py</url>
          <line>1189</line>
          <option name="timeStamp" value="420" />
        </line-breakpoint>
        <line-breakpoint enabled="true" suspend="THREAD" type="python-line">
          <url>file://$USER_HOME$/Comparison/GridCal/src/GridCal/Engine/Sparse/sparse_utils.py</url>
          <line>453</line>
          <option name="timeStamp" value="486" />
        </line-breakpoint>
        <line-breakpoint enabled="true" suspend="THREAD" type="python-line">
          <url>file://$USER_HOME$/Comparison/GridCal/src/GridCal/Engine/IO/h5_interface.py</url>
          <line>101</line>
          <option name="timeStamp" value="625" />
        </line-breakpoint>
        <line-breakpoint enabled="true" suspend="THREAD" type="python-line">
          <url>file://$USER_HOME$/Comparison/GridCal/src/GridCal/Engine/Core/DataStructures/generator_data.py</url>
          <line>173</line>
          <option name="timeStamp" value="740" />
        </line-breakpoint>
        <line-breakpoint enabled="true" suspend="THREAD" type="python-line">
          <url>file://$USER_HOME$/Comparison/GridCal/src/GridCal/Engine/IO/power_world_parser.py</url>
          <line>237</line>
          <option name="timeStamp" value="808" />
        </line-breakpoint>
        <line-breakpoint enabled="true" suspend="THREAD" type="python-line">
          <url>file://$USER_HOME$/Comparison/GridCal/src/GridCal/Engine/Simulations/StateEstimation/state_estimation.py</url>
          <line>285</line>
          <option name="timeStamp" value="851" />
        </line-breakpoint>
        <line-breakpoint enabled="true" suspend="THREAD" type="python-line">
          <url>file://$USER_HOME$/Comparison/GridCal/src/GridCal/ThirdParty/pulp/solver_interfaces/cplex.py</url>
          <line>127</line>
          <option name="timeStamp" value="922" />
        </line-breakpoint>
        <line-breakpoint enabled="true" suspend="THREAD" type="python-line">
          <url>file://$USER_HOME$/Comparison/GridCal/src/GridCal/Engine/Simulations/PowerFlow/NumericalMethods/jacobian_based_power_flow.py</url>
          <line>551</line>
          <option name="timeStamp" value="995" />
        </line-breakpoint>
        <line-breakpoint enabled="true" suspend="THREAD" type="python-line">
          <url>file://$USER_HOME$/Comparison/GridCal/src/GridCal/Engine/Simulations/PowerFlow/NumericalMethods/jacobian_based_power_flow.py</url>
          <line>543</line>
          <option name="timeStamp" value="996" />
        </line-breakpoint>
        <line-breakpoint enabled="true" suspend="THREAD" type="python-line">
          <url>file://$USER_HOME$/Comparison/GridCal/src/GridCal/Engine/Core/admittance_matrices.py</url>
          <line>296</line>
          <option name="timeStamp" value="1032" />
        </line-breakpoint>
        <line-breakpoint enabled="true" suspend="THREAD" type="python-line">
          <condition expression="nnz == 10" language="Python" />
          <url>file://$USER_HOME$/Comparison/GridCal/src/GridCal/Engine/Simulations/PowerFlow/NumericalMethods/ac_jacobian.py</url>
          <line>140</line>
          <option name="timeStamp" value="1045" />
        </line-breakpoint>
        <line-breakpoint enabled="true" suspend="THREAD" type="python-line">
          <url>file://$USER_HOME$/Comparison/GridCal/src/GridCal/Engine/Simulations/PowerFlow/NumericalMethods/derivatives.py</url>
          <line>165</line>
          <option name="timeStamp" value="1048" />
        </line-breakpoint>
        <line-breakpoint enabled="true" suspend="THREAD" type="python-line">
          <condition expression="k == 7" language="Python" />
          <url>file://$USER_HOME$/Comparison/GridCal/src/GridCal/Engine/Simulations/PowerFlow/NumericalMethods/derivatives.py</url>
          <line>159</line>
          <option name="timeStamp" value="1050" />
        </line-breakpoint>
        <line-breakpoint enabled="true" suspend="THREAD" type="python-line">
          <condition expression="k == 7" language="Python" />
          <url>file://$USER_HOME$/Comparison/GridCal/src/GridCal/Engine/Simulations/PowerFlow/NumericalMethods/derivatives.py</url>
          <line>145</line>
          <option name="timeStamp" value="1051" />
        </line-breakpoint>
        <line-breakpoint enabled="true" suspend="THREAD" type="python-line">
          <url>file://$USER_HOME$/Comparison/GridCal/src/GridCal/Engine/Simulations/PowerFlow/NumericalMethods/newton_raphson.py</url>
          <line>121</line>
          <option name="timeStamp" value="1056" />
        </line-breakpoint>
        <line-breakpoint enabled="true" suspend="THREAD" type="python-line">
          <url>file://$USER_HOME$/Comparison/GridCal/src/GridCal/Engine/Simulations/PowerFlow/power_flow_worker.py</url>
          <line>503</line>
          <option name="timeStamp" value="1115" />
        </line-breakpoint>
        <line-breakpoint enabled="true" suspend="THREAD" type="python-line">
          <url>file://$USER_HOME$/Comparison/GridCal/src/GridCal/Engine/IO/cim/cim_parser.py</url>
          <line>848</line>
          <option name="timeStamp" value="1116" />
        </line-breakpoint>
        <line-breakpoint enabled="true" suspend="THREAD" type="python-line">
          <url>file://$USER_HOME$/Comparison/GridCal/src/research/derivatives_and_jacobian/branch_power_2.py</url>
          <line>200</line>
          <option name="timeStamp" value="1133" />
        </line-breakpoint>
        <line-breakpoint enabled="true" suspend="THREAD" type="python-line">
          <url>file://$USER_HOME$/Comparison/GridCal/src/research/derivatives_and_jacobian/branch_power_2.py</url>
          <line>545</line>
          <option name="timeStamp" value="1135" />
        </line-breakpoint>
        <line-breakpoint enabled="true" suspend="THREAD" type="python-line">
          <url>file://$USER_HOME$/Comparison/GridCal/src/research/derivatives_and_jacobian/branch_power_2.py</url>
          <line>543</line>
          <option name="timeStamp" value="1136" />
        </line-breakpoint>
        <line-breakpoint enabled="true" suspend="THREAD" type="python-line">
          <url>file://$USER_HOME$/Comparison/GridCal/src/research/derivatives_and_jacobian/branch_power_2.py</url>
          <line>531</line>
          <option name="timeStamp" value="1137" />
        </line-breakpoint>
        <line-breakpoint enabled="true" suspend="THREAD" type="python-line">
          <url>file://$USER_HOME$/Comparison/GridCal/src/research/derivatives_and_jacobian/branch_power_3.py</url>
          <line>22</line>
          <option name="timeStamp" value="1144" />
        </line-breakpoint>
        <line-breakpoint enabled="true" suspend="THREAD" type="python-line">
          <url>file://$USER_HOME$/Comparison/GridCal/src/research/experimental_readers/arrillagas_book_grids_to_gridcal.py</url>
          <line>58</line>
          <option name="timeStamp" value="1145" />
        </line-breakpoint>
        <line-breakpoint enabled="true" suspend="THREAD" type="python-line">
          <url>file://$USER_HOME$/Comparison/GridCal/src/GridCal/Engine/Simulations/ShortCircuitStudies/short_circuit_driver.py</url>
          <line>238</line>
          <option name="timeStamp" value="1160" />
        </line-breakpoint>
        <line-breakpoint enabled="true" suspend="THREAD" type="python-line">
          <url>file://$USER_HOME$/Comparison/GridCal/src/GridCal/Engine/Simulations/ShortCircuitStudies/short_circuit_driver.py</url>
          <line>240</line>
          <option name="timeStamp" value="1161" />
        </line-breakpoint>
        <line-breakpoint enabled="true" suspend="THREAD" type="python-line">
          <url>file://$USER_HOME$/Comparison/GridCal/src/GridCal/Engine/Simulations/ShortCircuitStudies/short_circuit.py</url>
          <line>98</line>
          <option name="timeStamp" value="1177" />
        </line-breakpoint>
        <line-breakpoint enabled="true" suspend="THREAD" type="python-line">
          <url>file://$USER_HOME$/Comparison/GridCal/src/GridCal/Engine/Simulations/ShortCircuitStudies/short_circuit_worker.py</url>
          <line>270</line>
          <option name="timeStamp" value="1178" />
        </line-breakpoint>
        <line-breakpoint enabled="true" suspend="THREAD" type="python-line">
          <url>file://$USER_HOME$/Comparison/GridCal/src/GridCal/Engine/Simulations/ShortCircuitStudies/short_circuit_worker.py</url>
          <line>108</line>
          <option name="timeStamp" value="1179" />
        </line-breakpoint>
        <line-breakpoint enabled="true" suspend="THREAD" type="python-line">
          <url>file://$USER_HOME$/Comparison/GridCal/src/trunk/qt_related/se_editor.py</url>
          <line>78</line>
          <option name="timeStamp" value="1829" />
        </line-breakpoint>
        <line-breakpoint enabled="true" suspend="THREAD" type="python-line">
          <url>file://$USER_HOME$/Comparison/GridCal/src/GridCal/Gui/Main/update_gui_file.py</url>
          <line>23</line>
          <option name="timeStamp" value="2078" />
        </line-breakpoint>
        <line-breakpoint enabled="true" suspend="THREAD" type="python-line">
          <url>file://$PROJECT_DIR$/src/GridCalEngine/Simulations/PowerFlow/NumericalMethods/helm_power_flow.py</url>
          <line>507</line>
          <option name="timeStamp" value="2362" />
        </line-breakpoint>
        <line-breakpoint enabled="true" suspend="THREAD" type="python-line">
          <url>file://$PROJECT_DIR$/src/GridCalEngine/Simulations/PowerFlow/NumericalMethods/helm_power_flow.py</url>
          <line>463</line>
          <option name="timeStamp" value="2367" />
        </line-breakpoint>
        <line-breakpoint enabled="true" suspend="THREAD" type="python-line">
          <url>file://$PROJECT_DIR$/src/GridCalEngine/Simulations/PowerFlow/NumericalMethods/helm_power_flow.py</url>
          <line>474</line>
          <option name="timeStamp" value="2368" />
        </line-breakpoint>
        <line-breakpoint enabled="true" suspend="THREAD" type="python-line">
          <url>file://$PROJECT_DIR$/src/GridCalEngine/IO/others/pypsa_parser.py</url>
          <line>438</line>
          <option name="timeStamp" value="2382" />
        </line-breakpoint>
        <line-breakpoint enabled="true" suspend="THREAD" type="python-line">
          <url>file://$PROJECT_DIR$/src/GridCalEngine/IO/others/pypsa_parser.py</url>
          <line>440</line>
          <option name="timeStamp" value="2383" />
        </line-breakpoint>
        <line-breakpoint enabled="true" suspend="THREAD" type="python-line">
          <url>file://$PROJECT_DIR$/venv3.11/lib/python3.11/site-packages/scipy/sparse/_base.py</url>
          <line>653</line>
          <option name="timeStamp" value="2387" />
        </line-breakpoint>
        <line-breakpoint enabled="true" suspend="THREAD" type="python-line">
          <url>file://$PROJECT_DIR$/src/GridCalEngine/IO/ucte/ucte_to_gridcal.py</url>
          <line>234</line>
          <option name="timeStamp" value="2407" />
        </line-breakpoint>
        <line-breakpoint enabled="true" suspend="THREAD" type="python-line">
          <url>file://$PROJECT_DIR$/src/GridCalEngine/Compilers/circuit_to_optimods.py</url>
          <line>5</line>
          <option name="timeStamp" value="2421" />
        </line-breakpoint>
        <line-breakpoint enabled="true" suspend="THREAD" type="python-line">
          <url>file://$PROJECT_DIR$/src/tests/test_transformer_type.py</url>
          <line>43</line>
          <option name="timeStamp" value="2428" />
        </line-breakpoint>
        <line-breakpoint enabled="true" suspend="THREAD" type="python-line">
          <url>file://$PROJECT_DIR$/src/GridCalEngine/Simulations/PowerFlow/NumericalMethods/powell_fx.py</url>
          <line>96</line>
          <option name="timeStamp" value="2446" />
        </line-breakpoint>
        <line-breakpoint enabled="true" suspend="THREAD" type="python-line">
          <url>file://$PROJECT_DIR$/src/GridCalEngine/Simulations/PowerFlow/NumericalMethods/powell_fx.py</url>
          <line>157</line>
          <option name="timeStamp" value="2448" />
        </line-breakpoint>
        <line-breakpoint enabled="true" suspend="THREAD" type="python-line">
          <url>file://$PROJECT_DIR$/src/GridCalEngine/Simulations/PowerFlow/power_flow_ts_results.py</url>
          <line>345</line>
          <option name="timeStamp" value="2490" />
        </line-breakpoint>
        <line-breakpoint enabled="true" suspend="THREAD" type="python-line">
          <url>file://$PROJECT_DIR$/src/GridCalEngine/IO/gridcal/remote.py</url>
          <line>175</line>
          <option name="timeStamp" value="2505" />
        </line-breakpoint>
        <line-breakpoint enabled="true" suspend="THREAD" type="python-line">
          <url>file://$PROJECT_DIR$/src/GridCalEngine/IO/gridcal/remote.py</url>
          <line>181</line>
          <option name="timeStamp" value="2506" />
        </line-breakpoint>
        <line-breakpoint enabled="true" suspend="THREAD" type="python-line">
          <url>file://$PROJECT_DIR$/src/GridCalEngine/IO/gridcal/remote.py</url>
          <line>185</line>
          <option name="timeStamp" value="2507" />
        </line-breakpoint>
        <line-breakpoint enabled="true" suspend="THREAD" type="python-line">
          <url>file://$PROJECT_DIR$/src/GridCal/Gui/GridMerge/grid_diff.py</url>
          <line>125</line>
          <option name="timeStamp" value="2517" />
        </line-breakpoint>
        <line-breakpoint enabled="true" suspend="THREAD" type="python-line">
          <url>file://$PROJECT_DIR$/src/GridCal/Gui/GridMerge/grid_diff.py</url>
          <line>119</line>
          <option name="timeStamp" value="2518" />
        </line-breakpoint>
        <line-breakpoint enabled="true" suspend="THREAD" type="python-line">
          <url>file://$PROJECT_DIR$/src/GridCal/Gui/GridMerge/grid_diff.py</url>
          <line>128</line>
          <option name="timeStamp" value="2522" />
        </line-breakpoint>
        <line-breakpoint enabled="true" suspend="THREAD" type="python-line">
          <url>file://$PROJECT_DIR$/src/tests/test_tower_composition.py</url>
          <line>121</line>
          <option name="timeStamp" value="2580" />
        </line-breakpoint>
        <line-breakpoint enabled="true" suspend="THREAD" type="python-line">
          <url>file://$PROJECT_DIR$/src/GridCalEngine/IO/gridcal/remote.py</url>
          <line>234</line>
          <option name="timeStamp" value="2595" />
        </line-breakpoint>
        <line-breakpoint enabled="true" suspend="THREAD" type="python-line">
          <url>file://$PROJECT_DIR$/src/GridCalEngine/IO/gridcal/remote.py</url>
          <line>232</line>
          <option name="timeStamp" value="2596" />
        </line-breakpoint>
        <line-breakpoint enabled="true" suspend="THREAD" type="python-line">
          <url>file://$PROJECT_DIR$/src/tests/test_power_flow_acdc_generalized.py</url>
          <line>131</line>
          <option name="timeStamp" value="2600" />
        </line-breakpoint>
        <line-breakpoint enabled="true" suspend="THREAD" type="python-line">
          <url>file://$PROJECT_DIR$/src/tests/test_power_flow_acdc_generalized.py</url>
          <line>62</line>
          <option name="timeStamp" value="2601" />
        </line-breakpoint>
        <line-breakpoint enabled="true" suspend="THREAD" type="python-line">
          <url>file://$PROJECT_DIR$/src/tests/test_power_flow_acdc_generalized.py</url>
          <line>232</line>
          <option name="timeStamp" value="2604" />
        </line-breakpoint>
        <line-breakpoint enabled="true" suspend="THREAD" type="python-line">
          <url>file://$PROJECT_DIR$/src/tests/test_power_flow_acdc_generalized.py</url>
          <line>245</line>
          <option name="timeStamp" value="2606" />
        </line-breakpoint>
        <line-breakpoint enabled="true" suspend="THREAD" type="python-line">
          <url>file://$PROJECT_DIR$/src/GridCalEngine/Simulations/ContingencyAnalysis/contingency_analysis_driver.py</url>
          <line>170</line>
          <option name="timeStamp" value="2656" />
        </line-breakpoint>
        <line-breakpoint enabled="true" suspend="THREAD" type="python-line">
          <url>file://$PROJECT_DIR$/src/GridCalEngine/Simulations/ContingencyAnalysis/contingency_analysis_driver.py</url>
          <line>186</line>
          <option name="timeStamp" value="2659" />
        </line-breakpoint>
        <line-breakpoint enabled="true" suspend="THREAD" type="python-line">
          <url>file://$PROJECT_DIR$/src/GridCalEngine/Simulations/ContingencyAnalysis/contingency_analysis_driver.py</url>
          <line>189</line>
          <option name="timeStamp" value="2660" />
        </line-breakpoint>
        <line-breakpoint enabled="true" suspend="THREAD" type="python-line">
          <url>file://$PROJECT_DIR$/src/GridCalEngine/IO/cim/cgmes/cgmes_to_gridcal.py</url>
          <line>2325</line>
          <option name="timeStamp" value="2661" />
        </line-breakpoint>
        <line-breakpoint enabled="true" suspend="THREAD" type="python-line">
          <url>file://$PROJECT_DIR$/src/GridCalEngine/Simulations/PowerFlow/power_flow_ts_driver.py</url>
          <line>102</line>
          <option name="timeStamp" value="2662" />
        </line-breakpoint>
        <line-breakpoint enabled="true" suspend="THREAD" type="python-line">
          <url>file://$PROJECT_DIR$/src/tests/test_opf.py</url>
          <line>394</line>
          <option name="timeStamp" value="2679" />
        </line-breakpoint>
        <line-breakpoint enabled="true" suspend="THREAD" type="python-line">
          <url>file://$PROJECT_DIR$/src/tests/test_opf.py</url>
          <line>431</line>
          <option name="timeStamp" value="2680" />
        </line-breakpoint>
        <line-breakpoint enabled="true" suspend="THREAD" type="python-line">
          <url>file://$PROJECT_DIR$/src/tests/test_opf.py</url>
          <line>392</line>
          <option name="timeStamp" value="2690" />
        </line-breakpoint>
        <line-breakpoint enabled="true" suspend="THREAD" type="python-line">
          <url>file://$PROJECT_DIR$/src/GridCal/Gui/TowerBuilder/table_models.py</url>
          <line>271</line>
          <option name="timeStamp" value="2697" />
        </line-breakpoint>
        <line-breakpoint enabled="true" suspend="THREAD" type="python-line">
          <url>file://$PROJECT_DIR$/src/GridCal/Gui/TowerBuilder/table_models.py</url>
          <line>277</line>
          <option name="timeStamp" value="2698" />
        </line-breakpoint>
        <line-breakpoint enabled="true" suspend="THREAD" type="python-line">
          <url>file://$PROJECT_DIR$/src/trunk/ntc/pmode3_eqs.py</url>
          <line>53</line>
          <option name="timeStamp" value="2712" />
        </line-breakpoint>
        <line-breakpoint enabled="true" suspend="THREAD" type="python-line">
          <url>file://$PROJECT_DIR$/src/tests/test_ntc.py</url>
          <line>745</line>
          <option name="timeStamp" value="2714" />
        </line-breakpoint>
        <line-breakpoint enabled="true" suspend="THREAD" type="python-line">
          <url>file://$PROJECT_DIR$/doc/make.py</url>
          <line>5</line>
          <option name="timeStamp" value="2715" />
        </line-breakpoint>
        <line-breakpoint enabled="true" suspend="THREAD" type="python-line">
          <url>file://$PROJECT_DIR$/src/trunk/simple_dispatch/simple_dispatch_demo.py</url>
          <line>40</line>
          <option name="timeStamp" value="2716" />
        </line-breakpoint>
        <line-breakpoint enabled="true" suspend="THREAD" type="python-line">
          <url>file://$PROJECT_DIR$/src/trunk/pf/example_new_england.py</url>
          <line>36</line>
          <option name="timeStamp" value="2719" />
        </line-breakpoint>
        <line-breakpoint enabled="true" suspend="THREAD" type="python-line">
          <url>file://$PROJECT_DIR$/src/GridCalEngine/Simulations/OPF/simple_dispatch_ts.py</url>
          <line>420</line>
          <option name="timeStamp" value="2736" />
        </line-breakpoint>
        <line-breakpoint enabled="true" suspend="THREAD" type="python-line">
          <url>file://$PROJECT_DIR$/src/GridCalEngine/Simulations/Adequacy/adequacy_driver.py</url>
          <line>208</line>
          <option name="timeStamp" value="2742" />
        </line-breakpoint>
        <line-breakpoint enabled="true" suspend="THREAD" type="python-line">
          <url>file://$PROJECT_DIR$/src/GridCalEngine/Simulations/OPF/simple_dispatch_ts.py</url>
          <line>403</line>
          <option name="timeStamp" value="2743" />
        </line-breakpoint>
        <line-breakpoint enabled="true" suspend="THREAD" type="python-line">
          <url>file://$PROJECT_DIR$/src/GridCal/Gui/gui_functions.py</url>
          <line>608</line>
          <option name="timeStamp" value="2762" />
        </line-breakpoint>
        <line-breakpoint enabled="true" suspend="THREAD" type="python-line">
          <url>file://$PROJECT_DIR$/src/GridCal/Gui/gui_functions.py</url>
          <line>593</line>
          <option name="timeStamp" value="2763" />
        </line-breakpoint>
        <line-breakpoint enabled="true" suspend="THREAD" type="python-line">
          <url>file://$PROJECT_DIR$/src/GridCal/Gui/gui_functions.py</url>
          <line>595</line>
          <option name="timeStamp" value="2764" />
        </line-breakpoint>
        <line-breakpoint enabled="true" suspend="THREAD" type="python-line">
          <url>file://$PROJECT_DIR$/src/GridCal/Gui/gui_functions.py</url>
          <line>599</line>
          <option name="timeStamp" value="2765" />
        </line-breakpoint>
        <line-breakpoint enabled="true" suspend="THREAD" type="python-line">
          <url>file://$PROJECT_DIR$/src/GridCal/Gui/gui_functions.py</url>
          <line>601</line>
          <option name="timeStamp" value="2766" />
        </line-breakpoint>
        <line-breakpoint enabled="true" suspend="THREAD" type="python-line">
          <url>file://$PROJECT_DIR$/src/trunk/contingencies/run_contingencies_ts.py</url>
          <line>12</line>
          <option name="timeStamp" value="2767" />
        </line-breakpoint>
        <line-breakpoint enabled="true" suspend="THREAD" type="python-line">
          <url>file://$PROJECT_DIR$/src/GridCalEngine/Simulations/PowerFlow/NumericalMethods/linearized_power_flow.py</url>
          <line>236</line>
          <option name="timeStamp" value="2778" />
        </line-breakpoint>
        <line-breakpoint enabled="true" suspend="THREAD" type="python-line">
          <url>file://$PROJECT_DIR$/src/GridCalEngine/Simulations/LinearFactors/linear_analysis.py</url>
          <line>244</line>
          <option name="timeStamp" value="2787" />
        </line-breakpoint>
        <line-breakpoint enabled="true" suspend="THREAD" type="python-line">
          <condition expression="len(contingency_indices.hvdc_contingency_indices) &gt; 0" language="Python" />
          <url>file://$PROJECT_DIR$/src/GridCalEngine/Simulations/LinearFactors/linear_analysis.py</url>
          <line>867</line>
          <option name="timeStamp" value="2789" />
        </line-breakpoint>
        <line-breakpoint enabled="true" suspend="THREAD" type="python-line">
          <url>file://$PROJECT_DIR$/src/trunk/dynamics/scripting_simbolic_framework_0.py</url>
          <line>48</line>
          <option name="timeStamp" value="2918" />
        </line-breakpoint>
        <line-breakpoint enabled="true" suspend="THREAD" type="python-line">
          <url>file://$PROJECT_DIR$/src/tests/test_grid_diff.py</url>
          <line>40</line>
          <option name="timeStamp" value="2919" />
        </line-breakpoint>
        <line-breakpoint enabled="true" suspend="THREAD" type="python-line">
          <url>file://$PROJECT_DIR$/src/GridCalEngine/Utils/Symbolic/lp_model.py</url>
          <line>189</line>
          <option name="timeStamp" value="2927" />
        </line-breakpoint>
        <line-breakpoint enabled="true" suspend="THREAD" type="python-line">
          <url>file://$PROJECT_DIR$/src/tests/test_symbolic_lp.py</url>
          <line>102</line>
          <option name="timeStamp" value="2928" />
        </line-breakpoint>
        <line-breakpoint enabled="true" suspend="THREAD" type="python-line">
          <url>file://$PROJECT_DIR$/src/GridCalEngine/Utils/Symbolic/symbolic.py</url>
          <line>193</line>
          <option name="timeStamp" value="2929" />
        </line-breakpoint>
        <line-breakpoint enabled="true" suspend="THREAD" type="python-line">
          <url>file://$PROJECT_DIR$/src/GridCalEngine/Utils/Symbolic/symbolic.py</url>
          <line>209</line>
          <option name="timeStamp" value="2932" />
        </line-breakpoint>
        <line-breakpoint enabled="true" suspend="THREAD" type="python-line">
          <url>file://$PROJECT_DIR$/src/GridCalEngine/Utils/Symbolic/symbolic.py</url>
          <line>291</line>
          <option name="timeStamp" value="2933" />
        </line-breakpoint>
        <line-breakpoint enabled="true" suspend="THREAD" type="python-line">
          <url>file://$PROJECT_DIR$/src/tests/test_symbolic.py</url>
          <line>166</line>
          <option name="timeStamp" value="2934" />
        </line-breakpoint>
        <line-breakpoint enabled="true" suspend="THREAD" type="python-line">
          <url>file://$PROJECT_DIR$/src/GridCal/Gui/Main/SubClasses/Model/time_events.py</url>
          <line>477</line>
          <option name="timeStamp" value="2967" />
        </line-breakpoint>
        <line-breakpoint enabled="true" suspend="THREAD" type="python-line">
          <url>file://$PROJECT_DIR$/src/GridCal/Gui/Main/SubClasses/Model/time_events.py</url>
          <line>479</line>
          <option name="timeStamp" value="2968" />
        </line-breakpoint>
        <line-breakpoint enabled="true" suspend="THREAD" type="python-line">
          <url>file://$PROJECT_DIR$/src/GridCal/Gui/profiles_model.py</url>
          <line>366</line>
          <option name="timeStamp" value="2969" />
        </line-breakpoint>
        <line-breakpoint enabled="true" suspend="THREAD" type="python-line">
          <url>file://$PROJECT_DIR$/src/GridCal/Gui/profiles_model.py</url>
          <line>369</line>
          <option name="timeStamp" value="2970" />
        </line-breakpoint>
      </breakpoints>
    </breakpoint-manager>
    <watches-manager>
      <configuration name="PythonConfigurationType">
        <watch expression="t" language="Python" />
        <watch expression="t" language="Python" />
      </configuration>
    </watches-manager>
  </component>
  <component name="com.intellij.coverage.CoverageDataManagerImpl">
    <SUITE FILE_PATH="coverage/GridCal$update_gui_common.coverage" NAME="update_gui_common Coverage Results" MODIFIED="1662040207238" SOURCE_PROVIDER="com.intellij.coverage.DefaultCoverageFileProvider" RUNNER="coverage.py" COVERAGE_BY_TEST_ENABLED="true" COVERAGE_TRACING_ENABLED="false" WORKING_DIRECTORY="$PROJECT_DIR$/src/GridCal/Gui" />
    <SUITE FILE_PATH="coverage/GridCal$load_designer_ui.coverage" NAME="load_designer_ui Coverage Results" MODIFIED="1710496736230" SOURCE_PROVIDER="com.intellij.coverage.DefaultCoverageFileProvider" RUNNER="coverage.py" COVERAGE_BY_TEST_ENABLED="true" COVERAGE_TRACING_ENABLED="false" WORKING_DIRECTORY="$PROJECT_DIR$/src/GridCal/Gui/LoadDesigner" />
    <SUITE FILE_PATH="coverage/GridCal$newton_svc.coverage" NAME="newton_svc Coverage Results" MODIFIED="1616106111862" SOURCE_PROVIDER="com.intellij.coverage.DefaultCoverageFileProvider" RUNNER="coverage.py" COVERAGE_BY_TEST_ENABLED="true" COVERAGE_TRACING_ENABLED="false" WORKING_DIRECTORY="$PROJECT_DIR$/src/research/power_flow" />
    <SUITE FILE_PATH="coverage/GridCal$Nosetests_for_tests_test_topology_processor_test_topology_rts.coverage" NAME="Nosetests for tests.test_topology_processor.test_topology_rts Coverage Results" MODIFIED="1709292306565" SOURCE_PROVIDER="com.intellij.coverage.DefaultCoverageFileProvider" RUNNER="coverage.py" COVERAGE_BY_TEST_ENABLED="true" COVERAGE_TRACING_ENABLED="false" WORKING_DIRECTORY="$PROJECT_DIR$/src/tests" />
    <SUITE FILE_PATH="coverage/GridCal$run.coverage" NAME="run Coverage Results" MODIFIED="1717077522843" SOURCE_PROVIDER="com.intellij.coverage.DefaultCoverageFileProvider" RUNNER="coverage.py" COVERAGE_BY_TEST_ENABLED="true" COVERAGE_TRACING_ENABLED="false" WORKING_DIRECTORY="$PROJECT_DIR$/src/GridCalServer" />
    <SUITE FILE_PATH="coverage/GridCal$Nosetests_in_test_ptdf_py.coverage" NAME="Nosetests in test_ptdf.py Coverage Results" MODIFIED="1646939632819" SOURCE_PROVIDER="com.intellij.coverage.DefaultCoverageFileProvider" RUNNER="coverage.py" COVERAGE_BY_TEST_ENABLED="true" COVERAGE_TRACING_ENABLED="false" WORKING_DIRECTORY="$PROJECT_DIR$/src/tests" />
    <SUITE FILE_PATH="coverage/GridCal$pulp.coverage" NAME="pulp Coverage Results" MODIFIED="1642610724509" SOURCE_PROVIDER="com.intellij.coverage.DefaultCoverageFileProvider" RUNNER="coverage.py" COVERAGE_BY_TEST_ENABLED="true" COVERAGE_TRACING_ENABLED="false" WORKING_DIRECTORY="$PROJECT_DIR$/src/GridCal/ThirdParty/pulp" />
    <SUITE FILE_PATH="coverage/GridCal$test_raw_cgmes_cross_roundtrip.coverage" NAME="test_raw_cgmes_cross_roundtrip Coverage Results" MODIFIED="1736415475477" SOURCE_PROVIDER="com.intellij.coverage.DefaultCoverageFileProvider" RUNNER="coverage.py" COVERAGE_BY_TEST_ENABLED="false" COVERAGE_TRACING_ENABLED="false" WORKING_DIRECTORY="C:\Git\Github\GridCal\src\tests" />
    <SUITE FILE_PATH="coverage/GridCal$reactive_power_curve.coverage" NAME="reactive_power_curve Coverage Results" MODIFIED="1606723746932" SOURCE_PROVIDER="com.intellij.coverage.DefaultCoverageFileProvider" RUNNER="coverage.py" COVERAGE_BY_TEST_ENABLED="true" COVERAGE_TRACING_ENABLED="false" WORKING_DIRECTORY="$PROJECT_DIR$/src/research/generator" />
    <SUITE FILE_PATH="coverage/GridCal$pytest_for_src_tests_test_raw_roundtrip_test_rawx_roundtrip.coverage" NAME="pytest for src.tests.test_raw_roundtrip.test_rawx_roundtrip Coverage Results" MODIFIED="1729673989039" SOURCE_PROVIDER="com.intellij.coverage.DefaultCoverageFileProvider" RUNNER="coverage.py" COVERAGE_BY_TEST_ENABLED="false" COVERAGE_TRACING_ENABLED="false" WORKING_DIRECTORY="$PROJECT_DIR$/src/tests" />
    <SUITE FILE_PATH="coverage/GridCal$pack_unpack.coverage" NAME="pack_unpack Coverage Results" MODIFIED="1706043017781" SOURCE_PROVIDER="com.intellij.coverage.DefaultCoverageFileProvider" RUNNER="coverage.py" COVERAGE_BY_TEST_ENABLED="true" COVERAGE_TRACING_ENABLED="false" WORKING_DIRECTORY="$PROJECT_DIR$/src/GridCalEngine/IO/gridcal" />
    <SUITE FILE_PATH="coverage/GridCal$line_arrow.coverage" NAME="line_arrow Coverage Results" MODIFIED="1640989833222" SOURCE_PROVIDER="com.intellij.coverage.DefaultCoverageFileProvider" RUNNER="coverage.py" COVERAGE_BY_TEST_ENABLED="true" COVERAGE_TRACING_ENABLED="false" WORKING_DIRECTORY="$PROJECT_DIR$/src/research/qt_related" />
    <SUITE FILE_PATH="coverage/GridCal$python_console.coverage" NAME="python_console Coverage Results" MODIFIED="1739810186307" SOURCE_PROVIDER="com.intellij.coverage.DefaultCoverageFileProvider" RUNNER="coverage.py" COVERAGE_BY_TEST_ENABLED="false" COVERAGE_TRACING_ENABLED="false" WORKING_DIRECTORY="$PROJECT_DIR$/src/GridCal/Gui" />
    <SUITE FILE_PATH="coverage/GridCal$6bus_example.coverage" NAME="6bus_example Coverage Results" MODIFIED="1702919236424" SOURCE_PROVIDER="com.intellij.coverage.DefaultCoverageFileProvider" RUNNER="coverage.py" COVERAGE_BY_TEST_ENABLED="true" COVERAGE_TRACING_ENABLED="false" WORKING_DIRECTORY="$PROJECT_DIR$/examples/trunk/acdc_pf" />
    <SUITE FILE_PATH="coverage/GridCal$Nosetests_in_ACPTDF_research_py.coverage" NAME="Nosetests in ACPTDF_research.py Coverage Results" MODIFIED="1601970337931" SOURCE_PROVIDER="com.intellij.coverage.DefaultCoverageFileProvider" RUNNER="coverage.py" COVERAGE_BY_TEST_ENABLED="true" COVERAGE_TRACING_ENABLED="false" WORKING_DIRECTORY="$PROJECT_DIR$/src/research/PTDF" />
    <SUITE FILE_PATH="coverage/GridCal$Nosetests_for_tests_admittance_matrix_test_test1.coverage" NAME="Nosetests for tests.admittance_matrix_test.test1 Coverage Results" MODIFIED="1694884103963" SOURCE_PROVIDER="com.intellij.coverage.DefaultCoverageFileProvider" RUNNER="coverage.py" COVERAGE_BY_TEST_ENABLED="true" COVERAGE_TRACING_ENABLED="false" WORKING_DIRECTORY="$PROJECT_DIR$/src/tests" />
    <SUITE FILE_PATH="coverage/GridCal$schematic_widget.coverage" NAME="schematic_widget Coverage Results" MODIFIED="1717166908091" SOURCE_PROVIDER="com.intellij.coverage.DefaultCoverageFileProvider" RUNNER="coverage.py" COVERAGE_BY_TEST_ENABLED="true" COVERAGE_TRACING_ENABLED="false" WORKING_DIRECTORY="$PROJECT_DIR$/src/GridCal/Gui/Diagrams/SchematicWidget" />
    <SUITE FILE_PATH="coverage/GridCal$map_test_2.coverage" NAME="map_test_2 Coverage Results" MODIFIED="1655834800485" SOURCE_PROVIDER="com.intellij.coverage.DefaultCoverageFileProvider" RUNNER="coverage.py" COVERAGE_BY_TEST_ENABLED="true" COVERAGE_TRACING_ENABLED="false" WORKING_DIRECTORY="$PROJECT_DIR$/src/research/map" />
    <SUITE FILE_PATH="coverage/GridCal$zip_interface.coverage" NAME="zip_interface Coverage Results" MODIFIED="1620029421103" SOURCE_PROVIDER="com.intellij.coverage.DefaultCoverageFileProvider" RUNNER="coverage.py" COVERAGE_BY_TEST_ENABLED="true" COVERAGE_TRACING_ENABLED="false" WORKING_DIRECTORY="$PROJECT_DIR$/src/GridCal/Engine/IO" />
    <SUITE FILE_PATH="coverage/GridCal$tap_changer_steps_2.coverage" NAME="tap_changer_steps_2 Coverage Results" MODIFIED="1727963069267" SOURCE_PROVIDER="com.intellij.coverage.DefaultCoverageFileProvider" RUNNER="coverage.py" COVERAGE_BY_TEST_ENABLED="true" COVERAGE_TRACING_ENABLED="false" WORKING_DIRECTORY="$PROJECT_DIR$/src/trunk/controls/scripts" />
    <SUITE FILE_PATH="coverage/GridCal$cgmes_imp_exp_test.coverage" NAME="cgmes_imp_exp_test Coverage Results" MODIFIED="1718780786979" SOURCE_PROVIDER="com.intellij.coverage.DefaultCoverageFileProvider" RUNNER="coverage.py" COVERAGE_BY_TEST_ENABLED="true" COVERAGE_TRACING_ENABLED="false" WORKING_DIRECTORY="$PROJECT_DIR$/src/tests/cgmes_import_check" />
    <SUITE FILE_PATH="coverage/GridCal$defining_a_grid_from_scratch_without_profiles.coverage" NAME="defining_a_grid_from_scratch_without_profiles Coverage Results" MODIFIED="1616960198337" SOURCE_PROVIDER="com.intellij.coverage.DefaultCoverageFileProvider" RUNNER="coverage.py" COVERAGE_BY_TEST_ENABLED="true" COVERAGE_TRACING_ENABLED="false" WORKING_DIRECTORY="$PROJECT_DIR$/src/Tutorials" />
    <SUITE FILE_PATH="coverage/GridCal$power_flow_research_hvdc.coverage" NAME="power_flow_research_hvdc Coverage Results" MODIFIED="1706536782322" SOURCE_PROVIDER="com.intellij.coverage.DefaultCoverageFileProvider" RUNNER="coverage.py" COVERAGE_BY_TEST_ENABLED="true" COVERAGE_TRACING_ENABLED="false" WORKING_DIRECTORY="$PROJECT_DIR$/src/trunk/pf" />
    <SUITE FILE_PATH="coverage/GridCal$nr_improvement_on_ill_conditioned_grid.coverage" NAME="nr_improvement_on_ill_conditioned_grid Coverage Results" MODIFIED="1729602163558" SOURCE_PROVIDER="com.intellij.coverage.DefaultCoverageFileProvider" RUNNER="coverage.py" COVERAGE_BY_TEST_ENABLED="false" COVERAGE_TRACING_ENABLED="false" WORKING_DIRECTORY="$PROJECT_DIR$/src/trunk/pf" />
    <SUITE FILE_PATH="coverage/GridCal$GeneralDialogues.coverage" NAME="GeneralDialogues Coverage Results" MODIFIED="1698838468153" SOURCE_PROVIDER="com.intellij.coverage.DefaultCoverageFileProvider" RUNNER="coverage.py" COVERAGE_BY_TEST_ENABLED="true" COVERAGE_TRACING_ENABLED="false" WORKING_DIRECTORY="$PROJECT_DIR$/src/GridCal/Gui" />
    <SUITE FILE_PATH="coverage/GridCal$Nosetests_in_test_opf_time_series_py.coverage" NAME="Nosetests in test_opf_time_series.py Coverage Results" MODIFIED="1617046142412" SOURCE_PROVIDER="com.intellij.coverage.DefaultCoverageFileProvider" RUNNER="coverage.py" COVERAGE_BY_TEST_ENABLED="true" COVERAGE_TRACING_ENABLED="false" WORKING_DIRECTORY="$PROJECT_DIR$/src/tests" />
    <SUITE FILE_PATH="coverage/GridCal$hydro_opf.coverage" NAME="hydro_opf Coverage Results" MODIFIED="1704400043683" SOURCE_PROVIDER="com.intellij.coverage.DefaultCoverageFileProvider" RUNNER="coverage.py" COVERAGE_BY_TEST_ENABLED="true" COVERAGE_TRACING_ENABLED="false" WORKING_DIRECTORY="$PROJECT_DIR$/examples" />
    <SUITE FILE_PATH="coverage/GridCal$switch_reduction_dense.coverage" NAME="switch_reduction_dense Coverage Results" MODIFIED="1615742845150" SOURCE_PROVIDER="com.intellij.coverage.DefaultCoverageFileProvider" RUNNER="coverage.py" COVERAGE_BY_TEST_ENABLED="true" COVERAGE_TRACING_ENABLED="false" WORKING_DIRECTORY="$PROJECT_DIR$/src/research/grid_reduction/substation_reduction" />
    <SUITE FILE_PATH="coverage/GridCal$Nosetests_in_ACPTDF_research2_py.coverage" NAME="Nosetests in ACPTDF_research2.py Coverage Results" MODIFIED="1601969138193" SOURCE_PROVIDER="com.intellij.coverage.DefaultCoverageFileProvider" RUNNER="coverage.py" COVERAGE_BY_TEST_ENABLED="true" COVERAGE_TRACING_ENABLED="false" WORKING_DIRECTORY="$PROJECT_DIR$/src/research/PTDF" />
    <SUITE FILE_PATH="coverage/GridCal$Nosetests_in_test_line_losses_py.coverage" NAME="Nosetests in test_line_losses.py Coverage Results" MODIFIED="1634139762786" SOURCE_PROVIDER="com.intellij.coverage.DefaultCoverageFileProvider" RUNNER="coverage.py" COVERAGE_BY_TEST_ENABLED="true" COVERAGE_TRACING_ENABLED="false" WORKING_DIRECTORY="$PROJECT_DIR$/src/tests" />
    <SUITE FILE_PATH="coverage/GridCal$ips.coverage" NAME="ips Coverage Results" MODIFIED="1706275663285" SOURCE_PROVIDER="com.intellij.coverage.DefaultCoverageFileProvider" RUNNER="coverage.py" COVERAGE_BY_TEST_ENABLED="true" COVERAGE_TRACING_ENABLED="false" WORKING_DIRECTORY="$PROJECT_DIR$/src/GridCalEngine/Utils/NumericalMethods" />
    <SUITE FILE_PATH="coverage/GridCal$Nosetests_in_test_hydro_py.coverage" NAME="Nosetests in test_hydro.py Coverage Results" MODIFIED="1708506945654" SOURCE_PROVIDER="com.intellij.coverage.DefaultCoverageFileProvider" RUNNER="coverage.py" COVERAGE_BY_TEST_ENABLED="true" COVERAGE_TRACING_ENABLED="false" WORKING_DIRECTORY="$PROJECT_DIR$/src/tests" />
    <SUITE FILE_PATH="coverage/GridCal$Nosetests_for_tests_test_tutorials_test_define_grid_from_scratch_with_profiles.coverage" NAME="Nosetests for tests.test_tutorials.test_define_grid_from_scratch_with_profiles Coverage Results" MODIFIED="1687769163010" SOURCE_PROVIDER="com.intellij.coverage.DefaultCoverageFileProvider" RUNNER="coverage.py" COVERAGE_BY_TEST_ENABLED="true" COVERAGE_TRACING_ENABLED="false" WORKING_DIRECTORY="$PROJECT_DIR$/src/tests" />
    <SUITE FILE_PATH="coverage/GridCal$sergio_dorado_example_good.coverage" NAME="sergio_dorado_example_good Coverage Results" MODIFIED="1715020077652" SOURCE_PROVIDER="com.intellij.coverage.DefaultCoverageFileProvider" RUNNER="coverage.py" COVERAGE_BY_TEST_ENABLED="true" COVERAGE_TRACING_ENABLED="false" WORKING_DIRECTORY="$PROJECT_DIR$/src/trunk/substation_reduction" />
    <SUITE FILE_PATH="coverage/GridCal$Nosetests_in_test_latin_hypercube_py.coverage" NAME="Nosetests in test_latin_hypercube.py Coverage Results" MODIFIED="1617046286335" SOURCE_PROVIDER="com.intellij.coverage.DefaultCoverageFileProvider" RUNNER="coverage.py" COVERAGE_BY_TEST_ENABLED="true" COVERAGE_TRACING_ENABLED="false" WORKING_DIRECTORY="$PROJECT_DIR$/src/tests" />
    <SUITE FILE_PATH="coverage/GridCal$pytest_for_test_load_save_load_test_load_save_load2.coverage" NAME="pytest for test_load_save_load.test_load_save_load2 Coverage Results" MODIFIED="1739963510114" SOURCE_PROVIDER="com.intellij.coverage.DefaultCoverageFileProvider" RUNNER="coverage.py" COVERAGE_BY_TEST_ENABLED="false" COVERAGE_TRACING_ENABLED="false" WORKING_DIRECTORY="$PROJECT_DIR$/src/tests" />
    <SUITE FILE_PATH="coverage/GridCal$psse_transformer_impedance_conversion.coverage" NAME="psse_transformer_impedance_conversion Coverage Results" MODIFIED="1632831296503" SOURCE_PROVIDER="com.intellij.coverage.DefaultCoverageFileProvider" RUNNER="coverage.py" COVERAGE_BY_TEST_ENABLED="true" COVERAGE_TRACING_ENABLED="false" WORKING_DIRECTORY="$PROJECT_DIR$/src/research" />
    <SUITE FILE_PATH="coverage/GridCal$Nosetests_in_test_demo_5_node_py.coverage" NAME="Nosetests in test_demo_5_node.py Coverage Results" MODIFIED="1614631013763" SOURCE_PROVIDER="com.intellij.coverage.DefaultCoverageFileProvider" RUNNER="coverage.py" COVERAGE_BY_TEST_ENABLED="true" COVERAGE_TRACING_ENABLED="false" WORKING_DIRECTORY="$PROJECT_DIR$/src/tests" />
    <SUITE FILE_PATH="coverage/GridCal$Nosetests_for_tests_test_continuation_power_flow_test_cpf.coverage" NAME="Nosetests for tests.test_continuation_power_flow.test_cpf Coverage Results" MODIFIED="1712337251546" SOURCE_PROVIDER="com.intellij.coverage.DefaultCoverageFileProvider" RUNNER="coverage.py" COVERAGE_BY_TEST_ENABLED="true" COVERAGE_TRACING_ENABLED="false" WORKING_DIRECTORY="$PROJECT_DIR$/src/tests" />
    <SUITE FILE_PATH="coverage/GridCal$pytest_for_src_tests.coverage" NAME="pytest for src.tests Coverage Results" MODIFIED="1730402748621" SOURCE_PROVIDER="com.intellij.coverage.DefaultCoverageFileProvider" RUNNER="coverage.py" COVERAGE_BY_TEST_ENABLED="false" COVERAGE_TRACING_ENABLED="false" WORKING_DIRECTORY="$PROJECT_DIR$/src/tests" />
    <SUITE FILE_PATH="coverage/GridCal$switch_reduction_sparse.coverage" NAME="switch_reduction_sparse Coverage Results" MODIFIED="1615742705813" SOURCE_PROVIDER="com.intellij.coverage.DefaultCoverageFileProvider" RUNNER="coverage.py" COVERAGE_BY_TEST_ENABLED="true" COVERAGE_TRACING_ENABLED="false" WORKING_DIRECTORY="$PROJECT_DIR$/src/research/grid_reduction/substation_reduction" />
    <SUITE FILE_PATH="coverage/GridCal$pytest_for_src_tests_test_ac_opf_test_superconductors_handling.coverage" NAME="pytest for src.tests.test_ac_opf.test_superconductors_handling Coverage Results" MODIFIED="1739521598286" SOURCE_PROVIDER="com.intellij.coverage.DefaultCoverageFileProvider" RUNNER="coverage.py" COVERAGE_BY_TEST_ENABLED="false" COVERAGE_TRACING_ENABLED="false" WORKING_DIRECTORY="$PROJECT_DIR$/src/tests" />
    <SUITE FILE_PATH="coverage/GridCal$Nosetests_for_tests_test_nodal_capacity.coverage" NAME="Nosetests for tests.test_nodal_capacity Coverage Results" MODIFIED="1716970474923" SOURCE_PROVIDER="com.intellij.coverage.DefaultCoverageFileProvider" RUNNER="coverage.py" COVERAGE_BY_TEST_ENABLED="true" COVERAGE_TRACING_ENABLED="false" WORKING_DIRECTORY="$PROJECT_DIR$/src/tests" />
    <SUITE FILE_PATH="coverage/GridCal$raw_parser.coverage" NAME="raw_parser Coverage Results" MODIFIED="1619379740833" SOURCE_PROVIDER="com.intellij.coverage.DefaultCoverageFileProvider" RUNNER="coverage.py" COVERAGE_BY_TEST_ENABLED="true" COVERAGE_TRACING_ENABLED="false" WORKING_DIRECTORY="$PROJECT_DIR$/src/GridCal/Engine/IO" />
    <SUITE FILE_PATH="coverage/GridCal$example_pvlib.coverage" NAME="example_pvlib Coverage Results" MODIFIED="1689672238811" SOURCE_PROVIDER="com.intellij.coverage.DefaultCoverageFileProvider" RUNNER="coverage.py" COVERAGE_BY_TEST_ENABLED="true" COVERAGE_TRACING_ENABLED="false" WORKING_DIRECTORY="$PROJECT_DIR$/examples" />
    <SUITE FILE_PATH="coverage/GridCal$Nosetests_for_tests_test_hydro_test_hydro_opf2.coverage" NAME="Nosetests for tests.test_hydro.test_hydro_opf2 Coverage Results" MODIFIED="1704897106653" SOURCE_PROVIDER="com.intellij.coverage.DefaultCoverageFileProvider" RUNNER="coverage.py" COVERAGE_BY_TEST_ENABLED="true" COVERAGE_TRACING_ENABLED="false" WORKING_DIRECTORY="$PROJECT_DIR$/src/tests" />
    <SUITE FILE_PATH="coverage/GridCal$system_scaler.coverage" NAME="system_scaler Coverage Results" MODIFIED="1710502330985" SOURCE_PROVIDER="com.intellij.coverage.DefaultCoverageFileProvider" RUNNER="coverage.py" COVERAGE_BY_TEST_ENABLED="true" COVERAGE_TRACING_ENABLED="false" WORKING_DIRECTORY="$PROJECT_DIR$/src/GridCal/Gui/SystemScaler" />
    <SUITE FILE_PATH="coverage/GridCal$profile_dialogue.coverage" NAME="profile_dialogue Coverage Results" MODIFIED="1674068478204" SOURCE_PROVIDER="com.intellij.coverage.DefaultCoverageFileProvider" RUNNER="coverage.py" COVERAGE_BY_TEST_ENABLED="true" COVERAGE_TRACING_ENABLED="false" WORKING_DIRECTORY="$PROJECT_DIR$/src/GridCal/Gui/ProfilesInput" />
    <SUITE FILE_PATH="coverage/GridCal$pytest_for_src_tests_test_api_helm_test_api_helm.coverage" NAME="pytest for src.tests.test_api_helm.test_api_helm Coverage Results" MODIFIED="1732903304629" SOURCE_PROVIDER="com.intellij.coverage.DefaultCoverageFileProvider" RUNNER="coverage.py" COVERAGE_BY_TEST_ENABLED="false" COVERAGE_TRACING_ENABLED="false" WORKING_DIRECTORY="" />
    <SUITE FILE_PATH="coverage/GridCal$make.coverage" NAME="make Coverage Results" MODIFIED="1693923404879" SOURCE_PROVIDER="com.intellij.coverage.DefaultCoverageFileProvider" RUNNER="coverage.py" COVERAGE_BY_TEST_ENABLED="true" COVERAGE_TRACING_ENABLED="false" WORKING_DIRECTORY="$PROJECT_DIR$/doc" />
    <SUITE FILE_PATH="coverage/GridCal$newton_equivalence_test.coverage" NAME="newton_equivalence_test Coverage Results" MODIFIED="1678866293763" SOURCE_PROVIDER="com.intellij.coverage.DefaultCoverageFileProvider" RUNNER="coverage.py" COVERAGE_BY_TEST_ENABLED="true" COVERAGE_TRACING_ENABLED="false" WORKING_DIRECTORY="$PROJECT_DIR$/src/tests" />
    <SUITE FILE_PATH="coverage/GridCal$Nosetests_in_test_time_series_py.coverage" NAME="Nosetests in test_time_series.py Coverage Results" MODIFIED="1686759385773" SOURCE_PROVIDER="com.intellij.coverage.DefaultCoverageFileProvider" RUNNER="coverage.py" COVERAGE_BY_TEST_ENABLED="true" COVERAGE_TRACING_ENABLED="false" WORKING_DIRECTORY="$PROJECT_DIR$/src/tests" />
    <SUITE FILE_PATH="coverage/GridCal$update_gui_file__1_.coverage" NAME="update_gui_file (1) Coverage Results" MODIFIED="1698247343674" SOURCE_PROVIDER="com.intellij.coverage.DefaultCoverageFileProvider" RUNNER="coverage.py" COVERAGE_BY_TEST_ENABLED="true" COVERAGE_TRACING_ENABLED="false" WORKING_DIRECTORY="$PROJECT_DIR$/src/GridCal/Gui/AboutDialogue" />
    <SUITE FILE_PATH="coverage/GridCal$Nosetests_for_test_ptdf_test_lodf_ieee14_psse.coverage" NAME="Nosetests for test_ptdf.test_lodf_ieee14_psse Coverage Results" MODIFIED="1701812627784" SOURCE_PROVIDER="com.intellij.coverage.DefaultCoverageFileProvider" RUNNER="coverage.py" COVERAGE_BY_TEST_ENABLED="true" COVERAGE_TRACING_ENABLED="false" WORKING_DIRECTORY="$PROJECT_DIR$/src/tests" />
    <SUITE FILE_PATH="coverage/GridCal$Nosetests_in_test_ac_opf_py.coverage" NAME="Nosetests in test_ac_opf.py Coverage Results" MODIFIED="1706780866579" SOURCE_PROVIDER="com.intellij.coverage.DefaultCoverageFileProvider" RUNNER="coverage.py" COVERAGE_BY_TEST_ENABLED="true" COVERAGE_TRACING_ENABLED="false" WORKING_DIRECTORY="$PROJECT_DIR$/src/tests" />
    <SUITE FILE_PATH="coverage/GridCal$matpower_parser.coverage" NAME="matpower_parser Coverage Results" MODIFIED="1600002676691" SOURCE_PROVIDER="com.intellij.coverage.DefaultCoverageFileProvider" RUNNER="coverage.py" COVERAGE_BY_TEST_ENABLED="true" COVERAGE_TRACING_ENABLED="false" WORKING_DIRECTORY="$PROJECT_DIR$/src/GridCal/Engine/IO" />
    <SUITE FILE_PATH="coverage/GridCal$Sensitivity_research_AchaDaza.coverage" NAME="Sensitivity_research_AchaDaza Coverage Results" MODIFIED="1640084668993" SOURCE_PROVIDER="com.intellij.coverage.DefaultCoverageFileProvider" RUNNER="coverage.py" COVERAGE_BY_TEST_ENABLED="true" COVERAGE_TRACING_ENABLED="false" WORKING_DIRECTORY="$PROJECT_DIR$/src/research/PTDF" />
    <SUITE FILE_PATH="coverage/GridCal$5_bus_se.coverage" NAME="5_bus_se Coverage Results" MODIFIED="1635960804767" SOURCE_PROVIDER="com.intellij.coverage.DefaultCoverageFileProvider" RUNNER="coverage.py" COVERAGE_BY_TEST_ENABLED="true" COVERAGE_TRACING_ENABLED="false" WORKING_DIRECTORY="$PROJECT_DIR$/src/research/state_estimation" />
    <SUITE FILE_PATH="coverage/GridCal$Nosetests_for_test_srap_test_srap.coverage" NAME="Nosetests for test_srap.test_srap Coverage Results" MODIFIED="1706791719546" SOURCE_PROVIDER="com.intellij.coverage.DefaultCoverageFileProvider" RUNNER="coverage.py" COVERAGE_BY_TEST_ENABLED="true" COVERAGE_TRACING_ENABLED="false" WORKING_DIRECTORY="$PROJECT_DIR$/src/tests" />
    <SUITE FILE_PATH="coverage/GridCal$dc_linear_opf_ts_example.coverage" NAME="dc_linear_opf_ts_example Coverage Results" MODIFIED="1688480027790" SOURCE_PROVIDER="com.intellij.coverage.DefaultCoverageFileProvider" RUNNER="coverage.py" COVERAGE_BY_TEST_ENABLED="true" COVERAGE_TRACING_ENABLED="false" WORKING_DIRECTORY="$PROJECT_DIR$/examples" />
    <SUITE FILE_PATH="coverage/GridCal$integral_por_tramos.coverage" NAME="srap_interpolation_example Coverage Results" MODIFIED="1705345454539" SOURCE_PROVIDER="com.intellij.coverage.DefaultCoverageFileProvider" RUNNER="coverage.py" COVERAGE_BY_TEST_ENABLED="true" COVERAGE_TRACING_ENABLED="false" WORKING_DIRECTORY="$PROJECT_DIR$/examples/trunk/srap" />
    <SUITE FILE_PATH="coverage/GridCal$rectangular_nr1.coverage" NAME="rectangular_nr1 Coverage Results" MODIFIED="1602866013486" SOURCE_PROVIDER="com.intellij.coverage.DefaultCoverageFileProvider" RUNNER="coverage.py" COVERAGE_BY_TEST_ENABLED="true" COVERAGE_TRACING_ENABLED="false" WORKING_DIRECTORY="$PROJECT_DIR$/src/research/power_flow/rectangular" />
    <SUITE FILE_PATH="coverage/GridCal$Nosetests_for_test_ptdf_test_mlodf_sanpen.coverage" NAME="Nosetests for test_ptdf.test_mlodf_sanpen Coverage Results" MODIFIED="1706266201035" SOURCE_PROVIDER="com.intellij.coverage.DefaultCoverageFileProvider" RUNNER="coverage.py" COVERAGE_BY_TEST_ENABLED="true" COVERAGE_TRACING_ENABLED="false" WORKING_DIRECTORY="$PROJECT_DIR$/src/tests" />
    <SUITE FILE_PATH="coverage/GridCal$pytest_for_src_tests_test_topology_processor_test_topology_NL_microgrid.coverage" NAME="pytest for src.tests.test_topology_processor.test_topology_NL_microgrid Coverage Results" MODIFIED="1729081781552" SOURCE_PROVIDER="com.intellij.coverage.DefaultCoverageFileProvider" RUNNER="coverage.py" COVERAGE_BY_TEST_ENABLED="false" COVERAGE_TRACING_ENABLED="false" WORKING_DIRECTORY="$PROJECT_DIR$/src/tests" />
    <SUITE FILE_PATH="coverage/GridCal$Nosetests_for_test_numerical_circuit_test_bus_indexing_remap.coverage" NAME="Nosetests for test_numerical_circuit.test_bus_indexing_remap Coverage Results" MODIFIED="1707314056583" SOURCE_PROVIDER="com.intellij.coverage.DefaultCoverageFileProvider" RUNNER="coverage.py" COVERAGE_BY_TEST_ENABLED="true" COVERAGE_TRACING_ENABLED="false" WORKING_DIRECTORY="$PROJECT_DIR$/src/tests" />
    <SUITE FILE_PATH="coverage/GridCal$fubm_example.coverage" NAME="fubm_example Coverage Results" MODIFIED="1699631757375" SOURCE_PROVIDER="com.intellij.coverage.DefaultCoverageFileProvider" RUNNER="coverage.py" COVERAGE_BY_TEST_ENABLED="true" COVERAGE_TRACING_ENABLED="false" WORKING_DIRECTORY="$PROJECT_DIR$/examples/trunk" />
    <SUITE FILE_PATH="coverage/GridCal$Nosetests_for_test_numerical_circuit_test_numerical_cicuit_spv.coverage" NAME="Nosetests for test_numerical_circuit.test_numerical_cicuit_spv Coverage Results" MODIFIED="1706775363122" SOURCE_PROVIDER="com.intellij.coverage.DefaultCoverageFileProvider" RUNNER="coverage.py" COVERAGE_BY_TEST_ENABLED="true" COVERAGE_TRACING_ENABLED="false" WORKING_DIRECTORY="$PROJECT_DIR$/src/tests" />
    <SUITE FILE_PATH="coverage/GridCal$file_opening.coverage" NAME="file opening Coverage Results" MODIFIED="1730201070260" SOURCE_PROVIDER="com.intellij.coverage.DefaultCoverageFileProvider" RUNNER="coverage.py" COVERAGE_BY_TEST_ENABLED="false" COVERAGE_TRACING_ENABLED="false" WORKING_DIRECTORY="$PROJECT_DIR$/src/trunk/cgmes" />
    <SUITE FILE_PATH="coverage/GridCal$ACOPF_MIPS_replica.coverage" NAME="ACOPF_MIPS_replica Coverage Results" MODIFIED="1702313943926" SOURCE_PROVIDER="com.intellij.coverage.DefaultCoverageFileProvider" RUNNER="coverage.py" COVERAGE_BY_TEST_ENABLED="true" COVERAGE_TRACING_ENABLED="false" WORKING_DIRECTORY="$PROJECT_DIR$/examples" />
    <SUITE FILE_PATH="coverage/GridCal$MVRSM_mo.coverage" NAME="MVRSM_mo Coverage Results" MODIFIED="1707735080331" SOURCE_PROVIDER="com.intellij.coverage.DefaultCoverageFileProvider" RUNNER="coverage.py" COVERAGE_BY_TEST_ENABLED="true" COVERAGE_TRACING_ENABLED="false" WORKING_DIRECTORY="$PROJECT_DIR$/src/trunk/MVRSM" />
    <SUITE FILE_PATH="coverage/GridCal$test_transformer_regulator.coverage" NAME="test_transformer_regulator Coverage Results" MODIFIED="1602954515929" SOURCE_PROVIDER="com.intellij.coverage.DefaultCoverageFileProvider" RUNNER="coverage.py" COVERAGE_BY_TEST_ENABLED="true" COVERAGE_TRACING_ENABLED="false" WORKING_DIRECTORY="$PROJECT_DIR$/src/tests" />
    <SUITE FILE_PATH="coverage/GridCal$Nosetests_in_test_islands_py.coverage" NAME="Nosetests in test_islands.py Coverage Results" MODIFIED="1694430898972" SOURCE_PROVIDER="com.intellij.coverage.DefaultCoverageFileProvider" RUNNER="coverage.py" COVERAGE_BY_TEST_ENABLED="true" COVERAGE_TRACING_ENABLED="false" WORKING_DIRECTORY="$PROJECT_DIR$/src/tests" />
    <SUITE FILE_PATH="coverage/GridCal$newton_line_search_acdc.coverage" NAME="newton_line_search_acdc Coverage Results" MODIFIED="1608896800406" SOURCE_PROVIDER="com.intellij.coverage.DefaultCoverageFileProvider" RUNNER="coverage.py" COVERAGE_BY_TEST_ENABLED="true" COVERAGE_TRACING_ENABLED="false" WORKING_DIRECTORY="$PROJECT_DIR$/src/research/hvdc" />
    <SUITE FILE_PATH="coverage/GridCal$PTDF_ku_leuven.coverage" NAME="PTDF_ku_leuven Coverage Results" MODIFIED="1642342521661" SOURCE_PROVIDER="com.intellij.coverage.DefaultCoverageFileProvider" RUNNER="coverage.py" COVERAGE_BY_TEST_ENABLED="true" COVERAGE_TRACING_ENABLED="false" WORKING_DIRECTORY="$PROJECT_DIR$/src/research/PTDF" />
    <SUITE FILE_PATH="coverage/GridCal$pytest_for_src_tests_test_ptdf.coverage" NAME="pytest for src.tests.test_ptdf Coverage Results" MODIFIED="1729668865330" SOURCE_PROVIDER="com.intellij.coverage.DefaultCoverageFileProvider" RUNNER="coverage.py" COVERAGE_BY_TEST_ENABLED="false" COVERAGE_TRACING_ENABLED="false" WORKING_DIRECTORY="$PROJECT_DIR$/src/tests" />
    <SUITE FILE_PATH="coverage/GridCal$lightmap.coverage" NAME="lightmap Coverage Results" MODIFIED="1655892740020" SOURCE_PROVIDER="com.intellij.coverage.DefaultCoverageFileProvider" RUNNER="coverage.py" COVERAGE_BY_TEST_ENABLED="true" COVERAGE_TRACING_ENABLED="false" WORKING_DIRECTORY="$PROJECT_DIR$/src/research/map" />
    <SUITE FILE_PATH="coverage/GridCal$sergio_dorado_example_node_breaker.coverage" NAME="sergio_dorado_example_node_breaker Coverage Results" MODIFIED="1715018820178" SOURCE_PROVIDER="com.intellij.coverage.DefaultCoverageFileProvider" RUNNER="coverage.py" COVERAGE_BY_TEST_ENABLED="true" COVERAGE_TRACING_ENABLED="false" WORKING_DIRECTORY="$PROJECT_DIR$/src/trunk/substation_reduction" />
    <SUITE FILE_PATH="coverage/GridCal$lhs_ts.coverage" NAME="lhs_ts Coverage Results" MODIFIED="1657744078958" SOURCE_PROVIDER="com.intellij.coverage.DefaultCoverageFileProvider" RUNNER="coverage.py" COVERAGE_BY_TEST_ENABLED="true" COVERAGE_TRACING_ENABLED="false" WORKING_DIRECTORY="$PROJECT_DIR$/src/research/interpolation" />
    <SUITE FILE_PATH="coverage/GridCal$GridCalMain.coverage" NAME="GridCalMain Coverage Results" MODIFIED="1736427328316" SOURCE_PROVIDER="com.intellij.coverage.DefaultCoverageFileProvider" RUNNER="coverage.py" COVERAGE_BY_TEST_ENABLED="true" COVERAGE_TRACING_ENABLED="false" WORKING_DIRECTORY="$PROJECT_DIR$/src/GridCal/Gui/Main" />
    <SUITE FILE_PATH="coverage/GridCal$pytest_for_test_grid_diff_test_add_stuff_roundtrip.coverage" NAME="pytest for test_grid_diff.test_add_stuff_roundtrip Coverage Results" MODIFIED="1729768456435" SOURCE_PROVIDER="com.intellij.coverage.DefaultCoverageFileProvider" RUNNER="coverage.py" COVERAGE_BY_TEST_ENABLED="false" COVERAGE_TRACING_ENABLED="false" WORKING_DIRECTORY="$PROJECT_DIR$/src/tests" />
    <SUITE FILE_PATH="coverage/GridCal$Nosetests_for_test_contingency_test_contingency.coverage" NAME="Nosetests for test_contingency.test_contingency Coverage Results" MODIFIED="1701701999217" SOURCE_PROVIDER="com.intellij.coverage.DefaultCoverageFileProvider" RUNNER="coverage.py" COVERAGE_BY_TEST_ENABLED="true" COVERAGE_TRACING_ENABLED="false" WORKING_DIRECTORY="$PROJECT_DIR$/src/tests" />
    <SUITE FILE_PATH="coverage/GridCal$generate_property_gatters_and_setters.coverage" NAME="generate_property_gatters_and_setters Coverage Results" MODIFIED="1711104335326" SOURCE_PROVIDER="com.intellij.coverage.DefaultCoverageFileProvider" RUNNER="coverage.py" COVERAGE_BY_TEST_ENABLED="true" COVERAGE_TRACING_ENABLED="false" WORKING_DIRECTORY="$PROJECT_DIR$/src/trunk/code_generation" />
    <SUITE FILE_PATH="coverage/GridCal$jacobian_based_acdc_power_flow__1_.coverage" NAME="jacobian_based_acdc_power_flow (1) Coverage Results" MODIFIED="1609455735388" SOURCE_PROVIDER="com.intellij.coverage.DefaultCoverageFileProvider" RUNNER="coverage.py" COVERAGE_BY_TEST_ENABLED="true" COVERAGE_TRACING_ENABLED="false" WORKING_DIRECTORY="$PROJECT_DIR$/src/GridCal/Engine/Simulations/PowerFlow" />
    <SUITE FILE_PATH="coverage/GridCal$psse_parser.coverage" NAME="psse_parser Coverage Results" MODIFIED="1594285082315" SOURCE_PROVIDER="com.intellij.coverage.DefaultCoverageFileProvider" RUNNER="coverage.py" COVERAGE_BY_TEST_ENABLED="true" COVERAGE_TRACING_ENABLED="false" WORKING_DIRECTORY="$PROJECT_DIR$/src/GridCal/Engine/IO" />
    <SUITE FILE_PATH="coverage/GridCal$ExecuteGridCal.coverage" NAME="ExecuteGridCal Coverage Results" MODIFIED="1740048739601" SOURCE_PROVIDER="com.intellij.coverage.DefaultCoverageFileProvider" RUNNER="coverage.py" COVERAGE_BY_TEST_ENABLED="false" COVERAGE_TRACING_ENABLED="false" WORKING_DIRECTORY="$PROJECT_DIR$/src/GridCal" />
    <SUITE FILE_PATH="coverage/GridCal$newton_current.coverage" NAME="newton_current Coverage Results" MODIFIED="1597481272992" SOURCE_PROVIDER="com.intellij.coverage.DefaultCoverageFileProvider" RUNNER="coverage.py" COVERAGE_BY_TEST_ENABLED="true" COVERAGE_TRACING_ENABLED="false" WORKING_DIRECTORY="$PROJECT_DIR$/src/research/power_flow" />
    <SUITE FILE_PATH="coverage/GridCal$branch_power.coverage" NAME="branch_power Coverage Results" MODIFIED="1659016478801" SOURCE_PROVIDER="com.intellij.coverage.DefaultCoverageFileProvider" RUNNER="coverage.py" COVERAGE_BY_TEST_ENABLED="true" COVERAGE_TRACING_ENABLED="false" WORKING_DIRECTORY="$PROJECT_DIR$/src/research/derivatives" />
    <SUITE FILE_PATH="coverage/GridCal$binary_ga.coverage" NAME="binary_ga Coverage Results" MODIFIED="1663317448376" SOURCE_PROVIDER="com.intellij.coverage.DefaultCoverageFileProvider" RUNNER="coverage.py" COVERAGE_BY_TEST_ENABLED="true" COVERAGE_TRACING_ENABLED="false" WORKING_DIRECTORY="$PROJECT_DIR$/src/research/genetic_algorithms" />
    <SUITE FILE_PATH="coverage/GridCal$branch_power_5_sparse_.coverage" NAME="branch_power_5(sparse) Coverage Results" MODIFIED="1662061799081" SOURCE_PROVIDER="com.intellij.coverage.DefaultCoverageFileProvider" RUNNER="coverage.py" COVERAGE_BY_TEST_ENABLED="true" COVERAGE_TRACING_ENABLED="false" WORKING_DIRECTORY="$PROJECT_DIR$/src/research/derivatives_and_jacobian" />
    <SUITE FILE_PATH="coverage/GridCal$setup__GridCal_.coverage" NAME="setup (GridCal) Coverage Results" MODIFIED="1694348254887" SOURCE_PROVIDER="com.intellij.coverage.DefaultCoverageFileProvider" RUNNER="coverage.py" COVERAGE_BY_TEST_ENABLED="true" COVERAGE_TRACING_ENABLED="false" WORKING_DIRECTORY="$PROJECT_DIR$/src" />
    <SUITE FILE_PATH="coverage/GridCal$transformer3w_editor.coverage" NAME="transformer3w_editor Coverage Results" MODIFIED="1729197976543" SOURCE_PROVIDER="com.intellij.coverage.DefaultCoverageFileProvider" RUNNER="coverage.py" COVERAGE_BY_TEST_ENABLED="false" COVERAGE_TRACING_ENABLED="false" WORKING_DIRECTORY="$PROJECT_DIR$/src/GridCal/Gui/Diagrams/SchematicWidget/Branches" />
    <SUITE FILE_PATH="coverage/GridCal$Nosetests_in_test_transformer_regulator_py.coverage" NAME="Nosetests in test_transformer_regulator.py Coverage Results" MODIFIED="1609501457225" SOURCE_PROVIDER="com.intellij.coverage.DefaultCoverageFileProvider" RUNNER="coverage.py" COVERAGE_BY_TEST_ENABLED="true" COVERAGE_TRACING_ENABLED="false" WORKING_DIRECTORY="$PROJECT_DIR$/src/tests" />
    <SUITE FILE_PATH="coverage/GridCal$main.coverage" NAME="main Coverage Results" MODIFIED="1629915665021" SOURCE_PROVIDER="com.intellij.coverage.DefaultCoverageFileProvider" RUNNER="coverage.py" COVERAGE_BY_TEST_ENABLED="true" COVERAGE_TRACING_ENABLED="false" WORKING_DIRECTORY="$PROJECT_DIR$/src/research/PCA/josep_v2" />
    <SUITE FILE_PATH="coverage/GridCal$opf_pf_verification_example.coverage" NAME="opf+pf verification example Coverage Results" MODIFIED="1696857463367" SOURCE_PROVIDER="com.intellij.coverage.DefaultCoverageFileProvider" RUNNER="coverage.py" COVERAGE_BY_TEST_ENABLED="true" COVERAGE_TRACING_ENABLED="false" WORKING_DIRECTORY="$PROJECT_DIR$/examples" />
    <SUITE FILE_PATH="coverage/GridCal$power_world_epc.coverage" NAME="power_world_epc Coverage Results" MODIFIED="1594141589251" SOURCE_PROVIDER="com.intellij.coverage.DefaultCoverageFileProvider" RUNNER="coverage.py" COVERAGE_BY_TEST_ENABLED="true" COVERAGE_TRACING_ENABLED="false" WORKING_DIRECTORY="$PROJECT_DIR$/src/research/power_world_format" />
    <SUITE FILE_PATH="coverage/GridCal$zip_file_mgmt.coverage" NAME="zip_file_mgmt Coverage Results" MODIFIED="1632998834183" SOURCE_PROVIDER="com.intellij.coverage.DefaultCoverageFileProvider" RUNNER="coverage.py" COVERAGE_BY_TEST_ENABLED="true" COVERAGE_TRACING_ENABLED="false" WORKING_DIRECTORY="$PROJECT_DIR$/src/tests" />
    <SUITE FILE_PATH="coverage/GridCal$cgmes_import_check.coverage" NAME="cgmes_import_check Coverage Results" MODIFIED="1716538775046" SOURCE_PROVIDER="com.intellij.coverage.DefaultCoverageFileProvider" RUNNER="coverage.py" COVERAGE_BY_TEST_ENABLED="true" COVERAGE_TRACING_ENABLED="false" WORKING_DIRECTORY="$PROJECT_DIR$/src/trunk/cgmes_import_check" />
    <SUITE FILE_PATH="coverage/GridCal$pytest_for_test_transformer_type_test_transformer3w_test.coverage" NAME="pytest for test_transformer_type.test_transformer3w_test Coverage Results" MODIFIED="1729239252257" SOURCE_PROVIDER="com.intellij.coverage.DefaultCoverageFileProvider" RUNNER="coverage.py" COVERAGE_BY_TEST_ENABLED="false" COVERAGE_TRACING_ENABLED="false" WORKING_DIRECTORY="$PROJECT_DIR$/src/tests" />
    <SUITE FILE_PATH="coverage/GridCal$rpgm_algo.coverage" NAME="rpgm_algo Coverage Results" MODIFIED="1603645665438" SOURCE_PROVIDER="com.intellij.coverage.DefaultCoverageFileProvider" RUNNER="coverage.py" COVERAGE_BY_TEST_ENABLED="true" COVERAGE_TRACING_ENABLED="false" WORKING_DIRECTORY="$PROJECT_DIR$/src/GridCal/ThirdParty/SyntheticNetworks" />
    <SUITE FILE_PATH="coverage/GridCal$pytest_in_test_ptdf_py.coverage" NAME="pytest in test_ptdf.py Coverage Results" MODIFIED="1729590644432" SOURCE_PROVIDER="com.intellij.coverage.DefaultCoverageFileProvider" RUNNER="coverage.py" COVERAGE_BY_TEST_ENABLED="false" COVERAGE_TRACING_ENABLED="false" WORKING_DIRECTORY="$PROJECT_DIR$/src/tests" />
    <SUITE FILE_PATH="coverage/GridCal$Nosetests_in_PTDF_research2_py.coverage" NAME="Nosetests in PTDF_research2.py Coverage Results" MODIFIED="1600161918846" SOURCE_PROVIDER="com.intellij.coverage.DefaultCoverageFileProvider" RUNNER="coverage.py" COVERAGE_BY_TEST_ENABLED="true" COVERAGE_TRACING_ENABLED="false" WORKING_DIRECTORY="$PROJECT_DIR$/src/research/PTDF" />
    <SUITE FILE_PATH="coverage/GridCal$ac_opf_ts.coverage" NAME="ac_opf_ts Coverage Results" MODIFIED="1602519616038" SOURCE_PROVIDER="com.intellij.coverage.DefaultCoverageFileProvider" RUNNER="coverage.py" COVERAGE_BY_TEST_ENABLED="true" COVERAGE_TRACING_ENABLED="false" WORKING_DIRECTORY="$PROJECT_DIR$/src/GridCal/Engine/Simulations/OPF" />
    <SUITE FILE_PATH="coverage/GridCal$state_estimation_run.coverage" NAME="state_estimation_run Coverage Results" MODIFIED="1696328917395" SOURCE_PROVIDER="com.intellij.coverage.DefaultCoverageFileProvider" RUNNER="coverage.py" COVERAGE_BY_TEST_ENABLED="true" COVERAGE_TRACING_ENABLED="false" WORKING_DIRECTORY="$PROJECT_DIR$/examples" />
    <SUITE FILE_PATH="coverage/GridCal$setup__Engine_.coverage" NAME="setup (Engine) Coverage Results" MODIFIED="1694348240068" SOURCE_PROVIDER="com.intellij.coverage.DefaultCoverageFileProvider" RUNNER="coverage.py" COVERAGE_BY_TEST_ENABLED="true" COVERAGE_TRACING_ENABLED="false" WORKING_DIRECTORY="$PROJECT_DIR$/src" />
    <SUITE FILE_PATH="coverage/GridCal$Nosetests_in_test_transformer_type_py.coverage" NAME="Nosetests in test_transformer_type.py Coverage Results" MODIFIED="1619382550804" SOURCE_PROVIDER="com.intellij.coverage.DefaultCoverageFileProvider" RUNNER="coverage.py" COVERAGE_BY_TEST_ENABLED="true" COVERAGE_TRACING_ENABLED="false" WORKING_DIRECTORY="$PROJECT_DIR$/src/tests" />
    <SUITE FILE_PATH="coverage/GridCal$pytest_for_src_tests_test_raw_cgmes_cross_roundtrip_test_raw_to_cgmes_cross_roundtrip.coverage" NAME="pytest for src.tests.test_raw_cgmes_cross_roundtrip.test_raw_to_cgmes_cross_roundtrip Coverage Results" MODIFIED="1727788367925" SOURCE_PROVIDER="com.intellij.coverage.DefaultCoverageFileProvider" RUNNER="coverage.py" COVERAGE_BY_TEST_ENABLED="true" COVERAGE_TRACING_ENABLED="false" WORKING_DIRECTORY="$PROJECT_DIR$/src/tests" />
    <SUITE FILE_PATH="coverage/GridCal$pf_for_comparison.coverage" NAME="pf_for_comparison Coverage Results" MODIFIED="1706352169450" SOURCE_PROVIDER="com.intellij.coverage.DefaultCoverageFileProvider" RUNNER="coverage.py" COVERAGE_BY_TEST_ENABLED="true" COVERAGE_TRACING_ENABLED="false" WORKING_DIRECTORY="$PROJECT_DIR$/src/trunk/pf" />
    <SUITE FILE_PATH="coverage/GridCal$sergio_dorado_example.coverage" NAME="sergio_dorado_example Coverage Results" MODIFIED="1715016834665" SOURCE_PROVIDER="com.intellij.coverage.DefaultCoverageFileProvider" RUNNER="coverage.py" COVERAGE_BY_TEST_ENABLED="true" COVERAGE_TRACING_ENABLED="false" WORKING_DIRECTORY="$PROJECT_DIR$/src/trunk/substation_reduction" />
    <SUITE FILE_PATH="coverage/GridCal$n_minus_k_ts_driver.coverage" NAME="n_minus_k_ts_driver Coverage Results" MODIFIED="1616706318512" SOURCE_PROVIDER="com.intellij.coverage.DefaultCoverageFileProvider" RUNNER="coverage.py" COVERAGE_BY_TEST_ENABLED="true" COVERAGE_TRACING_ENABLED="false" WORKING_DIRECTORY="$PROJECT_DIR$/src/GridCal/Engine/Simulations/NK" />
    <SUITE FILE_PATH="coverage/GridCal$Nosetests_for_tests_test_matrix_stacking_test_stack_4.coverage" NAME="Nosetests for tests.test_matrix_stacking.test_stack_4 Coverage Results" MODIFIED="1697188077812" SOURCE_PROVIDER="com.intellij.coverage.DefaultCoverageFileProvider" RUNNER="coverage.py" COVERAGE_BY_TEST_ENABLED="true" COVERAGE_TRACING_ENABLED="false" WORKING_DIRECTORY="$PROJECT_DIR$/src/tests" />
    <SUITE FILE_PATH="coverage/GridCal$editor.coverage" NAME="editor Coverage Results" MODIFIED="1685876734430" SOURCE_PROVIDER="com.intellij.coverage.DefaultCoverageFileProvider" RUNNER="coverage.py" COVERAGE_BY_TEST_ENABLED="true" COVERAGE_TRACING_ENABLED="false" WORKING_DIRECTORY="$PROJECT_DIR$/src/GridCal/Gui/GridEditorWidget" />
    <SUITE FILE_PATH="coverage/GridCal$srap_example.coverage" NAME="srap_example Coverage Results" MODIFIED="1705943998416" SOURCE_PROVIDER="com.intellij.coverage.DefaultCoverageFileProvider" RUNNER="coverage.py" COVERAGE_BY_TEST_ENABLED="true" COVERAGE_TRACING_ENABLED="false" WORKING_DIRECTORY="$PROJECT_DIR$/src/trunk/srap" />
    <SUITE FILE_PATH="coverage/GridCal$h5_interface.coverage" NAME="h5_interface Coverage Results" MODIFIED="1618952414625" SOURCE_PROVIDER="com.intellij.coverage.DefaultCoverageFileProvider" RUNNER="coverage.py" COVERAGE_BY_TEST_ENABLED="true" COVERAGE_TRACING_ENABLED="false" WORKING_DIRECTORY="$PROJECT_DIR$/src/GridCal/Engine/IO" />
    <SUITE FILE_PATH="coverage/GridCal$circuit_to_newton_pa.coverage" NAME="circuit_to_newton_pa Coverage Results" MODIFIED="1678466972615" SOURCE_PROVIDER="com.intellij.coverage.DefaultCoverageFileProvider" RUNNER="coverage.py" COVERAGE_BY_TEST_ENABLED="true" COVERAGE_TRACING_ENABLED="false" WORKING_DIRECTORY="$PROJECT_DIR$/src/GridCal/Engine/Core/Compilers" />
    <SUITE FILE_PATH="coverage/GridCal$dc_opf_ts.coverage" NAME="dc_opf_ts Coverage Results" MODIFIED="1602519229272" SOURCE_PROVIDER="com.intellij.coverage.DefaultCoverageFileProvider" RUNNER="coverage.py" COVERAGE_BY_TEST_ENABLED="true" COVERAGE_TRACING_ENABLED="false" WORKING_DIRECTORY="$PROJECT_DIR$/src/GridCal/Engine/Simulations/OPF" />
    <SUITE FILE_PATH="coverage/GridCal$weather_data.coverage" NAME="weather_data Coverage Results" MODIFIED="1689664122803" SOURCE_PROVIDER="com.intellij.coverage.DefaultCoverageFileProvider" RUNNER="coverage.py" COVERAGE_BY_TEST_ENABLED="true" COVERAGE_TRACING_ENABLED="false" WORKING_DIRECTORY="$PROJECT_DIR$/examples" />
    <SUITE FILE_PATH="coverage/GridCal$slicing_experiments.coverage" NAME="slicing_experiments Coverage Results" MODIFIED="1617653333027" SOURCE_PROVIDER="com.intellij.coverage.DefaultCoverageFileProvider" RUNNER="coverage.py" COVERAGE_BY_TEST_ENABLED="true" COVERAGE_TRACING_ENABLED="false" WORKING_DIRECTORY="$PROJECT_DIR$/src/research" />
    <SUITE FILE_PATH="coverage/GridCal$about_dialogue.coverage" NAME="about_dialogue Coverage Results" MODIFIED="1689665218256" SOURCE_PROVIDER="com.intellij.coverage.DefaultCoverageFileProvider" RUNNER="coverage.py" COVERAGE_BY_TEST_ENABLED="true" COVERAGE_TRACING_ENABLED="false" WORKING_DIRECTORY="$PROJECT_DIR$/src/GridCal/Gui/AboutDialogue" />
    <SUITE FILE_PATH="coverage/GridCal$Nosetests_for_tests_test_ac_opf.coverage" NAME="Nosetests for tests.test_ac_opf Coverage Results" MODIFIED="1707045719701" SOURCE_PROVIDER="com.intellij.coverage.DefaultCoverageFileProvider" RUNNER="coverage.py" COVERAGE_BY_TEST_ENABLED="true" COVERAGE_TRACING_ENABLED="false" WORKING_DIRECTORY="$PROJECT_DIR$/src/tests" />
    <SUITE FILE_PATH="coverage/GridCal$Nosetests_for_tests_test_nonlinear_contingency_test_non_linear_factors.coverage" NAME="Nosetests for tests.test_nonlinear_contingency.test_non_linear_factors Coverage Results" MODIFIED="1706025232722" SOURCE_PROVIDER="com.intellij.coverage.DefaultCoverageFileProvider" RUNNER="coverage.py" COVERAGE_BY_TEST_ENABLED="true" COVERAGE_TRACING_ENABLED="false" WORKING_DIRECTORY="$PROJECT_DIR$/src/tests" />
    <SUITE FILE_PATH="coverage/GridCal$Nosetests_for_test_ptdf_test_ptdf_psse.coverage" NAME="Nosetests for test_ptdf.test_ptdf_psse Coverage Results" MODIFIED="1706774663027" SOURCE_PROVIDER="com.intellij.coverage.DefaultCoverageFileProvider" RUNNER="coverage.py" COVERAGE_BY_TEST_ENABLED="true" COVERAGE_TRACING_ENABLED="false" WORKING_DIRECTORY="$PROJECT_DIR$/src/tests" />
    <SUITE FILE_PATH="coverage/GridCal$sparse_benchmark.coverage" NAME="sparse_benchmark Coverage Results" MODIFIED="1698410024629" SOURCE_PROVIDER="com.intellij.coverage.DefaultCoverageFileProvider" RUNNER="coverage.py" COVERAGE_BY_TEST_ENABLED="true" COVERAGE_TRACING_ENABLED="false" WORKING_DIRECTORY="$PROJECT_DIR$/examples" />
    <SUITE FILE_PATH="coverage/GridCal$state_estimation.coverage" NAME="state_estimation Coverage Results" MODIFIED="1635497885296" SOURCE_PROVIDER="com.intellij.coverage.DefaultCoverageFileProvider" RUNNER="coverage.py" COVERAGE_BY_TEST_ENABLED="true" COVERAGE_TRACING_ENABLED="false" WORKING_DIRECTORY="$PROJECT_DIR$/src/GridCal/Engine/Simulations/StateEstimation" />
    <SUITE FILE_PATH="coverage/GridCal$node_branch_drawing.coverage" NAME="node_branch_drawing Coverage Results" MODIFIED="1651392885483" SOURCE_PROVIDER="com.intellij.coverage.DefaultCoverageFileProvider" RUNNER="coverage.py" COVERAGE_BY_TEST_ENABLED="true" COVERAGE_TRACING_ENABLED="false" WORKING_DIRECTORY="$PROJECT_DIR$/src/research/qt_related" />
    <SUITE FILE_PATH="coverage/GridCal$Nosetests_for_tests_test_opf.coverage" NAME="Nosetests for tests.test_opf Coverage Results" MODIFIED="1702311536440" SOURCE_PROVIDER="com.intellij.coverage.DefaultCoverageFileProvider" RUNNER="coverage.py" COVERAGE_BY_TEST_ENABLED="true" COVERAGE_TRACING_ENABLED="false" WORKING_DIRECTORY="$PROJECT_DIR$/src/tests" />
    <SUITE FILE_PATH="coverage/GridCal$Nosetests_in_test_api_helm_py.coverage" NAME="Nosetests in test_api_helm.py Coverage Results" MODIFIED="1609500335381" SOURCE_PROVIDER="com.intellij.coverage.DefaultCoverageFileProvider" RUNNER="coverage.py" COVERAGE_BY_TEST_ENABLED="true" COVERAGE_TRACING_ENABLED="false" WORKING_DIRECTORY="$PROJECT_DIR$/src/tests" />
    <SUITE FILE_PATH="coverage/GridCal$inputs_analysis_run.coverage" NAME="inputs_analysis_run Coverage Results" MODIFIED="1696321666531" SOURCE_PROVIDER="com.intellij.coverage.DefaultCoverageFileProvider" RUNNER="coverage.py" COVERAGE_BY_TEST_ENABLED="true" COVERAGE_TRACING_ENABLED="false" WORKING_DIRECTORY="$PROJECT_DIR$/examples" />
    <SUITE FILE_PATH="coverage/GridCal$new_circuit_objects.coverage" NAME="new_circuit_objects Coverage Results" MODIFIED="1709062045633" SOURCE_PROVIDER="com.intellij.coverage.DefaultCoverageFileProvider" RUNNER="coverage.py" COVERAGE_BY_TEST_ENABLED="true" COVERAGE_TRACING_ENABLED="false" WORKING_DIRECTORY="$PROJECT_DIR$/src/trunk/code_generation" />
    <SUITE FILE_PATH="coverage/GridCal$pulp_example.coverage" NAME="pulp_example Coverage Results" MODIFIED="1688470850846" SOURCE_PROVIDER="com.intellij.coverage.DefaultCoverageFileProvider" RUNNER="coverage.py" COVERAGE_BY_TEST_ENABLED="true" COVERAGE_TRACING_ENABLED="false" WORKING_DIRECTORY="$PROJECT_DIR$/examples" />
    <SUITE FILE_PATH="coverage/GridCal$Nosetests_in_profiles_test_py.coverage" NAME="Nosetests in profiles_test.py Coverage Results" MODIFIED="1701346671216" SOURCE_PROVIDER="com.intellij.coverage.DefaultCoverageFileProvider" RUNNER="coverage.py" COVERAGE_BY_TEST_ENABLED="true" COVERAGE_TRACING_ENABLED="false" WORKING_DIRECTORY="$PROJECT_DIR$/src/tests" />
    <SUITE FILE_PATH="coverage/GridCal$modelchain_example.coverage" NAME="modelchain_example Coverage Results" MODIFIED="1689614943658" SOURCE_PROVIDER="com.intellij.coverage.DefaultCoverageFileProvider" RUNNER="coverage.py" COVERAGE_BY_TEST_ENABLED="true" COVERAGE_TRACING_ENABLED="false" WORKING_DIRECTORY="$PROJECT_DIR$/examples" />
    <SUITE FILE_PATH="coverage/GridCal$reliability_study_run.coverage" NAME="reliability_study_run Coverage Results" MODIFIED="1702649590547" SOURCE_PROVIDER="com.intellij.coverage.DefaultCoverageFileProvider" RUNNER="coverage.py" COVERAGE_BY_TEST_ENABLED="true" COVERAGE_TRACING_ENABLED="false" WORKING_DIRECTORY="$PROJECT_DIR$/examples" />
    <SUITE FILE_PATH="coverage/GridCal$line_arrow_2.coverage" NAME="line_arrow_2 Coverage Results" MODIFIED="1707241035685" SOURCE_PROVIDER="com.intellij.coverage.DefaultCoverageFileProvider" RUNNER="coverage.py" COVERAGE_BY_TEST_ENABLED="true" COVERAGE_TRACING_ENABLED="false" WORKING_DIRECTORY="$PROJECT_DIR$/src/trunk/qt_related" />
    <SUITE FILE_PATH="coverage/GridCal$fuerte_esquivel_acha_ambriz_perez_paper.coverage" NAME="fuerte_esquivel_acha_ambriz_perez_paper Coverage Results" MODIFIED="1607805654887" SOURCE_PROVIDER="com.intellij.coverage.DefaultCoverageFileProvider" RUNNER="coverage.py" COVERAGE_BY_TEST_ENABLED="true" COVERAGE_TRACING_ENABLED="false" WORKING_DIRECTORY="$PROJECT_DIR$/src/research/upfc" />
    <SUITE FILE_PATH="coverage/GridCal$ACPTDF_research2.coverage" NAME="ACPTDF_research2 Coverage Results" MODIFIED="1601972012772" SOURCE_PROVIDER="com.intellij.coverage.DefaultCoverageFileProvider" RUNNER="coverage.py" COVERAGE_BY_TEST_ENABLED="true" COVERAGE_TRACING_ENABLED="false" WORKING_DIRECTORY="$PROJECT_DIR$/src/research/PTDF" />
    <SUITE FILE_PATH="coverage/GridCal$grid_reduction2.coverage" NAME="grid_reduction2 Coverage Results" MODIFIED="1615742120428" SOURCE_PROVIDER="com.intellij.coverage.DefaultCoverageFileProvider" RUNNER="coverage.py" COVERAGE_BY_TEST_ENABLED="true" COVERAGE_TRACING_ENABLED="false" WORKING_DIRECTORY="$PROJECT_DIR$/src/research/grid_reduction" />
    <SUITE FILE_PATH="coverage/GridCal$qrangeslider2.coverage" NAME="qrangeslider2 Coverage Results" MODIFIED="1692602563519" SOURCE_PROVIDER="com.intellij.coverage.DefaultCoverageFileProvider" RUNNER="coverage.py" COVERAGE_BY_TEST_ENABLED="true" COVERAGE_TRACING_ENABLED="false" WORKING_DIRECTORY="$PROJECT_DIR$/src/GridCal/Gui/Main" />
    <SUITE FILE_PATH="coverage/GridCal$pytest_for_test_ntc_test_ntc_ieee_14.coverage" NAME="pytest for test_ntc.test_ntc_ieee_14 Coverage Results" MODIFIED="1729094277014" SOURCE_PROVIDER="com.intellij.coverage.DefaultCoverageFileProvider" RUNNER="coverage.py" COVERAGE_BY_TEST_ENABLED="false" COVERAGE_TRACING_ENABLED="false" WORKING_DIRECTORY="$PROJECT_DIR$/src/tests" />
    <SUITE FILE_PATH="coverage/GridCal$loss_factors_research2.coverage" NAME="loss_factors_research2 Coverage Results" MODIFIED="1649693493327" SOURCE_PROVIDER="com.intellij.coverage.DefaultCoverageFileProvider" RUNNER="coverage.py" COVERAGE_BY_TEST_ENABLED="true" COVERAGE_TRACING_ENABLED="false" WORKING_DIRECTORY="$PROJECT_DIR$/src/research/PTDF" />
    <SUITE FILE_PATH="coverage/GridCal$build_z_bus_by_steps.coverage" NAME="build_z_bus_by_steps Coverage Results" MODIFIED="1645718877250" SOURCE_PROVIDER="com.intellij.coverage.DefaultCoverageFileProvider" RUNNER="coverage.py" COVERAGE_BY_TEST_ENABLED="true" COVERAGE_TRACING_ENABLED="false" WORKING_DIRECTORY="$PROJECT_DIR$/src/research" />
    <SUITE FILE_PATH="coverage/GridCal$short_circuit_run.coverage" NAME="short_circuit_run Coverage Results" MODIFIED="1696333507482" SOURCE_PROVIDER="com.intellij.coverage.DefaultCoverageFileProvider" RUNNER="coverage.py" COVERAGE_BY_TEST_ENABLED="true" COVERAGE_TRACING_ENABLED="false" WORKING_DIRECTORY="$PROJECT_DIR$/examples" />
    <SUITE FILE_PATH="coverage/GridCal$admittance_variations.coverage" NAME="admittance_variations Coverage Results" MODIFIED="1603050030453" SOURCE_PROVIDER="com.intellij.coverage.DefaultCoverageFileProvider" RUNNER="coverage.py" COVERAGE_BY_TEST_ENABLED="true" COVERAGE_TRACING_ENABLED="false" WORKING_DIRECTORY="$PROJECT_DIR$/src/research/admittance" />
    <SUITE FILE_PATH="coverage/GridCal$make_code.coverage" NAME="make_code Coverage Results" MODIFIED="1706616411983" SOURCE_PROVIDER="com.intellij.coverage.DefaultCoverageFileProvider" RUNNER="coverage.py" COVERAGE_BY_TEST_ENABLED="true" COVERAGE_TRACING_ENABLED="false" WORKING_DIRECTORY="$PROJECT_DIR$/src/trunk/plexel" />
    <SUITE FILE_PATH="coverage/GridCal$analytic_ptdf_driver.coverage" NAME="analytic_ptdf_driver Coverage Results" MODIFIED="1600179811175" SOURCE_PROVIDER="com.intellij.coverage.DefaultCoverageFileProvider" RUNNER="coverage.py" COVERAGE_BY_TEST_ENABLED="true" COVERAGE_TRACING_ENABLED="false" WORKING_DIRECTORY="$PROJECT_DIR$/src/GridCal/Engine/Simulations/PTDF" />
    <SUITE FILE_PATH="coverage/GridCal$pymoo_example.coverage" NAME="pymoo_example Coverage Results" MODIFIED="1709072652713" SOURCE_PROVIDER="com.intellij.coverage.DefaultCoverageFileProvider" RUNNER="coverage.py" COVERAGE_BY_TEST_ENABLED="true" COVERAGE_TRACING_ENABLED="false" WORKING_DIRECTORY="$PROJECT_DIR$/src/trunk/investments" />
    <SUITE FILE_PATH="coverage/GridCal$test_ptdf.coverage" NAME="test_ptdf Coverage Results" MODIFIED="1600755777811" SOURCE_PROVIDER="com.intellij.coverage.DefaultCoverageFileProvider" RUNNER="coverage.py" COVERAGE_BY_TEST_ENABLED="true" COVERAGE_TRACING_ENABLED="false" WORKING_DIRECTORY="$PROJECT_DIR$/src/tests" />
    <SUITE FILE_PATH="coverage/GridCal$Nosetests_for_tests_test_transformer_controls.coverage" NAME="Nosetests for tests.test_transformer_controls Coverage Results" MODIFIED="1708507724119" SOURCE_PROVIDER="com.intellij.coverage.DefaultCoverageFileProvider" RUNNER="coverage.py" COVERAGE_BY_TEST_ENABLED="true" COVERAGE_TRACING_ENABLED="false" WORKING_DIRECTORY="$PROJECT_DIR$/src/tests" />
    <SUITE FILE_PATH="coverage/GridCal$Nosetests_in_acopf_function_evaluation_py.coverage" NAME="Nosetests in acopf_function_evaluation.py Coverage Results" MODIFIED="1704358701624" SOURCE_PROVIDER="com.intellij.coverage.DefaultCoverageFileProvider" RUNNER="coverage.py" COVERAGE_BY_TEST_ENABLED="true" COVERAGE_TRACING_ENABLED="false" WORKING_DIRECTORY="$PROJECT_DIR$/examples/trunk/acopf" />
    <SUITE FILE_PATH="coverage/GridCal$Nosetests_for_tests_admittance_matrix_test.coverage" NAME="Nosetests for tests.admittance_matrix_test Coverage Results" MODIFIED="1602926351044" SOURCE_PROVIDER="com.intellij.coverage.DefaultCoverageFileProvider" RUNNER="coverage.py" COVERAGE_BY_TEST_ENABLED="true" COVERAGE_TRACING_ENABLED="false" WORKING_DIRECTORY="$PROJECT_DIR$/src/tests" />
    <SUITE FILE_PATH="coverage/GridCal$raw_imp_exp_test.coverage" NAME="raw_imp_exp_test Coverage Results" MODIFIED="1719226221068" SOURCE_PROVIDER="com.intellij.coverage.DefaultCoverageFileProvider" RUNNER="coverage.py" COVERAGE_BY_TEST_ENABLED="true" COVERAGE_TRACING_ENABLED="false" WORKING_DIRECTORY="$PROJECT_DIR$/src/tests/raw_import_check" />
    <SUITE FILE_PATH="coverage/GridCal$Nosetests_for_test_ptdf_test_compensated_ptdf.coverage" NAME="Nosetests for test_ptdf.test_compensated_ptdf Coverage Results" MODIFIED="1710433602844" SOURCE_PROVIDER="com.intellij.coverage.DefaultCoverageFileProvider" RUNNER="coverage.py" COVERAGE_BY_TEST_ENABLED="true" COVERAGE_TRACING_ENABLED="false" WORKING_DIRECTORY="$PROJECT_DIR$/src/tests" />
    <SUITE FILE_PATH="coverage/GridCal$Nosetests_for_tests_test_opf_time_series_test_opf_ts.coverage" NAME="Nosetests for tests.test_opf_time_series.test_opf_ts Coverage Results" MODIFIED="1697191214514" SOURCE_PROVIDER="com.intellij.coverage.DefaultCoverageFileProvider" RUNNER="coverage.py" COVERAGE_BY_TEST_ENABLED="true" COVERAGE_TRACING_ENABLED="false" WORKING_DIRECTORY="$PROJECT_DIR$/src/tests" />
    <SUITE FILE_PATH="coverage/GridCal$contingency_analysis_ts.coverage" NAME="contingency_analysis_ts Coverage Results" MODIFIED="1688049468429" SOURCE_PROVIDER="com.intellij.coverage.DefaultCoverageFileProvider" RUNNER="coverage.py" COVERAGE_BY_TEST_ENABLED="true" COVERAGE_TRACING_ENABLED="false" WORKING_DIRECTORY="$PROJECT_DIR$/examples" />
    <SUITE FILE_PATH="coverage/GridCal$Nosetests_in_deep_copy_test_py.coverage" NAME="Nosetests in deep_copy_test.py Coverage Results" MODIFIED="1701280704773" SOURCE_PROVIDER="com.intellij.coverage.DefaultCoverageFileProvider" RUNNER="coverage.py" COVERAGE_BY_TEST_ENABLED="true" COVERAGE_TRACING_ENABLED="false" WORKING_DIRECTORY="$PROJECT_DIR$/src/tests" />
    <SUITE FILE_PATH="coverage/GridCal$contingency_analysis_run.coverage" NAME="contingency_analysis_run Coverage Results" MODIFIED="1696340732191" SOURCE_PROVIDER="com.intellij.coverage.DefaultCoverageFileProvider" RUNNER="coverage.py" COVERAGE_BY_TEST_ENABLED="true" COVERAGE_TRACING_ENABLED="false" WORKING_DIRECTORY="$PROJECT_DIR$/examples" />
    <SUITE FILE_PATH="coverage/GridCal$pytest_in_test_ac_opf_py.coverage" NAME="pytest in test_ac_opf.py Coverage Results" MODIFIED="1739547696094" SOURCE_PROVIDER="com.intellij.coverage.DefaultCoverageFileProvider" RUNNER="coverage.py" COVERAGE_BY_TEST_ENABLED="false" COVERAGE_TRACING_ENABLED="false" WORKING_DIRECTORY="$PROJECT_DIR$/src/tests" />
    <SUITE FILE_PATH="coverage/GridCal$pytest_for_tests_test_power_flow_test_voltage_control_with_ltc.coverage" NAME="pytest for tests.test_power_flow.test_voltage_control_with_ltc Coverage Results" MODIFIED="1732889668368" SOURCE_PROVIDER="com.intellij.coverage.DefaultCoverageFileProvider" RUNNER="coverage.py" COVERAGE_BY_TEST_ENABLED="false" COVERAGE_TRACING_ENABLED="false" WORKING_DIRECTORY="$PROJECT_DIR$/src/tests" />
    <SUITE FILE_PATH="coverage/GridCal$Nosetests_for_tests_admittance_matrix_test_test2.coverage" NAME="Nosetests for tests.admittance_matrix_test.test2 Coverage Results" MODIFIED="1707831975928" SOURCE_PROVIDER="com.intellij.coverage.DefaultCoverageFileProvider" RUNNER="coverage.py" COVERAGE_BY_TEST_ENABLED="true" COVERAGE_TRACING_ENABLED="false" WORKING_DIRECTORY="$PROJECT_DIR$/src/tests" />
    <SUITE FILE_PATH="coverage/GridCal$demo_Rosenbrock.coverage" NAME="demo_Rosenbrock Coverage Results" MODIFIED="1659034362122" SOURCE_PROVIDER="com.intellij.coverage.DefaultCoverageFileProvider" RUNNER="coverage.py" COVERAGE_BY_TEST_ENABLED="true" COVERAGE_TRACING_ENABLED="false" WORKING_DIRECTORY="$PROJECT_DIR$/src/research/genetic_algorithms/iDone" />
    <SUITE FILE_PATH="coverage/GridCal$Nosetests_for_test_power_flow_test_dc_pf_ieee14_ps.coverage" NAME="Nosetests for test_power_flow.test_dc_pf_ieee14_ps Coverage Results" MODIFIED="1708460401648" SOURCE_PROVIDER="com.intellij.coverage.DefaultCoverageFileProvider" RUNNER="coverage.py" COVERAGE_BY_TEST_ENABLED="true" COVERAGE_TRACING_ENABLED="false" WORKING_DIRECTORY="$PROJECT_DIR$/src/tests" />
    <SUITE FILE_PATH="coverage/GridCal$show_map_tests.coverage" NAME="show_map_tests Coverage Results" MODIFIED="1655834787955" SOURCE_PROVIDER="com.intellij.coverage.DefaultCoverageFileProvider" RUNNER="coverage.py" COVERAGE_BY_TEST_ENABLED="true" COVERAGE_TRACING_ENABLED="false" WORKING_DIRECTORY="$PROJECT_DIR$/src/research/map" />
    <SUITE FILE_PATH="coverage/GridCal$se_editor_to_video.coverage" NAME="se_editor_to_video Coverage Results" MODIFIED="1717405745025" SOURCE_PROVIDER="com.intellij.coverage.DefaultCoverageFileProvider" RUNNER="coverage.py" COVERAGE_BY_TEST_ENABLED="true" COVERAGE_TRACING_ENABLED="false" WORKING_DIRECTORY="$PROJECT_DIR$/src/trunk/qt_related" />
    <SUITE FILE_PATH="coverage/GridCal$acopf_jax.coverage" NAME="acopf_jax Coverage Results" MODIFIED="1702417322364" SOURCE_PROVIDER="com.intellij.coverage.DefaultCoverageFileProvider" RUNNER="coverage.py" COVERAGE_BY_TEST_ENABLED="true" COVERAGE_TRACING_ENABLED="false" WORKING_DIRECTORY="$PROJECT_DIR$/examples/trunk/acopf" />
    <SUITE FILE_PATH="coverage/GridCal$Nosetests_for_tests_test_load_save_load_test_load_save_load.coverage" NAME="Nosetests for tests.test_load_save_load.test_load_save_load Coverage Results" MODIFIED="1716806308855" SOURCE_PROVIDER="com.intellij.coverage.DefaultCoverageFileProvider" RUNNER="coverage.py" COVERAGE_BY_TEST_ENABLED="true" COVERAGE_TRACING_ENABLED="false" WORKING_DIRECTORY="$PROJECT_DIR$/src/tests" />
    <SUITE FILE_PATH="coverage/GridCal$pytest_for_test_transformer_type_test_transformer_type.coverage" NAME="pytest for test_transformer_type.test_transformer_type Coverage Results" MODIFIED="1739465700530" SOURCE_PROVIDER="com.intellij.coverage.DefaultCoverageFileProvider" RUNNER="coverage.py" COVERAGE_BY_TEST_ENABLED="false" COVERAGE_TRACING_ENABLED="false" WORKING_DIRECTORY="$PROJECT_DIR$/src/tests" />
    <SUITE FILE_PATH="coverage/GridCal$qrangeslider.coverage" NAME="custom_qrangeslider Coverage Results" MODIFIED="1692615778925" SOURCE_PROVIDER="com.intellij.coverage.DefaultCoverageFileProvider" RUNNER="coverage.py" COVERAGE_BY_TEST_ENABLED="true" COVERAGE_TRACING_ENABLED="false" WORKING_DIRECTORY="$PROJECT_DIR$/src/GridCal/Gui/Main" />
    <SUITE FILE_PATH="coverage/GridCal$processor.coverage" NAME="processor Coverage Results" MODIFIED="1707390977800" SOURCE_PROVIDER="com.intellij.coverage.DefaultCoverageFileProvider" RUNNER="coverage.py" COVERAGE_BY_TEST_ENABLED="true" COVERAGE_TRACING_ENABLED="false" WORKING_DIRECTORY="$PROJECT_DIR$/src/GridCalEngine/Simulations/Topology" />
    <SUITE FILE_PATH="coverage/GridCal$Nosetests_in_test_reverse_transformer_definition_py.coverage" NAME="Nosetests in test_reverse_transformer_definition.py Coverage Results" MODIFIED="1609501285838" SOURCE_PROVIDER="com.intellij.coverage.DefaultCoverageFileProvider" RUNNER="coverage.py" COVERAGE_BY_TEST_ENABLED="true" COVERAGE_TRACING_ENABLED="false" WORKING_DIRECTORY="$PROJECT_DIR$/src/tests" />
    <SUITE FILE_PATH="coverage/GridCal$json_parser.coverage" NAME="json_parser Coverage Results" MODIFIED="1656843550117" SOURCE_PROVIDER="com.intellij.coverage.DefaultCoverageFileProvider" RUNNER="coverage.py" COVERAGE_BY_TEST_ENABLED="true" COVERAGE_TRACING_ENABLED="false" WORKING_DIRECTORY="$PROJECT_DIR$/src/GridCal/Engine/IO" />
    <SUITE FILE_PATH="coverage/GridCal$test_power_flow.coverage" NAME="test_power_flow Coverage Results" MODIFIED="1627304268760" SOURCE_PROVIDER="com.intellij.coverage.DefaultCoverageFileProvider" RUNNER="coverage.py" COVERAGE_BY_TEST_ENABLED="true" COVERAGE_TRACING_ENABLED="false" WORKING_DIRECTORY="$PROJECT_DIR$/src/tests" />
    <SUITE FILE_PATH="coverage/GridCal$object_select_window.coverage" NAME="object_select_window Coverage Results" MODIFIED="1644587709559" SOURCE_PROVIDER="com.intellij.coverage.DefaultCoverageFileProvider" RUNNER="coverage.py" COVERAGE_BY_TEST_ENABLED="true" COVERAGE_TRACING_ENABLED="false" WORKING_DIRECTORY="$PROJECT_DIR$/src/GridCal/Gui/Main" />
    <SUITE FILE_PATH="coverage/GridCal$derivatives_research0.coverage" NAME="derivatives_research0 Coverage Results" MODIFIED="1608643216312" SOURCE_PROVIDER="com.intellij.coverage.DefaultCoverageFileProvider" RUNNER="coverage.py" COVERAGE_BY_TEST_ENABLED="true" COVERAGE_TRACING_ENABLED="false" WORKING_DIRECTORY="$PROJECT_DIR$/src/research/hvdc/fubm" />
    <SUITE FILE_PATH="coverage/GridCal$Nosetests_for_test_topology_processor_test_topology_NL_microgrid.coverage" NAME="Nosetests for test_topology_processor.test_topology_NL_microgrid Coverage Results" MODIFIED="1716218378631" SOURCE_PROVIDER="com.intellij.coverage.DefaultCoverageFileProvider" RUNNER="coverage.py" COVERAGE_BY_TEST_ENABLED="true" COVERAGE_TRACING_ENABLED="false" WORKING_DIRECTORY="$PROJECT_DIR$/src/tests" />
    <SUITE FILE_PATH="coverage/GridCal$pytest_for_src_tests_test_tutorials_test_define_grid_from_scratch_without_profiles.coverage" NAME="pytest for src.tests.test_tutorials.test_define_grid_from_scratch_without_profiles Coverage Results" MODIFIED="1662359418874" SOURCE_PROVIDER="com.intellij.coverage.DefaultCoverageFileProvider" RUNNER="coverage.py" COVERAGE_BY_TEST_ENABLED="true" COVERAGE_TRACING_ENABLED="false" WORKING_DIRECTORY="$PROJECT_DIR$/src/tests" />
    <SUITE FILE_PATH="coverage/GridCal$ntc_opf_v6.coverage" NAME="ntc_opf_v6 Coverage Results" MODIFIED="1630405700769" SOURCE_PROVIDER="com.intellij.coverage.DefaultCoverageFileProvider" RUNNER="coverage.py" COVERAGE_BY_TEST_ENABLED="true" COVERAGE_TRACING_ENABLED="false" WORKING_DIRECTORY="$PROJECT_DIR$/src/research/or_tools" />
    <SUITE FILE_PATH="coverage/GridCal$branch_power_2.coverage" NAME="branch_power_2 Coverage Results" MODIFIED="1659531074876" SOURCE_PROVIDER="com.intellij.coverage.DefaultCoverageFileProvider" RUNNER="coverage.py" COVERAGE_BY_TEST_ENABLED="true" COVERAGE_TRACING_ENABLED="false" WORKING_DIRECTORY="$PROJECT_DIR$/src/research/derivatives_and_jacobian" />
    <SUITE FILE_PATH="coverage/GridCal$PTDF_research3.coverage" NAME="PTDF_research3 Coverage Results" MODIFIED="1601466744244" SOURCE_PROVIDER="com.intellij.coverage.DefaultCoverageFileProvider" RUNNER="coverage.py" COVERAGE_BY_TEST_ENABLED="true" COVERAGE_TRACING_ENABLED="false" WORKING_DIRECTORY="$PROJECT_DIR$/src/research/PTDF" />
    <SUITE FILE_PATH="coverage/GridCal$round_cap.coverage" NAME="round_cap Coverage Results" MODIFIED="1717401483597" SOURCE_PROVIDER="com.intellij.coverage.DefaultCoverageFileProvider" RUNNER="coverage.py" COVERAGE_BY_TEST_ENABLED="true" COVERAGE_TRACING_ENABLED="false" WORKING_DIRECTORY="$PROJECT_DIR$/src/trunk/qt_related" />
    <SUITE FILE_PATH="coverage/GridCal$Nosetests_for_test_ptdf_test_lodf_ieee14_definition.coverage" NAME="Nosetests for test_ptdf.test_lodf_ieee14_definition Coverage Results" MODIFIED="1701814974059" SOURCE_PROVIDER="com.intellij.coverage.DefaultCoverageFileProvider" RUNNER="coverage.py" COVERAGE_BY_TEST_ENABLED="true" COVERAGE_TRACING_ENABLED="false" WORKING_DIRECTORY="$PROJECT_DIR$/src/tests" />
    <SUITE FILE_PATH="coverage/GridCal$linear_analysis_sesco.coverage" NAME="linear_analysis_sesco Coverage Results" MODIFIED="1646937847934" SOURCE_PROVIDER="com.intellij.coverage.DefaultCoverageFileProvider" RUNNER="coverage.py" COVERAGE_BY_TEST_ENABLED="true" COVERAGE_TRACING_ENABLED="false" WORKING_DIRECTORY="$PROJECT_DIR$/src/GridCal/Engine/Simulations/LinearFactors" />
    <SUITE FILE_PATH="coverage/GridCal$pytest_for_src_tests_test_admittance_matrix_test1.coverage" NAME="pytest for src.tests.test_admittance_matrix.test1 Coverage Results" MODIFIED="1731961552779" SOURCE_PROVIDER="com.intellij.coverage.DefaultCoverageFileProvider" RUNNER="coverage.py" COVERAGE_BY_TEST_ENABLED="false" COVERAGE_TRACING_ENABLED="false" WORKING_DIRECTORY="$PROJECT_DIR$/src/tests" />
    <SUITE FILE_PATH="coverage/GridCal$Nosetests_for_test_transformer_type_test_transformer_type.coverage" NAME="Nosetests for test_transformer_type.test_transformer_type Coverage Results" MODIFIED="1619382593243" SOURCE_PROVIDER="com.intellij.coverage.DefaultCoverageFileProvider" RUNNER="coverage.py" COVERAGE_BY_TEST_ENABLED="true" COVERAGE_TRACING_ENABLED="false" WORKING_DIRECTORY="$PROJECT_DIR$/src/tests" />
    <SUITE FILE_PATH="coverage/GridCal$Nosetests_for_test_ptdf_test_ptdf_ieee14_definition_ps.coverage" NAME="Nosetests for test_ptdf.test_ptdf_ieee14_definition_ps Coverage Results" MODIFIED="1706268834144" SOURCE_PROVIDER="com.intellij.coverage.DefaultCoverageFileProvider" RUNNER="coverage.py" COVERAGE_BY_TEST_ENABLED="true" COVERAGE_TRACING_ENABLED="false" WORKING_DIRECTORY="$PROJECT_DIR$/src/tests" />
    <SUITE FILE_PATH="coverage/GridCal$Nosetests_for_test_ptdf_test_ptdf_ieee14_definition_ps_flows.coverage" NAME="Nosetests for test_ptdf.test_ptdf_ieee14_definition_ps_flows Coverage Results" MODIFIED="1706276739430" SOURCE_PROVIDER="com.intellij.coverage.DefaultCoverageFileProvider" RUNNER="coverage.py" COVERAGE_BY_TEST_ENABLED="true" COVERAGE_TRACING_ENABLED="false" WORKING_DIRECTORY="$PROJECT_DIR$/src/tests" />
    <SUITE FILE_PATH="coverage/GridCal$Nosetests_in_test_api_dcopf_py.coverage" NAME="Nosetests in test_api_dcopf.py Coverage Results" MODIFIED="1609500321255" SOURCE_PROVIDER="com.intellij.coverage.DefaultCoverageFileProvider" RUNNER="coverage.py" COVERAGE_BY_TEST_ENABLED="true" COVERAGE_TRACING_ENABLED="false" WORKING_DIRECTORY="$PROJECT_DIR$/src/tests" />
    <SUITE FILE_PATH="coverage/GridCal$Nosetests_for_test_ac_opf_test_pegase89.coverage" NAME="Nosetests for test_ac_opf.test_pegase89 Coverage Results" MODIFIED="1708448560192" SOURCE_PROVIDER="com.intellij.coverage.DefaultCoverageFileProvider" RUNNER="coverage.py" COVERAGE_BY_TEST_ENABLED="true" COVERAGE_TRACING_ENABLED="false" WORKING_DIRECTORY="$PROJECT_DIR$/src/tests" />
    <SUITE FILE_PATH="coverage/GridCal$MainWindow.coverage" NAME="MainWindow Coverage Results" MODIFIED="1649780110971" SOURCE_PROVIDER="com.intellij.coverage.DefaultCoverageFileProvider" RUNNER="coverage.py" COVERAGE_BY_TEST_ENABLED="true" COVERAGE_TRACING_ENABLED="false" WORKING_DIRECTORY="$PROJECT_DIR$/src/GridCal/Gui/Main" />
    <SUITE FILE_PATH="coverage/GridCal$Nosetests_in_test_contongencies_filters_py.coverage" NAME="Nosetests in test_contongencies_filters.py Coverage Results" MODIFIED="1717582868164" SOURCE_PROVIDER="com.intellij.coverage.DefaultCoverageFileProvider" RUNNER="coverage.py" COVERAGE_BY_TEST_ENABLED="true" COVERAGE_TRACING_ENABLED="false" WORKING_DIRECTORY="$PROJECT_DIR$/src/tests" />
    <SUITE FILE_PATH="coverage/GridCal$map_test_simple.coverage" NAME="map_test_simple Coverage Results" MODIFIED="1655834770443" SOURCE_PROVIDER="com.intellij.coverage.DefaultCoverageFileProvider" RUNNER="coverage.py" COVERAGE_BY_TEST_ENABLED="true" COVERAGE_TRACING_ENABLED="false" WORKING_DIRECTORY="$PROJECT_DIR$/src/research/map" />
    <SUITE FILE_PATH="coverage/GridCal$dc_pf.coverage" NAME="dc_pf Coverage Results" MODIFIED="1663338738604" SOURCE_PROVIDER="com.intellij.coverage.DefaultCoverageFileProvider" RUNNER="coverage.py" COVERAGE_BY_TEST_ENABLED="true" COVERAGE_TRACING_ENABLED="false" WORKING_DIRECTORY="$PROJECT_DIR$/src/research/opf" />
    <SUITE FILE_PATH="coverage/GridCal$linear_analysis_run.coverage" NAME="linear_analysis_run Coverage Results" MODIFIED="1696330787545" SOURCE_PROVIDER="com.intellij.coverage.DefaultCoverageFileProvider" RUNNER="coverage.py" COVERAGE_BY_TEST_ENABLED="true" COVERAGE_TRACING_ENABLED="false" WORKING_DIRECTORY="$PROJECT_DIR$/examples" />
    <SUITE FILE_PATH="coverage/GridCal$jacobian_lynn_cartesian.coverage" NAME="jacobian_lynn_cartesian Coverage Results" MODIFIED="1652555190957" SOURCE_PROVIDER="com.intellij.coverage.DefaultCoverageFileProvider" RUNNER="coverage.py" COVERAGE_BY_TEST_ENABLED="true" COVERAGE_TRACING_ENABLED="false" WORKING_DIRECTORY="$PROJECT_DIR$/src/research/jacobian" />
    <SUITE FILE_PATH="coverage/GridCal$Nosetests_in_admittance_matrix_test_py.coverage" NAME="Nosetests in admittance_matrix_test.py Coverage Results" MODIFIED="1609500304123" SOURCE_PROVIDER="com.intellij.coverage.DefaultCoverageFileProvider" RUNNER="coverage.py" COVERAGE_BY_TEST_ENABLED="true" COVERAGE_TRACING_ENABLED="false" WORKING_DIRECTORY="$PROJECT_DIR$/src/tests" />
    <SUITE FILE_PATH="coverage/GridCal$editor__1_.coverage" NAME="editor (1) Coverage Results" MODIFIED="1640990473877" SOURCE_PROVIDER="com.intellij.coverage.DefaultCoverageFileProvider" RUNNER="coverage.py" COVERAGE_BY_TEST_ENABLED="true" COVERAGE_TRACING_ENABLED="false" WORKING_DIRECTORY="$PROJECT_DIR$/src/research/qt_related/GridEditorWidget" />
    <SUITE FILE_PATH="coverage/GridCal$coordinates_dialogue.coverage" NAME="coordinates_dialogue Coverage Results" MODIFIED="1689665134899" SOURCE_PROVIDER="com.intellij.coverage.DefaultCoverageFileProvider" RUNNER="coverage.py" COVERAGE_BY_TEST_ENABLED="true" COVERAGE_TRACING_ENABLED="false" WORKING_DIRECTORY="$PROJECT_DIR$/src/GridCal/Gui/CoordinatesInput" />
    <SUITE FILE_PATH="coverage/GridCal$ptdf_ts_driver.coverage" NAME="ptdf_ts_driver Coverage Results" MODIFIED="1600186726130" SOURCE_PROVIDER="com.intellij.coverage.DefaultCoverageFileProvider" RUNNER="coverage.py" COVERAGE_BY_TEST_ENABLED="true" COVERAGE_TRACING_ENABLED="false" WORKING_DIRECTORY="$PROJECT_DIR$/src/GridCal/Engine/Simulations/PTDF" />
    <SUITE FILE_PATH="coverage/GridCal$power_flow_research.coverage" NAME="power_flow_research Coverage Results" MODIFIED="1707381713962" SOURCE_PROVIDER="com.intellij.coverage.DefaultCoverageFileProvider" RUNNER="coverage.py" COVERAGE_BY_TEST_ENABLED="true" COVERAGE_TRACING_ENABLED="false" WORKING_DIRECTORY="$PROJECT_DIR$/src/trunk/pf" />
    <SUITE FILE_PATH="coverage/GridCal$ortools_opf_v4.coverage" NAME="ortools_opf_v4 Coverage Results" MODIFIED="1630076374457" SOURCE_PROVIDER="com.intellij.coverage.DefaultCoverageFileProvider" RUNNER="coverage.py" COVERAGE_BY_TEST_ENABLED="true" COVERAGE_TRACING_ENABLED="false" WORKING_DIRECTORY="$PROJECT_DIR$/src/research/or_tools" />
    <SUITE FILE_PATH="coverage/GridCal$pytest_CGMES.coverage" NAME="pytest CGMES Coverage Results" MODIFIED="1736350227663" SOURCE_PROVIDER="com.intellij.coverage.DefaultCoverageFileProvider" RUNNER="coverage.py" COVERAGE_BY_TEST_ENABLED="true" COVERAGE_TRACING_ENABLED="false" WORKING_DIRECTORY="" />
    <SUITE FILE_PATH="coverage/GridCal$Nosetests_for_test_simple_mip_test_lp_simple3.coverage" NAME="Nosetests for test_simple_mip.test_lp_simple3 Coverage Results" MODIFIED="1704806778841" SOURCE_PROVIDER="com.intellij.coverage.DefaultCoverageFileProvider" RUNNER="coverage.py" COVERAGE_BY_TEST_ENABLED="true" COVERAGE_TRACING_ENABLED="false" WORKING_DIRECTORY="$PROJECT_DIR$/src/tests" />
    <SUITE FILE_PATH="coverage/GridCal$Nosetests_for_tests_test_topology_processor.coverage" NAME="Nosetests for tests.test_topology_processor Coverage Results" MODIFIED="1708970118614" SOURCE_PROVIDER="com.intellij.coverage.DefaultCoverageFileProvider" RUNNER="coverage.py" COVERAGE_BY_TEST_ENABLED="true" COVERAGE_TRACING_ENABLED="false" WORKING_DIRECTORY="$PROJECT_DIR$/src/tests" />
    <SUITE FILE_PATH="coverage/GridCal$circuit_to_optimods.coverage" NAME="circuit_to_optimods Coverage Results" MODIFIED="1739373826970" SOURCE_PROVIDER="com.intellij.coverage.DefaultCoverageFileProvider" RUNNER="coverage.py" COVERAGE_BY_TEST_ENABLED="false" COVERAGE_TRACING_ENABLED="false" WORKING_DIRECTORY="$PROJECT_DIR$/src/GridCalEngine/Compilers" />
    <SUITE FILE_PATH="coverage/GridCal$dc_linear_opf_with_robust_solve.coverage" NAME="dc_linear_opf_with_robust_solve Coverage Results" MODIFIED="1700231823811" SOURCE_PROVIDER="com.intellij.coverage.DefaultCoverageFileProvider" RUNNER="coverage.py" COVERAGE_BY_TEST_ENABLED="true" COVERAGE_TRACING_ENABLED="false" WORKING_DIRECTORY="$PROJECT_DIR$/examples" />
    <SUITE FILE_PATH="coverage/GridCal$Nosetests_in_test_srap_py.coverage" NAME="Nosetests in test_srap.py Coverage Results" MODIFIED="1708602853906" SOURCE_PROVIDER="com.intellij.coverage.DefaultCoverageFileProvider" RUNNER="coverage.py" COVERAGE_BY_TEST_ENABLED="true" COVERAGE_TRACING_ENABLED="false" WORKING_DIRECTORY="$PROJECT_DIR$/src/tests" />
    <SUITE FILE_PATH="coverage/GridCal$example.coverage" NAME="example Coverage Results" MODIFIED="1702656487649" SOURCE_PROVIDER="com.intellij.coverage.DefaultCoverageFileProvider" RUNNER="coverage.py" COVERAGE_BY_TEST_ENABLED="true" COVERAGE_TRACING_ENABLED="false" WORKING_DIRECTORY="$PROJECT_DIR$/examples/trunk/gym" />
    <SUITE FILE_PATH="coverage/GridCal$Nosetests_in_test_gui_py.coverage" NAME="Nosetests in test_gui.py Coverage Results" MODIFIED="1718092460894" SOURCE_PROVIDER="com.intellij.coverage.DefaultCoverageFileProvider" RUNNER="coverage.py" COVERAGE_BY_TEST_ENABLED="false" COVERAGE_TRACING_ENABLED="false" WORKING_DIRECTORY="$PROJECT_DIR$/src/tests" />
    <SUITE FILE_PATH="coverage/GridCal$solar_power_wizzard.coverage" NAME="solar_power_wizzard Coverage Results" MODIFIED="1689668693423" SOURCE_PROVIDER="com.intellij.coverage.DefaultCoverageFileProvider" RUNNER="coverage.py" COVERAGE_BY_TEST_ENABLED="true" COVERAGE_TRACING_ENABLED="false" WORKING_DIRECTORY="$PROJECT_DIR$/src/GridCal/Gui/SolarPowerWizard" />
    <SUITE FILE_PATH="coverage/GridCal$dc_linear_opf_ts.coverage" NAME="dc_linear_opf_ts_example Coverage Results" MODIFIED="1688466918477" SOURCE_PROVIDER="com.intellij.coverage.DefaultCoverageFileProvider" RUNNER="coverage.py" COVERAGE_BY_TEST_ENABLED="true" COVERAGE_TRACING_ENABLED="false" WORKING_DIRECTORY="$PROJECT_DIR$/examples" />
    <SUITE FILE_PATH="coverage/GridCal$Nosetests_for_tests_test_time_series_test_time_series.coverage" NAME="Nosetests for tests.test_time_series.test_time_series Coverage Results" MODIFIED="1617043238858" SOURCE_PROVIDER="com.intellij.coverage.DefaultCoverageFileProvider" RUNNER="coverage.py" COVERAGE_BY_TEST_ENABLED="true" COVERAGE_TRACING_ENABLED="false" WORKING_DIRECTORY="$PROJECT_DIR$/src/tests" />
    <SUITE FILE_PATH="coverage/GridCal$Nosetests_for_tests_test_transformer_controls_test_v_control_true.coverage" NAME="Nosetests for tests.test_transformer_controls.test_v_control_true Coverage Results" MODIFIED="1708507569438" SOURCE_PROVIDER="com.intellij.coverage.DefaultCoverageFileProvider" RUNNER="coverage.py" COVERAGE_BY_TEST_ENABLED="true" COVERAGE_TRACING_ENABLED="false" WORKING_DIRECTORY="$PROJECT_DIR$/src/tests" />
    <SUITE FILE_PATH="coverage/GridCal$Nosetests_in_test_matrix_slicing_py.coverage" NAME="Nosetests in test_matrix_slicing.py Coverage Results" MODIFIED="1609500376313" SOURCE_PROVIDER="com.intellij.coverage.DefaultCoverageFileProvider" RUNNER="coverage.py" COVERAGE_BY_TEST_ENABLED="true" COVERAGE_TRACING_ENABLED="false" WORKING_DIRECTORY="$PROJECT_DIR$/src/tests" />
    <SUITE FILE_PATH="coverage/GridCal$Nosetests_for_tests_test_hydro_test_hydro_opf1.coverage" NAME="Nosetests for tests.test_hydro.test_hydro_opf1 Coverage Results" MODIFIED="1710788978854" SOURCE_PROVIDER="com.intellij.coverage.DefaultCoverageFileProvider" RUNNER="coverage.py" COVERAGE_BY_TEST_ENABLED="true" COVERAGE_TRACING_ENABLED="false" WORKING_DIRECTORY="$PROJECT_DIR$/src/tests" />
    <SUITE FILE_PATH="coverage/GridCal$Nosetests_in_test_monte_carlo_py.coverage" NAME="Nosetests in test_monte_carlo.py Coverage Results" MODIFIED="1617046279834" SOURCE_PROVIDER="com.intellij.coverage.DefaultCoverageFileProvider" RUNNER="coverage.py" COVERAGE_BY_TEST_ENABLED="true" COVERAGE_TRACING_ENABLED="false" WORKING_DIRECTORY="$PROJECT_DIR$/src/tests" />
    <SUITE FILE_PATH="coverage/GridCal$Nosetests_for_tests_test_unbalanced_faults.coverage" NAME="Nosetests for tests.test_unbalanced_faults Coverage Results" MODIFIED="1702931366899" SOURCE_PROVIDER="com.intellij.coverage.DefaultCoverageFileProvider" RUNNER="coverage.py" COVERAGE_BY_TEST_ENABLED="true" COVERAGE_TRACING_ENABLED="false" WORKING_DIRECTORY="$PROJECT_DIR$/src/tests" />
    <SUITE FILE_PATH="coverage/GridCal$ntc_example.coverage" NAME="ntc_example Coverage Results" MODIFIED="1728643600723" SOURCE_PROVIDER="com.intellij.coverage.DefaultCoverageFileProvider" RUNNER="coverage.py" COVERAGE_BY_TEST_ENABLED="false" COVERAGE_TRACING_ENABLED="false" WORKING_DIRECTORY="$PROJECT_DIR$/src/trunk/ntc" />
    <SUITE FILE_PATH="coverage/GridCal$plot_solvers.coverage" NAME="plot_solvers Coverage Results" MODIFIED="1717010644348" SOURCE_PROVIDER="com.intellij.coverage.DefaultCoverageFileProvider" RUNNER="coverage.py" COVERAGE_BY_TEST_ENABLED="true" COVERAGE_TRACING_ENABLED="false" WORKING_DIRECTORY="$PROJECT_DIR$/src/trunk/investments" />
    <SUITE FILE_PATH="coverage/GridCal$cv2_cam.coverage" NAME="cv2_cam Coverage Results" MODIFIED="1717167215404" SOURCE_PROVIDER="com.intellij.coverage.DefaultCoverageFileProvider" RUNNER="coverage.py" COVERAGE_BY_TEST_ENABLED="true" COVERAGE_TRACING_ENABLED="false" WORKING_DIRECTORY="$PROJECT_DIR$/src/trunk/misc" />
    <SUITE FILE_PATH="coverage/GridCal$Nosetests_in_test_branch_tolerance_py.coverage" NAME="Nosetests in test_branch_tolerance.py Coverage Results" MODIFIED="1602949779672" SOURCE_PROVIDER="com.intellij.coverage.DefaultCoverageFileProvider" RUNNER="coverage.py" COVERAGE_BY_TEST_ENABLED="true" COVERAGE_TRACING_ENABLED="false" WORKING_DIRECTORY="$PROJECT_DIR$/src/tests" />
    <SUITE FILE_PATH="coverage/GridCal$mips.coverage" NAME="mips Coverage Results" MODIFIED="1703000592691" SOURCE_PROVIDER="com.intellij.coverage.DefaultCoverageFileProvider" RUNNER="coverage.py" COVERAGE_BY_TEST_ENABLED="true" COVERAGE_TRACING_ENABLED="false" WORKING_DIRECTORY="" />
    <SUITE FILE_PATH="coverage/GridCal$bus_viewer_dialogue.coverage" NAME="bus_viewer_dialogue Coverage Results" MODIFIED="1689665175199" SOURCE_PROVIDER="com.intellij.coverage.DefaultCoverageFileProvider" RUNNER="coverage.py" COVERAGE_BY_TEST_ENABLED="true" COVERAGE_TRACING_ENABLED="false" WORKING_DIRECTORY="$PROJECT_DIR$/src/GridCal/Gui/BusViewer" />
    <SUITE FILE_PATH="coverage/GridCal$jfgkjghk.coverage" NAME="jfgkjghk Coverage Results" MODIFIED="1686516259743" SOURCE_PROVIDER="com.intellij.coverage.DefaultCoverageFileProvider" RUNNER="coverage.py" COVERAGE_BY_TEST_ENABLED="true" COVERAGE_TRACING_ENABLED="false" WORKING_DIRECTORY="$PROJECT_DIR$" />
    <SUITE FILE_PATH="coverage/GridCal$pytest_in_test_transformer_type_py.coverage" NAME="pytest in test_transformer_type.py Coverage Results" MODIFIED="1739522393899" SOURCE_PROVIDER="com.intellij.coverage.DefaultCoverageFileProvider" RUNNER="coverage.py" COVERAGE_BY_TEST_ENABLED="false" COVERAGE_TRACING_ENABLED="false" WORKING_DIRECTORY="$PROJECT_DIR$/src/tests" />
    <SUITE FILE_PATH="coverage/GridCal$Nosetests_in_test_matrix_stacking_py.coverage" NAME="Nosetests in test_matrix_stacking.py Coverage Results" MODIFIED="1609500758192" SOURCE_PROVIDER="com.intellij.coverage.DefaultCoverageFileProvider" RUNNER="coverage.py" COVERAGE_BY_TEST_ENABLED="true" COVERAGE_TRACING_ENABLED="false" WORKING_DIRECTORY="$PROJECT_DIR$/src/tests" />
    <SUITE FILE_PATH="coverage/GridCal$multi_dim_demo.coverage" NAME="multi_dim_demo Coverage Results" MODIFIED="1707726287589" SOURCE_PROVIDER="com.intellij.coverage.DefaultCoverageFileProvider" RUNNER="coverage.py" COVERAGE_BY_TEST_ENABLED="true" COVERAGE_TRACING_ENABLED="false" WORKING_DIRECTORY="$PROJECT_DIR$/src/trunk/MVRSM" />
    <SUITE FILE_PATH="coverage/GridCal$Nosetests_in_test_bus_types_py.coverage" NAME="Nosetests in test_bus_types.py Coverage Results" MODIFIED="1687726595619" SOURCE_PROVIDER="com.intellij.coverage.DefaultCoverageFileProvider" RUNNER="coverage.py" COVERAGE_BY_TEST_ENABLED="true" COVERAGE_TRACING_ENABLED="false" WORKING_DIRECTORY="$PROJECT_DIR$/src/tests" />
    <SUITE FILE_PATH="coverage/GridCal$pytest_for_src_tests_test_load_all_grids_test_line_templates_finding.coverage" NAME="pytest for src.tests.test_load_all_grids.test_line_templates_finding Coverage Results" MODIFIED="1729173193724" SOURCE_PROVIDER="com.intellij.coverage.DefaultCoverageFileProvider" RUNNER="coverage.py" COVERAGE_BY_TEST_ENABLED="false" COVERAGE_TRACING_ENABLED="false" WORKING_DIRECTORY="$PROJECT_DIR$/src/tests" />
    <SUITE FILE_PATH="coverage/GridCal$all2_refactored.coverage" NAME="all2_refactored Coverage Results" MODIFIED="1614533302435" SOURCE_PROVIDER="com.intellij.coverage.DefaultCoverageFileProvider" RUNNER="coverage.py" COVERAGE_BY_TEST_ENABLED="true" COVERAGE_TRACING_ENABLED="false" WORKING_DIRECTORY="$PROJECT_DIR$/src/research/PGD" />
    <SUITE FILE_PATH="coverage/GridCal$sparse_solve.coverage" NAME="sparse_solve Coverage Results" MODIFIED="1698396568619" SOURCE_PROVIDER="com.intellij.coverage.DefaultCoverageFileProvider" RUNNER="coverage.py" COVERAGE_BY_TEST_ENABLED="true" COVERAGE_TRACING_ENABLED="false" WORKING_DIRECTORY="$PROJECT_DIR$/src/GridCalEngine/Simulations" />
    <SUITE FILE_PATH="coverage/GridCal$setup__1_.coverage" NAME="setup (1) Coverage Results" MODIFIED="1628859696965" SOURCE_PROVIDER="com.intellij.coverage.DefaultCoverageFileProvider" RUNNER="coverage.py" COVERAGE_BY_TEST_ENABLED="true" COVERAGE_TRACING_ENABLED="false" WORKING_DIRECTORY="$PROJECT_DIR$" />
    <SUITE FILE_PATH="coverage/GridCal$pytest_for_src_tests_test_derivatives_test_m_derivatives.coverage" NAME="pytest for src.tests.test_derivatives.test_m_derivatives Coverage Results" MODIFIED="1731966957932" SOURCE_PROVIDER="com.intellij.coverage.DefaultCoverageFileProvider" RUNNER="coverage.py" COVERAGE_BY_TEST_ENABLED="false" COVERAGE_TRACING_ENABLED="false" WORKING_DIRECTORY="$PROJECT_DIR$/src/tests" />
    <SUITE FILE_PATH="coverage/GridCal$ExportDialogueController.coverage" NAME="ExportDialogueController Coverage Results" MODIFIED="1656340839439" SOURCE_PROVIDER="com.intellij.coverage.DefaultCoverageFileProvider" RUNNER="coverage.py" COVERAGE_BY_TEST_ENABLED="true" COVERAGE_TRACING_ENABLED="false" WORKING_DIRECTORY="$PROJECT_DIR$/src/GridCal/Gui/Main" />
    <SUITE FILE_PATH="coverage/GridCal$Nosetests_for_tests_test_short_circuit_test_short_circuit.coverage" NAME="Nosetests for tests.test_short_circuit.test_short_circuit Coverage Results" MODIFIED="1660897112809" SOURCE_PROVIDER="com.intellij.coverage.DefaultCoverageFileProvider" RUNNER="coverage.py" COVERAGE_BY_TEST_ENABLED="true" COVERAGE_TRACING_ENABLED="false" WORKING_DIRECTORY="$PROJECT_DIR$/src/tests" />
    <SUITE FILE_PATH="coverage/GridCal$gis_dialogue.coverage" NAME="gis_dialogue Coverage Results" MODIFIED="1681978321412" SOURCE_PROVIDER="com.intellij.coverage.DefaultCoverageFileProvider" RUNNER="coverage.py" COVERAGE_BY_TEST_ENABLED="true" COVERAGE_TRACING_ENABLED="false" WORKING_DIRECTORY="$PROJECT_DIR$/src/GridCal/Gui/GIS" />
    <SUITE FILE_PATH="coverage/GridCal$Nosetests_in_test_tap_changer_py.coverage" NAME="Nosetests in test_tap_changer.py Coverage Results" MODIFIED="1710844111763" SOURCE_PROVIDER="com.intellij.coverage.DefaultCoverageFileProvider" RUNNER="coverage.py" COVERAGE_BY_TEST_ENABLED="true" COVERAGE_TRACING_ENABLED="false" WORKING_DIRECTORY="$PROJECT_DIR$/src/tests" />
    <SUITE FILE_PATH="coverage/GridCal$property_maker.coverage" NAME="property_maker Coverage Results" MODIFIED="1708506384660" SOURCE_PROVIDER="com.intellij.coverage.DefaultCoverageFileProvider" RUNNER="coverage.py" COVERAGE_BY_TEST_ENABLED="true" COVERAGE_TRACING_ENABLED="false" WORKING_DIRECTORY="$PROJECT_DIR$/src/trunk/code_generation" />
    <SUITE FILE_PATH="coverage/GridCal$Nosetests_in_test_sparse_py.coverage" NAME="Nosetests in test_sparse.py Coverage Results" MODIFIED="1698955230108" SOURCE_PROVIDER="com.intellij.coverage.DefaultCoverageFileProvider" RUNNER="coverage.py" COVERAGE_BY_TEST_ENABLED="true" COVERAGE_TRACING_ENABLED="false" WORKING_DIRECTORY="$PROJECT_DIR$/src/tests" />
    <SUITE FILE_PATH="coverage/GridCal$ExecuteGridCal__1_.coverage" NAME="ExecuteGridCal (1) Coverage Results" MODIFIED="1694588250603" SOURCE_PROVIDER="com.intellij.coverage.DefaultCoverageFileProvider" RUNNER="coverage.py" COVERAGE_BY_TEST_ENABLED="true" COVERAGE_TRACING_ENABLED="false" WORKING_DIRECTORY="$PROJECT_DIR$/src/GridCal" />
    <SUITE FILE_PATH="coverage/GridCal$schafer_jacobian_assembly.coverage" NAME="schafer_jacobian_assembly Coverage Results" MODIFIED="1617566032222" SOURCE_PROVIDER="com.intellij.coverage.DefaultCoverageFileProvider" RUNNER="coverage.py" COVERAGE_BY_TEST_ENABLED="true" COVERAGE_TRACING_ENABLED="false" WORKING_DIRECTORY="$PROJECT_DIR$/src/research/power_flow/jacobian" />
    <SUITE FILE_PATH="coverage/GridCal$Nosetests_for_test_ptdf_test_ptdf_generation_contingencies.coverage" NAME="Nosetests for test_ptdf.test_ptdf_generation_contingencies Coverage Results" MODIFIED="1710157945283" SOURCE_PROVIDER="com.intellij.coverage.DefaultCoverageFileProvider" RUNNER="coverage.py" COVERAGE_BY_TEST_ENABLED="true" COVERAGE_TRACING_ENABLED="false" WORKING_DIRECTORY="$PROJECT_DIR$/src/tests" />
    <SUITE FILE_PATH="coverage/GridCal$pytest_for_src_tests_test_basic_test_gridcal_basic_pi.coverage" NAME="pytest for src.tests.test_basic.test_gridcal_basic_pi Coverage Results" MODIFIED="1739522037210" SOURCE_PROVIDER="com.intellij.coverage.DefaultCoverageFileProvider" RUNNER="coverage.py" COVERAGE_BY_TEST_ENABLED="false" COVERAGE_TRACING_ENABLED="false" WORKING_DIRECTORY="$PROJECT_DIR$/src/tests" />
    <SUITE FILE_PATH="coverage/GridCal$Nosetests_in_mips_py.coverage" NAME="Nosetests in mips.py Coverage Results" MODIFIED="1702998310572" SOURCE_PROVIDER="com.intellij.coverage.DefaultCoverageFileProvider" RUNNER="coverage.py" COVERAGE_BY_TEST_ENABLED="true" COVERAGE_TRACING_ENABLED="false" WORKING_DIRECTORY="$PROJECT_DIR$/src/GridCalEngine/Utils/MIPS" />
    <SUITE FILE_PATH="coverage/GridCal$Nosetests_in_test_short_circuit_py.coverage" NAME="Nosetests in test_short_circuit.py Coverage Results" MODIFIED="1687726472522" SOURCE_PROVIDER="com.intellij.coverage.DefaultCoverageFileProvider" RUNNER="coverage.py" COVERAGE_BY_TEST_ENABLED="true" COVERAGE_TRACING_ENABLED="false" WORKING_DIRECTORY="$PROJECT_DIR$/src/tests" />
    <SUITE FILE_PATH="coverage/GridCal$Nosetests_for_tests_test_load_save_load.coverage" NAME="Nosetests for tests.test_load_save_load Coverage Results" MODIFIED="1709724575670" SOURCE_PROVIDER="com.intellij.coverage.DefaultCoverageFileProvider" RUNNER="coverage.py" COVERAGE_BY_TEST_ENABLED="true" COVERAGE_TRACING_ENABLED="false" WORKING_DIRECTORY="$PROJECT_DIR$/src/tests" />
    <SUITE FILE_PATH="coverage/GridCal$load_designer.coverage" NAME="load_designer Coverage Results" MODIFIED="1689664865935" SOURCE_PROVIDER="com.intellij.coverage.DefaultCoverageFileProvider" RUNNER="coverage.py" COVERAGE_BY_TEST_ENABLED="true" COVERAGE_TRACING_ENABLED="false" WORKING_DIRECTORY="$PROJECT_DIR$/src/GridCal/Gui/LoadDesigner" />
    <SUITE FILE_PATH="coverage/GridCal$pytest_for_src_tests_test_topology_processor.coverage" NAME="pytest for src.tests.test_topology_processor Coverage Results" MODIFIED="1731408942919" SOURCE_PROVIDER="com.intellij.coverage.DefaultCoverageFileProvider" RUNNER="coverage.py" COVERAGE_BY_TEST_ENABLED="false" COVERAGE_TRACING_ENABLED="false" WORKING_DIRECTORY="$PROJECT_DIR$/src/tests" />
    <SUITE FILE_PATH="coverage/GridCal$ac_opf.coverage" NAME="ac_opf Coverage Results" MODIFIED="1602504341020" SOURCE_PROVIDER="com.intellij.coverage.DefaultCoverageFileProvider" RUNNER="coverage.py" COVERAGE_BY_TEST_ENABLED="true" COVERAGE_TRACING_ENABLED="false" WORKING_DIRECTORY="$PROJECT_DIR$/src/GridCal/Engine/Simulations/OPF" />
    <SUITE FILE_PATH="coverage/GridCal$multi_circuit.coverage" NAME="multi_circuit Coverage Results" MODIFIED="1736157016775" SOURCE_PROVIDER="com.intellij.coverage.DefaultCoverageFileProvider" RUNNER="coverage.py" COVERAGE_BY_TEST_ENABLED="true" COVERAGE_TRACING_ENABLED="false" WORKING_DIRECTORY="$PROJECT_DIR$/src/GridCalEngine/Devices" />
    <SUITE FILE_PATH="coverage/GridCal$Nosetests_in__home_santi_Documentos_Git_GitHub_GridCal_src_tests_test_simple_mip_py.coverage" NAME="Nosetests in /home/santi/Documentos/Git/GitHub/GridCal/src/tests/test_simple_mip.py Coverage Results" MODIFIED="1704896156803" SOURCE_PROVIDER="com.intellij.coverage.DefaultCoverageFileProvider" RUNNER="coverage.py" COVERAGE_BY_TEST_ENABLED="true" COVERAGE_TRACING_ENABLED="false" WORKING_DIRECTORY="$PROJECT_DIR$/src/tests" />
    <SUITE FILE_PATH="coverage/GridCal$Nosetests_for_test_power_flow_test_zip.coverage" NAME="Nosetests for test_power_flow.test_zip Coverage Results" MODIFIED="1709110212295" SOURCE_PROVIDER="com.intellij.coverage.DefaultCoverageFileProvider" RUNNER="coverage.py" COVERAGE_BY_TEST_ENABLED="true" COVERAGE_TRACING_ENABLED="false" WORKING_DIRECTORY="$PROJECT_DIR$/src/tests" />
    <SUITE FILE_PATH="coverage/GridCal$AnalysisDialogue.coverage" NAME="AnalysisDialogue Coverage Results" MODIFIED="1689665194982" SOURCE_PROVIDER="com.intellij.coverage.DefaultCoverageFileProvider" RUNNER="coverage.py" COVERAGE_BY_TEST_ENABLED="true" COVERAGE_TRACING_ENABLED="false" WORKING_DIRECTORY="$PROJECT_DIR$/src/GridCal/Gui/Analysis" />
    <SUITE FILE_PATH="coverage/GridCal$Nosetests_in_test_nonlinear_contingency_py.coverage" NAME="Nosetests in test_nonlinear_contingency.py Coverage Results" MODIFIED="1696002399880" SOURCE_PROVIDER="com.intellij.coverage.DefaultCoverageFileProvider" RUNNER="coverage.py" COVERAGE_BY_TEST_ENABLED="true" COVERAGE_TRACING_ENABLED="false" WORKING_DIRECTORY="$PROJECT_DIR$/src/tests" />
    <SUITE FILE_PATH="coverage/GridCal$readme_checks.coverage" NAME="readme_checks Coverage Results" MODIFIED="1739351394873" SOURCE_PROVIDER="com.intellij.coverage.DefaultCoverageFileProvider" RUNNER="coverage.py" COVERAGE_BY_TEST_ENABLED="false" COVERAGE_TRACING_ENABLED="false" WORKING_DIRECTORY="$PROJECT_DIR$/src/trunk" />
    <SUITE FILE_PATH="coverage/GridCal$upload_to_pypi.coverage" NAME="upload_to_pypi Coverage Results" MODIFIED="1740048707991" SOURCE_PROVIDER="com.intellij.coverage.DefaultCoverageFileProvider" RUNNER="coverage.py" COVERAGE_BY_TEST_ENABLED="false" COVERAGE_TRACING_ENABLED="false" WORKING_DIRECTORY="$PROJECT_DIR$/src" />
    <SUITE FILE_PATH="coverage/GridCal$Nosetests_in_test_load_all_grids_py.coverage" NAME="Nosetests in test_load_all_grids.py Coverage Results" MODIFIED="1598802785581" SOURCE_PROVIDER="com.intellij.coverage.DefaultCoverageFileProvider" RUNNER="coverage.py" COVERAGE_BY_TEST_ENABLED="true" COVERAGE_TRACING_ENABLED="false" WORKING_DIRECTORY="$PROJECT_DIR$/src/tests" />
    <SUITE FILE_PATH="coverage/GridCal$pytest_for_test_sparse2_test_sum.coverage" NAME="pytest for test_sparse2.test_sum Coverage Results" MODIFIED="1735502026314" SOURCE_PROVIDER="com.intellij.coverage.DefaultCoverageFileProvider" RUNNER="coverage.py" COVERAGE_BY_TEST_ENABLED="false" COVERAGE_TRACING_ENABLED="false" WORKING_DIRECTORY="$PROJECT_DIR$/src/tests" />
    <SUITE FILE_PATH="coverage/GridCal$object_plot_analysis.coverage" NAME="object_plot_analysis Coverage Results" MODIFIED="1689665184050" SOURCE_PROVIDER="com.intellij.coverage.DefaultCoverageFileProvider" RUNNER="coverage.py" COVERAGE_BY_TEST_ENABLED="true" COVERAGE_TRACING_ENABLED="false" WORKING_DIRECTORY="$PROJECT_DIR$/src/GridCal/Gui/Analysis" />
    <SUITE FILE_PATH="coverage/GridCal$defining_a_grid_from_scratch_with_profiles.coverage" NAME="defining_a_grid_from_scratch_with_profiles Coverage Results" MODIFIED="1616960070909" SOURCE_PROVIDER="com.intellij.coverage.DefaultCoverageFileProvider" RUNNER="coverage.py" COVERAGE_BY_TEST_ENABLED="true" COVERAGE_TRACING_ENABLED="false" WORKING_DIRECTORY="$PROJECT_DIR$/src/Tutorials" />
    <SUITE FILE_PATH="coverage/GridCal$circuit_to_alliander_pgm.coverage" NAME="circuit_to_alliander_pgm Coverage Results" MODIFIED="1650964250766" SOURCE_PROVIDER="com.intellij.coverage.DefaultCoverageFileProvider" RUNNER="coverage.py" COVERAGE_BY_TEST_ENABLED="true" COVERAGE_TRACING_ENABLED="false" WORKING_DIRECTORY="$PROJECT_DIR$/src/GridCal/Engine/Core/Compilers" />
    <SUITE FILE_PATH="coverage/GridCal$Nosetests_for_test_topology_processor_test_topology_reduction.coverage" NAME="Nosetests for test_topology_processor.test_topology_reduction Coverage Results" MODIFIED="1715970632231" SOURCE_PROVIDER="com.intellij.coverage.DefaultCoverageFileProvider" RUNNER="coverage.py" COVERAGE_BY_TEST_ENABLED="true" COVERAGE_TRACING_ENABLED="false" WORKING_DIRECTORY="$PROJECT_DIR$/src/tests" />
    <SUITE FILE_PATH="coverage/GridCal$filter_example2.coverage" NAME="filter_example2 Coverage Results" MODIFIED="1708694448683" SOURCE_PROVIDER="com.intellij.coverage.DefaultCoverageFileProvider" RUNNER="coverage.py" COVERAGE_BY_TEST_ENABLED="true" COVERAGE_TRACING_ENABLED="false" WORKING_DIRECTORY="$PROJECT_DIR$/src/trunk/filtering" />
    <SUITE FILE_PATH="coverage/GridCal$ortools_opf.coverage" NAME="ortools_opf Coverage Results" MODIFIED="1630067492213" SOURCE_PROVIDER="com.intellij.coverage.DefaultCoverageFileProvider" RUNNER="coverage.py" COVERAGE_BY_TEST_ENABLED="true" COVERAGE_TRACING_ENABLED="false" WORKING_DIRECTORY="$PROJECT_DIR$/src/research/or_tools" />
    <SUITE FILE_PATH="coverage/GridCal$ACPTDF_research.coverage" NAME="ACPTDF_research Coverage Results" MODIFIED="1601989123437" SOURCE_PROVIDER="com.intellij.coverage.DefaultCoverageFileProvider" RUNNER="coverage.py" COVERAGE_BY_TEST_ENABLED="true" COVERAGE_TRACING_ENABLED="false" WORKING_DIRECTORY="$PROJECT_DIR$/src/research/PTDF" />
    <SUITE FILE_PATH="coverage/GridCal$acopf_function_evaluation.coverage" NAME="acopf_function_evaluation Coverage Results" MODIFIED="1704884982818" SOURCE_PROVIDER="com.intellij.coverage.DefaultCoverageFileProvider" RUNNER="coverage.py" COVERAGE_BY_TEST_ENABLED="true" COVERAGE_TRACING_ENABLED="false" WORKING_DIRECTORY="$PROJECT_DIR$/examples/trunk/acopf" />
    <SUITE FILE_PATH="coverage/GridCal$Nosetests_for_profiles_test_test_profile1.coverage" NAME="Nosetests for profiles_test.test_profile1 Coverage Results" MODIFIED="1707832954913" SOURCE_PROVIDER="com.intellij.coverage.DefaultCoverageFileProvider" RUNNER="coverage.py" COVERAGE_BY_TEST_ENABLED="true" COVERAGE_TRACING_ENABLED="false" WORKING_DIRECTORY="$PROJECT_DIR$/src/tests" />
    <SUITE FILE_PATH="coverage/GridCal$arrillagas_book_grids_to_gridcal.coverage" NAME="arrillagas_book_grids_to_gridcal Coverage Results" MODIFIED="1659437177352" SOURCE_PROVIDER="com.intellij.coverage.DefaultCoverageFileProvider" RUNNER="coverage.py" COVERAGE_BY_TEST_ENABLED="true" COVERAGE_TRACING_ENABLED="false" WORKING_DIRECTORY="$PROJECT_DIR$/src/research/experimental_readers" />
    <SUITE FILE_PATH="coverage/GridCal$contingency_analysis.coverage" NAME="contingency_analysis Coverage Results" MODIFIED="1648031580346" SOURCE_PROVIDER="com.intellij.coverage.DefaultCoverageFileProvider" RUNNER="coverage.py" COVERAGE_BY_TEST_ENABLED="true" COVERAGE_TRACING_ENABLED="false" WORKING_DIRECTORY="$PROJECT_DIR$/src/research/ContingencyAnalysis" />
    <SUITE FILE_PATH="coverage/GridCal$Nosetests_in_test_opf_py.coverage" NAME="Nosetests in test_opf.py Coverage Results" MODIFIED="1632998728805" SOURCE_PROVIDER="com.intellij.coverage.DefaultCoverageFileProvider" RUNNER="coverage.py" COVERAGE_BY_TEST_ENABLED="true" COVERAGE_TRACING_ENABLED="false" WORKING_DIRECTORY="$PROJECT_DIR$/src/tests" />
    <SUITE FILE_PATH="coverage/GridCal$poker_utils.coverage" NAME="poker_utils Coverage Results" MODIFIED="1626554139700" SOURCE_PROVIDER="com.intellij.coverage.DefaultCoverageFileProvider" RUNNER="coverage.py" COVERAGE_BY_TEST_ENABLED="true" COVERAGE_TRACING_ENABLED="false" WORKING_DIRECTORY="$PROJECT_DIR$/src/GridCal/ThirdParty/force-directed-layout-algorithms-master/examples" />
    <SUITE FILE_PATH="coverage/GridCal$.coverage" NAME=" Coverage Results" MODIFIED="1738769242864" SOURCE_PROVIDER="com.intellij.coverage.DefaultCoverageFileProvider" RUNNER="coverage.py" COVERAGE_BY_TEST_ENABLED="false" COVERAGE_TRACING_ENABLED="false" WORKING_DIRECTORY="$PROJECT_DIR$/src/tests" />
    <SUITE FILE_PATH="coverage/GridCal$ACPTDF_research3.coverage" NAME="ACPTDF_research3 Coverage Results" MODIFIED="1649436788157" SOURCE_PROVIDER="com.intellij.coverage.DefaultCoverageFileProvider" RUNNER="coverage.py" COVERAGE_BY_TEST_ENABLED="true" COVERAGE_TRACING_ENABLED="false" WORKING_DIRECTORY="$PROJECT_DIR$/src/research/PTDF" />
    <SUITE FILE_PATH="coverage/GridCal$RosetaExplorer.coverage" NAME="RosetaExplorer Coverage Results" MODIFIED="1692881955157" SOURCE_PROVIDER="com.intellij.coverage.DefaultCoverageFileProvider" RUNNER="coverage.py" COVERAGE_BY_TEST_ENABLED="true" COVERAGE_TRACING_ENABLED="false" WORKING_DIRECTORY="$PROJECT_DIR$/src/GridCal/Gui/RosetaExplorer" />
    <SUITE FILE_PATH="coverage/GridCal$Nosetests_for_test_ac_opf_test_ieee14.coverage" NAME="Nosetests for test_ac_opf.test_ieee14 Coverage Results" MODIFIED="1708448982773" SOURCE_PROVIDER="com.intellij.coverage.DefaultCoverageFileProvider" RUNNER="coverage.py" COVERAGE_BY_TEST_ENABLED="true" COVERAGE_TRACING_ENABLED="false" WORKING_DIRECTORY="$PROJECT_DIR$/src/tests" />
    <SUITE FILE_PATH="coverage/GridCal$5_node.coverage" NAME="5_node Coverage Results" MODIFIED="1694035681161" SOURCE_PROVIDER="com.intellij.coverage.DefaultCoverageFileProvider" RUNNER="coverage.py" COVERAGE_BY_TEST_ENABLED="true" COVERAGE_TRACING_ENABLED="false" WORKING_DIRECTORY="$PROJECT_DIR$/src/Tutorials" />
    <SUITE FILE_PATH="coverage/GridCal$pytest_for_src_tests_test_transformer_type_test_transformer_type.coverage" NAME="pytest for src.tests.test_transformer_type.test_transformer_type Coverage Results" MODIFIED="1739521396566" SOURCE_PROVIDER="com.intellij.coverage.DefaultCoverageFileProvider" RUNNER="coverage.py" COVERAGE_BY_TEST_ENABLED="false" COVERAGE_TRACING_ENABLED="false" WORKING_DIRECTORY="$PROJECT_DIR$/src/tests" />
    <SUITE FILE_PATH="coverage/GridCal$pytest_in_mips_py.coverage" NAME="pytest in mips.py Coverage Results" MODIFIED="1703183174922" SOURCE_PROVIDER="com.intellij.coverage.DefaultCoverageFileProvider" RUNNER="coverage.py" COVERAGE_BY_TEST_ENABLED="true" COVERAGE_TRACING_ENABLED="false" WORKING_DIRECTORY="$PROJECT_DIR$/src/GridCalEngine/Utils/MIPS" />
    <SUITE FILE_PATH="coverage/GridCal$Nosetests_for_tests_test_hydro.coverage" NAME="Nosetests for tests.test_hydro Coverage Results" MODIFIED="1708969356444" SOURCE_PROVIDER="com.intellij.coverage.DefaultCoverageFileProvider" RUNNER="coverage.py" COVERAGE_BY_TEST_ENABLED="true" COVERAGE_TRACING_ENABLED="false" WORKING_DIRECTORY="$PROJECT_DIR$/src/tests" />
    <SUITE FILE_PATH="coverage/GridCal$pytest_for_test_sparse2_test_mat_mat_mult.coverage" NAME="pytest for test_sparse2.test_mat_mat_mult Coverage Results" MODIFIED="1735502173729" SOURCE_PROVIDER="com.intellij.coverage.DefaultCoverageFileProvider" RUNNER="coverage.py" COVERAGE_BY_TEST_ENABLED="false" COVERAGE_TRACING_ENABLED="false" WORKING_DIRECTORY="$PROJECT_DIR$/src/tests" />
    <SUITE FILE_PATH="coverage/GridCal$ortools_example.coverage" NAME="ortools_example Coverage Results" MODIFIED="1688473832926" SOURCE_PROVIDER="com.intellij.coverage.DefaultCoverageFileProvider" RUNNER="coverage.py" COVERAGE_BY_TEST_ENABLED="true" COVERAGE_TRACING_ENABLED="false" WORKING_DIRECTORY="$PROJECT_DIR$/examples" />
    <SUITE FILE_PATH="coverage/GridCal$derivatives_research1.coverage" NAME="derivatives_research1 Coverage Results" MODIFIED="1608639260953" SOURCE_PROVIDER="com.intellij.coverage.DefaultCoverageFileProvider" RUNNER="coverage.py" COVERAGE_BY_TEST_ENABLED="true" COVERAGE_TRACING_ENABLED="false" WORKING_DIRECTORY="$PROJECT_DIR$/src/research/hvdc/fubm" />
    <SUITE FILE_PATH="coverage/GridCal$pytest_in_test_basic_py.coverage" NAME="pytest in test_basic.py Coverage Results" MODIFIED="1739522054750" SOURCE_PROVIDER="com.intellij.coverage.DefaultCoverageFileProvider" RUNNER="coverage.py" COVERAGE_BY_TEST_ENABLED="false" COVERAGE_TRACING_ENABLED="false" WORKING_DIRECTORY="$PROJECT_DIR$/src/tests" />
    <SUITE FILE_PATH="coverage/GridCal$test_demo_5_node.coverage" NAME="test_demo_5_node Coverage Results" MODIFIED="1614631204068" SOURCE_PROVIDER="com.intellij.coverage.DefaultCoverageFileProvider" RUNNER="coverage.py" COVERAGE_BY_TEST_ENABLED="true" COVERAGE_TRACING_ENABLED="false" WORKING_DIRECTORY="$PROJECT_DIR$/src/tests" />
    <SUITE FILE_PATH="coverage/GridCal$grid_generator_dialogue.coverage" NAME="grid_generator_dialogue Coverage Results" MODIFIED="1689665364372" SOURCE_PROVIDER="com.intellij.coverage.DefaultCoverageFileProvider" RUNNER="coverage.py" COVERAGE_BY_TEST_ENABLED="true" COVERAGE_TRACING_ENABLED="false" WORKING_DIRECTORY="$PROJECT_DIR$/src/GridCal/Gui/GridGenerator" />
    <SUITE FILE_PATH="coverage/GridCal$grid_editor_widget.coverage" NAME="grid_editor_widget Coverage Results" MODIFIED="1692803997088" SOURCE_PROVIDER="com.intellij.coverage.DefaultCoverageFileProvider" RUNNER="coverage.py" COVERAGE_BY_TEST_ENABLED="true" COVERAGE_TRACING_ENABLED="false" WORKING_DIRECTORY="$PROJECT_DIR$/src/GridCal/Gui/GridEditorWidget2" />
    <SUITE FILE_PATH="coverage/GridCal$ortools_dual_vars_bug.coverage" NAME="ortools_dual_vars_bug Coverage Results" MODIFIED="1696857819428" SOURCE_PROVIDER="com.intellij.coverage.DefaultCoverageFileProvider" RUNNER="coverage.py" COVERAGE_BY_TEST_ENABLED="true" COVERAGE_TRACING_ENABLED="false" WORKING_DIRECTORY="$PROJECT_DIR$/examples" />
    <SUITE FILE_PATH="coverage/GridCal$conf.coverage" NAME="conf Coverage Results" MODIFIED="1694004852527" SOURCE_PROVIDER="com.intellij.coverage.DefaultCoverageFileProvider" RUNNER="coverage.py" COVERAGE_BY_TEST_ENABLED="true" COVERAGE_TRACING_ENABLED="false" WORKING_DIRECTORY="$PROJECT_DIR$/doc" />
    <SUITE FILE_PATH="coverage/GridCal$gui.coverage" NAME="gui Coverage Results" MODIFIED="1649779929647" SOURCE_PROVIDER="com.intellij.coverage.DefaultCoverageFileProvider" RUNNER="coverage.py" COVERAGE_BY_TEST_ENABLED="true" COVERAGE_TRACING_ENABLED="false" WORKING_DIRECTORY="$PROJECT_DIR$/src/GridCal/Gui/AboutDialogue" />
    <SUITE FILE_PATH="coverage/GridCal$tap_changer_steps.coverage" NAME="tap_changer_steps Coverage Results" MODIFIED="1733164521130" SOURCE_PROVIDER="com.intellij.coverage.DefaultCoverageFileProvider" RUNNER="coverage.py" COVERAGE_BY_TEST_ENABLED="true" COVERAGE_TRACING_ENABLED="false" WORKING_DIRECTORY="$PROJECT_DIR$/src/trunk/controls/scripts" />
    <SUITE FILE_PATH="coverage/GridCal$pytest_for_test_power_flow_test_voltage_control_with_ltc.coverage" NAME="pytest for test_power_flow.test_voltage_control_with_ltc Coverage Results" MODIFIED="1731967864160" SOURCE_PROVIDER="com.intellij.coverage.DefaultCoverageFileProvider" RUNNER="coverage.py" COVERAGE_BY_TEST_ENABLED="false" COVERAGE_TRACING_ENABLED="false" WORKING_DIRECTORY="$PROJECT_DIR$/src/tests" />
    <SUITE FILE_PATH="coverage/GridCal$Nosetests_in_test_temp_correction_py.coverage" NAME="Nosetests in test_temp_correction.py Coverage Results" MODIFIED="1609501421833" SOURCE_PROVIDER="com.intellij.coverage.DefaultCoverageFileProvider" RUNNER="coverage.py" COVERAGE_BY_TEST_ENABLED="true" COVERAGE_TRACING_ENABLED="false" WORKING_DIRECTORY="$PROJECT_DIR$/src/tests" />
    <SUITE FILE_PATH="coverage/GridCal$test.coverage" NAME="test Coverage Results" MODIFIED="1612900533026" SOURCE_PROVIDER="com.intellij.coverage.DefaultCoverageFileProvider" RUNNER="coverage.py" COVERAGE_BY_TEST_ENABLED="true" COVERAGE_TRACING_ENABLED="false" WORKING_DIRECTORY="$PROJECT_DIR$/src/research/CIM/cim_to_matpower/test" />
    <SUITE FILE_PATH="coverage/GridCal$Nosetests_for_tests_test_contingency.coverage" NAME="Nosetests for tests.test_contingency Coverage Results" MODIFIED="1704269547065" SOURCE_PROVIDER="com.intellij.coverage.DefaultCoverageFileProvider" RUNNER="coverage.py" COVERAGE_BY_TEST_ENABLED="true" COVERAGE_TRACING_ENABLED="false" WORKING_DIRECTORY="$PROJECT_DIR$/src/tests" />
    <SUITE FILE_PATH="coverage/GridCal$branch_power_3.coverage" NAME="branch_power_3 Coverage Results" MODIFIED="1659198918844" SOURCE_PROVIDER="com.intellij.coverage.DefaultCoverageFileProvider" RUNNER="coverage.py" COVERAGE_BY_TEST_ENABLED="true" COVERAGE_TRACING_ENABLED="false" WORKING_DIRECTORY="$PROJECT_DIR$/src/research/derivatives_and_jacobian" />
    <SUITE FILE_PATH="coverage/GridCal$line_example.coverage" NAME="line_example Coverage Results" MODIFIED="1619379775789" SOURCE_PROVIDER="com.intellij.coverage.DefaultCoverageFileProvider" RUNNER="coverage.py" COVERAGE_BY_TEST_ENABLED="true" COVERAGE_TRACING_ENABLED="false" WORKING_DIRECTORY="$PROJECT_DIR$/src/research/per_unit" />
    <SUITE FILE_PATH="coverage/GridCal$all2.coverage" NAME="all2 Coverage Results" MODIFIED="1614510639480" SOURCE_PROVIDER="com.intellij.coverage.DefaultCoverageFileProvider" RUNNER="coverage.py" COVERAGE_BY_TEST_ENABLED="true" COVERAGE_TRACING_ENABLED="false" WORKING_DIRECTORY="$PROJECT_DIR$/src/research/PGD" />
    <SUITE FILE_PATH="coverage/GridCal$download_stats.coverage" NAME="download_stats Coverage Results" MODIFIED="1609500287850" SOURCE_PROVIDER="com.intellij.coverage.DefaultCoverageFileProvider" RUNNER="coverage.py" COVERAGE_BY_TEST_ENABLED="true" COVERAGE_TRACING_ENABLED="false" WORKING_DIRECTORY="$PROJECT_DIR$/src/tests" />
    <SUITE FILE_PATH="coverage/GridCal$pytest_for_src_tests_test_cgmes_ieeee_test_iee14_cgmes.coverage" NAME="pytest for src.tests.test_cgmes_ieeee.test_iee14_cgmes Coverage Results" MODIFIED="1727774460177" SOURCE_PROVIDER="com.intellij.coverage.DefaultCoverageFileProvider" RUNNER="coverage.py" COVERAGE_BY_TEST_ENABLED="true" COVERAGE_TRACING_ENABLED="false" WORKING_DIRECTORY="$PROJECT_DIR$/src/tests" />
    <SUITE FILE_PATH="coverage/GridCal$ipm_test.coverage" NAME="ipm_test Coverage Results" MODIFIED="1703183042237" SOURCE_PROVIDER="com.intellij.coverage.DefaultCoverageFileProvider" RUNNER="coverage.py" COVERAGE_BY_TEST_ENABLED="true" COVERAGE_TRACING_ENABLED="false" WORKING_DIRECTORY="$PROJECT_DIR$/src/GridCalEngine/Utils/MIPS" />
    <SUITE FILE_PATH="coverage/GridCal$ConsoleLogController.coverage" NAME="ConsoleLogController Coverage Results" MODIFIED="1663862178388" SOURCE_PROVIDER="com.intellij.coverage.DefaultCoverageFileProvider" RUNNER="coverage.py" COVERAGE_BY_TEST_ENABLED="true" COVERAGE_TRACING_ENABLED="false" WORKING_DIRECTORY="$PROJECT_DIR$/src/GridCal/Gui/Main" />
    <SUITE FILE_PATH="coverage/GridCal$power_flow_example.coverage" NAME="power_flow_example Coverage Results" MODIFIED="1696328542092" SOURCE_PROVIDER="com.intellij.coverage.DefaultCoverageFileProvider" RUNNER="coverage.py" COVERAGE_BY_TEST_ENABLED="true" COVERAGE_TRACING_ENABLED="false" WORKING_DIRECTORY="$PROJECT_DIR$/examples" />
    <SUITE FILE_PATH="coverage/GridCal$inputs_analysis_driver.coverage" NAME="inputs_analysis_driver Coverage Results" MODIFIED="1632813432332" SOURCE_PROVIDER="com.intellij.coverage.DefaultCoverageFileProvider" RUNNER="coverage.py" COVERAGE_BY_TEST_ENABLED="true" COVERAGE_TRACING_ENABLED="false" WORKING_DIRECTORY="$PROJECT_DIR$/src/GridCal/Engine/Simulations/InputsAnalysis" />
    <SUITE FILE_PATH="coverage/GridCal$pytest_for_test_transformer_type_test_psse_conversion3.coverage" NAME="pytest for test_transformer_type.test_psse_conversion3 Coverage Results" MODIFIED="1739467927620" SOURCE_PROVIDER="com.intellij.coverage.DefaultCoverageFileProvider" RUNNER="coverage.py" COVERAGE_BY_TEST_ENABLED="false" COVERAGE_TRACING_ENABLED="false" WORKING_DIRECTORY="$PROJECT_DIR$/src/tests" />
    <SUITE FILE_PATH="coverage/GridCal$Nosetests_for_tests_test_matrix_slicing.coverage" NAME="Nosetests for tests.test_matrix_slicing Coverage Results" MODIFIED="1697187049579" SOURCE_PROVIDER="com.intellij.coverage.DefaultCoverageFileProvider" RUNNER="coverage.py" COVERAGE_BY_TEST_ENABLED="true" COVERAGE_TRACING_ENABLED="false" WORKING_DIRECTORY="$PROJECT_DIR$/src/tests" />
    <SUITE FILE_PATH="coverage/GridCal$contingency_planner_dialogue.coverage" NAME="contingency_planner_dialogue Coverage Results" MODIFIED="1687935669832" SOURCE_PROVIDER="com.intellij.coverage.DefaultCoverageFileProvider" RUNNER="coverage.py" COVERAGE_BY_TEST_ENABLED="true" COVERAGE_TRACING_ENABLED="false" WORKING_DIRECTORY="$PROJECT_DIR$/src/GridCal/Gui/ContingencyPlanner" />
    <SUITE FILE_PATH="coverage/GridCal$setup.coverage" NAME="setup Coverage Results" MODIFIED="1673969955062" SOURCE_PROVIDER="com.intellij.coverage.DefaultCoverageFileProvider" RUNNER="coverage.py" COVERAGE_BY_TEST_ENABLED="true" COVERAGE_TRACING_ENABLED="false" WORKING_DIRECTORY="$PROJECT_DIR$/src" />
    <SUITE FILE_PATH="coverage/GridCal$jacobian_based_acdc_power_flow.coverage" NAME="jacobian_based_acdc_power_flow Coverage Results" MODIFIED="1617822039867" SOURCE_PROVIDER="com.intellij.coverage.DefaultCoverageFileProvider" RUNNER="coverage.py" COVERAGE_BY_TEST_ENABLED="true" COVERAGE_TRACING_ENABLED="false" WORKING_DIRECTORY="$PROJECT_DIR$/src/GridCal/Engine/Simulations/PowerFlow" />
    <SUITE FILE_PATH="coverage/GridCal$transformer_psse.coverage" NAME="transformer_psse Coverage Results" MODIFIED="1730215865640" SOURCE_PROVIDER="com.intellij.coverage.DefaultCoverageFileProvider" RUNNER="coverage.py" COVERAGE_BY_TEST_ENABLED="true" COVERAGE_TRACING_ENABLED="false" WORKING_DIRECTORY="$PROJECT_DIR$/src/trunk/transformer" />
    <SUITE FILE_PATH="coverage/GridCal$update.coverage" NAME="update Coverage Results" MODIFIED="1610117098642" SOURCE_PROVIDER="com.intellij.coverage.DefaultCoverageFileProvider" RUNNER="coverage.py" COVERAGE_BY_TEST_ENABLED="true" COVERAGE_TRACING_ENABLED="false" WORKING_DIRECTORY="$PROJECT_DIR$/src/GridCal" />
    <SUITE FILE_PATH="coverage/GridCal$Nosetests_in_test_unbalanced_faults_py.coverage" NAME="Nosetests in test_unbalanced_faults.py Coverage Results" MODIFIED="1661172842063" SOURCE_PROVIDER="com.intellij.coverage.DefaultCoverageFileProvider" RUNNER="coverage.py" COVERAGE_BY_TEST_ENABLED="true" COVERAGE_TRACING_ENABLED="false" WORKING_DIRECTORY="$PROJECT_DIR$/src/tests" />
    <SUITE FILE_PATH="coverage/GridCal$v3_pv.coverage" NAME="v3_pv Coverage Results" MODIFIED="1597644265099" SOURCE_PROVIDER="com.intellij.coverage.DefaultCoverageFileProvider" RUNNER="coverage.py" COVERAGE_BY_TEST_ENABLED="true" COVERAGE_TRACING_ENABLED="false" WORKING_DIRECTORY="$PROJECT_DIR$/src/research/power_flow/asd/josep" />
    <SUITE FILE_PATH="coverage/GridCal$sequences_v1.coverage" NAME="sequences_v1 Coverage Results" MODIFIED="1659691058492" SOURCE_PROVIDER="com.intellij.coverage.DefaultCoverageFileProvider" RUNNER="coverage.py" COVERAGE_BY_TEST_ENABLED="true" COVERAGE_TRACING_ENABLED="false" WORKING_DIRECTORY="$PROJECT_DIR$/src/research/short_circuit" />
    <SUITE FILE_PATH="coverage/GridCal$pytest_in_test_simple_mip_py.coverage" NAME="pytest in test_simple_mip.py Coverage Results" MODIFIED="1728997364196" SOURCE_PROVIDER="com.intellij.coverage.DefaultCoverageFileProvider" RUNNER="coverage.py" COVERAGE_BY_TEST_ENABLED="false" COVERAGE_TRACING_ENABLED="false" WORKING_DIRECTORY="$PROJECT_DIR$/src/tests" />
    <SUITE FILE_PATH="coverage/GridCal$Nosetests_for_test_simple_mip_test_lp_simple2.coverage" NAME="Nosetests for test_simple_mip.test_lp_simple2 Coverage Results" MODIFIED="1704806548128" SOURCE_PROVIDER="com.intellij.coverage.DefaultCoverageFileProvider" RUNNER="coverage.py" COVERAGE_BY_TEST_ENABLED="true" COVERAGE_TRACING_ENABLED="false" WORKING_DIRECTORY="$PROJECT_DIR$/src/tests" />
    <SUITE FILE_PATH="coverage/GridCal$Nosetests_for_tests_test_short_circuit.coverage" NAME="Nosetests for tests.test_short_circuit Coverage Results" MODIFIED="1648735680536" SOURCE_PROVIDER="com.intellij.coverage.DefaultCoverageFileProvider" RUNNER="coverage.py" COVERAGE_BY_TEST_ENABLED="true" COVERAGE_TRACING_ENABLED="false" WORKING_DIRECTORY="$PROJECT_DIR$/src/tests" />
    <SUITE FILE_PATH="coverage/GridCal$acdc_generalized_1.coverage" NAME="acdc_generalized_1 Coverage Results" MODIFIED="1734337674761" SOURCE_PROVIDER="com.intellij.coverage.DefaultCoverageFileProvider" RUNNER="coverage.py" COVERAGE_BY_TEST_ENABLED="false" COVERAGE_TRACING_ENABLED="false" WORKING_DIRECTORY="$PROJECT_DIR$/src/trunk/acdc_pf/generalized_wip" />
    <SUITE FILE_PATH="coverage/GridCal$raw_to_cgmes_mapping.coverage" NAME="raw_to_cgmes_mapping Coverage Results" MODIFIED="1693562939167" SOURCE_PROVIDER="com.intellij.coverage.DefaultCoverageFileProvider" RUNNER="coverage.py" COVERAGE_BY_TEST_ENABLED="true" COVERAGE_TRACING_ENABLED="false" WORKING_DIRECTORY="$PROJECT_DIR$/src/tests" />
    <SUITE FILE_PATH="coverage/GridCal$update_gui_all.coverage" NAME="update_gui_all Coverage Results" MODIFIED="1719319682264" SOURCE_PROVIDER="com.intellij.coverage.DefaultCoverageFileProvider" RUNNER="coverage.py" COVERAGE_BY_TEST_ENABLED="true" COVERAGE_TRACING_ENABLED="false" WORKING_DIRECTORY="$PROJECT_DIR$/src/GridCal/Gui" />
    <SUITE FILE_PATH="coverage/GridCal$Nosetests_in_tests.coverage" NAME="Nosetests in tests Coverage Results" MODIFIED="1712582399643" SOURCE_PROVIDER="com.intellij.coverage.DefaultCoverageFileProvider" RUNNER="coverage.py" COVERAGE_BY_TEST_ENABLED="true" COVERAGE_TRACING_ENABLED="false" WORKING_DIRECTORY="$PROJECT_DIR$/src/tests" />
    <SUITE FILE_PATH="coverage/GridCal$pytest_for_src_tests_test_generator_q_control_test_q_control_true.coverage" NAME="pytest for src.tests.test_generator_q_control.test_q_control_true Coverage Results" MODIFIED="1740003610291" SOURCE_PROVIDER="com.intellij.coverage.DefaultCoverageFileProvider" RUNNER="coverage.py" COVERAGE_BY_TEST_ENABLED="false" COVERAGE_TRACING_ENABLED="false" WORKING_DIRECTORY="$PROJECT_DIR$/src/tests" />
    <SUITE FILE_PATH="coverage/GridCal$Nosetests_in_test_admittance_tap_derivatives_py.coverage" NAME="Nosetests in test_admittance_tap_derivatives.py Coverage Results" MODIFIED="1708506914959" SOURCE_PROVIDER="com.intellij.coverage.DefaultCoverageFileProvider" RUNNER="coverage.py" COVERAGE_BY_TEST_ENABLED="true" COVERAGE_TRACING_ENABLED="false" WORKING_DIRECTORY="$PROJECT_DIR$/src/tests" />
    <SUITE FILE_PATH="coverage/GridCal$power_flow_research_sinj.coverage" NAME="power_flow_research_sinj Coverage Results" MODIFIED="1711310889153" SOURCE_PROVIDER="com.intellij.coverage.DefaultCoverageFileProvider" RUNNER="coverage.py" COVERAGE_BY_TEST_ENABLED="true" COVERAGE_TRACING_ENABLED="false" WORKING_DIRECTORY="$PROJECT_DIR$/src/trunk/pf" />
    <SUITE FILE_PATH="coverage/GridCal$Nosetests_for_tests_test_ac_opf_test_pegase89.coverage" NAME="Nosetests for tests.test_ac_opf.test_pegase89 Coverage Results" MODIFIED="1709559674681" SOURCE_PROVIDER="com.intellij.coverage.DefaultCoverageFileProvider" RUNNER="coverage.py" COVERAGE_BY_TEST_ENABLED="true" COVERAGE_TRACING_ENABLED="false" WORKING_DIRECTORY="$PROJECT_DIR$/src/tests" />
    <SUITE FILE_PATH="coverage/GridCal$V1_refractored.coverage" NAME="V1_refractored Coverage Results" MODIFIED="1617214204840" SOURCE_PROVIDER="com.intellij.coverage.DefaultCoverageFileProvider" RUNNER="coverage.py" COVERAGE_BY_TEST_ENABLED="true" COVERAGE_TRACING_ENABLED="false" WORKING_DIRECTORY="$PROJECT_DIR$/src/research/PGD" />
    <SUITE FILE_PATH="coverage/GridCal$cim_parser.coverage" NAME="cim_parser Coverage Results" MODIFIED="1615738108202" SOURCE_PROVIDER="com.intellij.coverage.DefaultCoverageFileProvider" RUNNER="coverage.py" COVERAGE_BY_TEST_ENABLED="true" COVERAGE_TRACING_ENABLED="false" WORKING_DIRECTORY="$PROJECT_DIR$/src/GridCal/Engine/IO/cim" />
    <SUITE FILE_PATH="coverage/GridCal$linear_factors_research.coverage" NAME="linear_factors_research Coverage Results" MODIFIED="1646235632825" SOURCE_PROVIDER="com.intellij.coverage.DefaultCoverageFileProvider" RUNNER="coverage.py" COVERAGE_BY_TEST_ENABLED="true" COVERAGE_TRACING_ENABLED="false" WORKING_DIRECTORY="$PROJECT_DIR$/src/research" />
    <SUITE FILE_PATH="coverage/GridCal$branch_derivatives_research.coverage" NAME="branch_derivatives_research Coverage Results" MODIFIED="1655665418454" SOURCE_PROVIDER="com.intellij.coverage.DefaultCoverageFileProvider" RUNNER="coverage.py" COVERAGE_BY_TEST_ENABLED="true" COVERAGE_TRACING_ENABLED="false" WORKING_DIRECTORY="$PROJECT_DIR$/src/research/jacobian_and_derivatives" />
    <SUITE FILE_PATH="coverage/GridCal$Nosetests_for_admittance_matrix_test_test3.coverage" NAME="Nosetests for admittance_matrix_test.test3 Coverage Results" MODIFIED="1706045531246" SOURCE_PROVIDER="com.intellij.coverage.DefaultCoverageFileProvider" RUNNER="coverage.py" COVERAGE_BY_TEST_ENABLED="true" COVERAGE_TRACING_ENABLED="false" WORKING_DIRECTORY="$PROJECT_DIR$/src/tests" />
    <SUITE FILE_PATH="coverage/GridCal$update_gui_file__2_.coverage" NAME="update_gui_file (2) Coverage Results" MODIFIED="1692362060427" SOURCE_PROVIDER="com.intellij.coverage.DefaultCoverageFileProvider" RUNNER="coverage.py" COVERAGE_BY_TEST_ENABLED="true" COVERAGE_TRACING_ENABLED="false" WORKING_DIRECTORY="$PROJECT_DIR$/src/GridCal/Gui/BusViewer" />
    <SUITE FILE_PATH="coverage/GridCal$loss_factors_research.coverage" NAME="loss_factors_research Coverage Results" MODIFIED="1649441039281" SOURCE_PROVIDER="com.intellij.coverage.DefaultCoverageFileProvider" RUNNER="coverage.py" COVERAGE_BY_TEST_ENABLED="true" COVERAGE_TRACING_ENABLED="false" WORKING_DIRECTORY="$PROJECT_DIR$/src/research/PTDF" />
    <SUITE FILE_PATH="coverage/GridCal$pytest_in_test_cgmes_roundtrip_py.coverage" NAME="pytest in test_cgmes_roundtrip.py Coverage Results" MODIFIED="1730190919436" SOURCE_PROVIDER="com.intellij.coverage.DefaultCoverageFileProvider" RUNNER="coverage.py" COVERAGE_BY_TEST_ENABLED="false" COVERAGE_TRACING_ENABLED="false" WORKING_DIRECTORY="$PROJECT_DIR$/src/tests" />
    <SUITE FILE_PATH="coverage/GridCal$cpf_run.coverage" NAME="cpf_run Coverage Results" MODIFIED="1696337146142" SOURCE_PROVIDER="com.intellij.coverage.DefaultCoverageFileProvider" RUNNER="coverage.py" COVERAGE_BY_TEST_ENABLED="true" COVERAGE_TRACING_ENABLED="false" WORKING_DIRECTORY="$PROJECT_DIR$/examples" />
    <SUITE FILE_PATH="coverage/GridCal$plexel_circuit.coverage" NAME="plexel_circuit Coverage Results" MODIFIED="1706090549808" SOURCE_PROVIDER="com.intellij.coverage.DefaultCoverageFileProvider" RUNNER="coverage.py" COVERAGE_BY_TEST_ENABLED="true" COVERAGE_TRACING_ENABLED="false" WORKING_DIRECTORY="$PROJECT_DIR$/src/trunk/plexel" />
    <SUITE FILE_PATH="coverage/GridCal$Nosetests_in_test_voltage_controlled_generator_py.coverage" NAME="Nosetests in test_voltage_controlled_generator.py Coverage Results" MODIFIED="1616959365012" SOURCE_PROVIDER="com.intellij.coverage.DefaultCoverageFileProvider" RUNNER="coverage.py" COVERAGE_BY_TEST_ENABLED="true" COVERAGE_TRACING_ENABLED="false" WORKING_DIRECTORY="$PROJECT_DIR$/src/tests" />
    <SUITE FILE_PATH="coverage/GridCal$Nosetests_for_tests_test_opf_test_opf.coverage" NAME="Nosetests for tests.test_opf.test_opf Coverage Results" MODIFIED="1700906042756" SOURCE_PROVIDER="com.intellij.coverage.DefaultCoverageFileProvider" RUNNER="coverage.py" COVERAGE_BY_TEST_ENABLED="true" COVERAGE_TRACING_ENABLED="false" WORKING_DIRECTORY="$PROJECT_DIR$/src/tests" />
    <SUITE FILE_PATH="coverage/GridCal$acopf_run.coverage" NAME="acopf_run Coverage Results" MODIFIED="1706781637782" SOURCE_PROVIDER="com.intellij.coverage.DefaultCoverageFileProvider" RUNNER="coverage.py" COVERAGE_BY_TEST_ENABLED="true" COVERAGE_TRACING_ENABLED="false" WORKING_DIRECTORY="$PROJECT_DIR$/src/trunk/acopf" />
    <SUITE FILE_PATH="coverage/GridCal$fast_dSf_dV.coverage" NAME="fast_dSf_dV Coverage Results" MODIFIED="1615847239443" SOURCE_PROVIDER="com.intellij.coverage.DefaultCoverageFileProvider" RUNNER="coverage.py" COVERAGE_BY_TEST_ENABLED="true" COVERAGE_TRACING_ENABLED="false" WORKING_DIRECTORY="$PROJECT_DIR$/src/research/derivatives_and_jacobian" />
    <SUITE FILE_PATH="coverage/GridCal$topology_processor_bfs.coverage" NAME="topology_processor_bfs Coverage Results" MODIFIED="1707390694859" SOURCE_PROVIDER="com.intellij.coverage.DefaultCoverageFileProvider" RUNNER="coverage.py" COVERAGE_BY_TEST_ENABLED="true" COVERAGE_TRACING_ENABLED="false" WORKING_DIRECTORY="$PROJECT_DIR$/src/trunk/substation_reduction" />
    <SUITE FILE_PATH="coverage/GridCal$Nosetests_in_test_tutorials_py.coverage" NAME="Nosetests in test_tutorials.py Coverage Results" MODIFIED="1602941091349" SOURCE_PROVIDER="com.intellij.coverage.DefaultCoverageFileProvider" RUNNER="coverage.py" COVERAGE_BY_TEST_ENABLED="true" COVERAGE_TRACING_ENABLED="false" WORKING_DIRECTORY="$PROJECT_DIR$/src/tests" />
    <SUITE FILE_PATH="coverage/GridCal$failure.coverage" NAME="failure Coverage Results" MODIFIED="1695138991178" SOURCE_PROVIDER="com.intellij.coverage.DefaultCoverageFileProvider" RUNNER="coverage.py" COVERAGE_BY_TEST_ENABLED="true" COVERAGE_TRACING_ENABLED="false" WORKING_DIRECTORY="$PROJECT_DIR$/venv.3.11/lib/python3.11/site-packages/nose" />
    <SUITE FILE_PATH="coverage/GridCal$Nosetests_in_test_continuation_power_flow_py.coverage" NAME="Nosetests in test_continuation_power_flow.py Coverage Results" MODIFIED="1648733904426" SOURCE_PROVIDER="com.intellij.coverage.DefaultCoverageFileProvider" RUNNER="coverage.py" COVERAGE_BY_TEST_ENABLED="true" COVERAGE_TRACING_ENABLED="false" WORKING_DIRECTORY="$PROJECT_DIR$/src/tests" />
    <SUITE FILE_PATH="coverage/GridCal$jacobian_gomez_exposito.coverage" NAME="jacobian_gomez_exposito Coverage Results" MODIFIED="1655634316914" SOURCE_PROVIDER="com.intellij.coverage.DefaultCoverageFileProvider" RUNNER="coverage.py" COVERAGE_BY_TEST_ENABLED="true" COVERAGE_TRACING_ENABLED="false" WORKING_DIRECTORY="$PROJECT_DIR$/src/research/jacobian_and_derivatives" />
    <SUITE FILE_PATH="coverage/GridCal$Nosetests_for_test_topology_processor_test_topology_rts.coverage" NAME="Nosetests for test_topology_processor.test_topology_rts Coverage Results" MODIFIED="1709307208250" SOURCE_PROVIDER="com.intellij.coverage.DefaultCoverageFileProvider" RUNNER="coverage.py" COVERAGE_BY_TEST_ENABLED="true" COVERAGE_TRACING_ENABLED="false" WORKING_DIRECTORY="$PROJECT_DIR$/src/tests" />
    <SUITE FILE_PATH="coverage/GridCal$Nosetests_in_test_load_save_load_py.coverage" NAME="Nosetests in test_load_save_load.py Coverage Results" MODIFIED="1708674832426" SOURCE_PROVIDER="com.intellij.coverage.DefaultCoverageFileProvider" RUNNER="coverage.py" COVERAGE_BY_TEST_ENABLED="true" COVERAGE_TRACING_ENABLED="false" WORKING_DIRECTORY="$PROJECT_DIR$/src/tests" />
    <SUITE FILE_PATH="coverage/GridCal$refferences_example.coverage" NAME="refferences_example Coverage Results" MODIFIED="1716305725168" SOURCE_PROVIDER="com.intellij.coverage.DefaultCoverageFileProvider" RUNNER="coverage.py" COVERAGE_BY_TEST_ENABLED="true" COVERAGE_TRACING_ENABLED="false" WORKING_DIRECTORY="$PROJECT_DIR$/src/trunk/misc" />
    <SUITE FILE_PATH="coverage/GridCal$Nosetests_in_test_topology_processor_py.coverage" NAME="Nosetests in test_topology_processor.py Coverage Results" MODIFIED="1709307230184" SOURCE_PROVIDER="com.intellij.coverage.DefaultCoverageFileProvider" RUNNER="coverage.py" COVERAGE_BY_TEST_ENABLED="true" COVERAGE_TRACING_ENABLED="false" WORKING_DIRECTORY="$PROJECT_DIR$/src/tests" />
    <SUITE FILE_PATH="coverage/GridCal$Nosetests_in_PTDF_research_py.coverage" NAME="Nosetests in PTDF_research.py Coverage Results" MODIFIED="1592575743464" SOURCE_PROVIDER="com.intellij.coverage.DefaultCoverageFileProvider" RUNNER="coverage.py" COVERAGE_BY_TEST_ENABLED="true" COVERAGE_TRACING_ENABLED="false" WORKING_DIRECTORY="$PROJECT_DIR$/src/research/PTDF" />
    <SUITE FILE_PATH="coverage/GridCal$pytest_for_src_tests_test_load_save_load_test_load_save_load_xlsx.coverage" NAME="pytest for src.tests.test_load_save_load.test_load_save_load_xlsx Coverage Results" MODIFIED="1739520848837" SOURCE_PROVIDER="com.intellij.coverage.DefaultCoverageFileProvider" RUNNER="coverage.py" COVERAGE_BY_TEST_ENABLED="false" COVERAGE_TRACING_ENABLED="false" WORKING_DIRECTORY="$PROJECT_DIR$/src/tests" />
    <SUITE FILE_PATH="coverage/GridCal$PTDF_research.coverage" NAME="PTDF_research Coverage Results" MODIFIED="1600707513093" SOURCE_PROVIDER="com.intellij.coverage.DefaultCoverageFileProvider" RUNNER="coverage.py" COVERAGE_BY_TEST_ENABLED="true" COVERAGE_TRACING_ENABLED="false" WORKING_DIRECTORY="$PROJECT_DIR$/src/research/PTDF" />
    <SUITE FILE_PATH="coverage/GridCal$adm_primites_test.coverage" NAME="adm_primites_test Coverage Results" MODIFIED="1731933811648" SOURCE_PROVIDER="com.intellij.coverage.DefaultCoverageFileProvider" RUNNER="coverage.py" COVERAGE_BY_TEST_ENABLED="false" COVERAGE_TRACING_ENABLED="false" WORKING_DIRECTORY="$PROJECT_DIR$/src/trunk/acdc_pf/generalized_wip" />
    <SUITE FILE_PATH="coverage/GridCal$Nosetests_for_tests_test_api_helm_test_api_helm.coverage" NAME="Nosetests for tests.test_api_helm.test_api_helm Coverage Results" MODIFIED="1687725548984" SOURCE_PROVIDER="com.intellij.coverage.DefaultCoverageFileProvider" RUNNER="coverage.py" COVERAGE_BY_TEST_ENABLED="true" COVERAGE_TRACING_ENABLED="false" WORKING_DIRECTORY="$PROJECT_DIR$/src/tests" />
    <SUITE FILE_PATH="coverage/GridCal$topology_driver.coverage" NAME="topology_driver Coverage Results" MODIFIED="1590932816525" SOURCE_PROVIDER="com.intellij.coverage.DefaultCoverageFileProvider" RUNNER="coverage.py" COVERAGE_BY_TEST_ENABLED="true" COVERAGE_TRACING_ENABLED="false" WORKING_DIRECTORY="$PROJECT_DIR$/src/GridCal/Engine/Simulations/Topology" />
    <SUITE FILE_PATH="coverage/GridCal$transformer_example.coverage" NAME="transformer_example Coverage Results" MODIFIED="1619382581078" SOURCE_PROVIDER="com.intellij.coverage.DefaultCoverageFileProvider" RUNNER="coverage.py" COVERAGE_BY_TEST_ENABLED="true" COVERAGE_TRACING_ENABLED="false" WORKING_DIRECTORY="$PROJECT_DIR$/src/research/per_unit" />
    <SUITE FILE_PATH="coverage/GridCal$pytest_for_test_power_flow_test_qf_control_with_ltc.coverage" NAME="pytest for test_power_flow.test_qf_control_with_ltc Coverage Results" MODIFIED="1732891141957" SOURCE_PROVIDER="com.intellij.coverage.DefaultCoverageFileProvider" RUNNER="coverage.py" COVERAGE_BY_TEST_ENABLED="false" COVERAGE_TRACING_ENABLED="false" WORKING_DIRECTORY="$PROJECT_DIR$/src/tests" />
    <SUITE FILE_PATH="coverage/GridCal$pytest_in_test_load_all_grids_py.coverage" NAME="pytest in test_load_all_grids.py Coverage Results" MODIFIED="1728910410396" SOURCE_PROVIDER="com.intellij.coverage.DefaultCoverageFileProvider" RUNNER="coverage.py" COVERAGE_BY_TEST_ENABLED="false" COVERAGE_TRACING_ENABLED="false" WORKING_DIRECTORY="$PROJECT_DIR$/src/tests" />
    <SUITE FILE_PATH="coverage/GridCal$dc_opf.coverage" NAME="dc_opf Coverage Results" MODIFIED="1602504240684" SOURCE_PROVIDER="com.intellij.coverage.DefaultCoverageFileProvider" RUNNER="coverage.py" COVERAGE_BY_TEST_ENABLED="true" COVERAGE_TRACING_ENABLED="false" WORKING_DIRECTORY="$PROJECT_DIR$/src/GridCal/Engine/Simulations/OPF" />
    <SUITE FILE_PATH="coverage/GridCal$pytest_for_src_tests_test_cgmes_to_gridcal_ac_transformers_test_ac_transformers3w_only_two_terminals_log_error.coverage" NAME="pytest for src.tests.test_cgmes_to_gridcal_ac_transformers.test_ac_transformers3w_only_two_terminals_log_error Coverage Results" MODIFIED="1729613509577" SOURCE_PROVIDER="com.intellij.coverage.DefaultCoverageFileProvider" RUNNER="coverage.py" COVERAGE_BY_TEST_ENABLED="false" COVERAGE_TRACING_ENABLED="false" WORKING_DIRECTORY="$PROJECT_DIR$/src/tests" />
    <SUITE FILE_PATH="coverage/GridCal$matpower_grids.coverage" NAME="matpower_grids Coverage Results" MODIFIED="1732050206953" SOURCE_PROVIDER="com.intellij.coverage.DefaultCoverageFileProvider" RUNNER="coverage.py" COVERAGE_BY_TEST_ENABLED="false" COVERAGE_TRACING_ENABLED="false" WORKING_DIRECTORY="$PROJECT_DIR$/src/trunk/checks_pf" />
    <SUITE FILE_PATH="coverage/GridCal$pytest_for_src_tests_test_simple_mip.coverage" NAME="pytest for src.tests.test_simple_mip Coverage Results" MODIFIED="1730310674769" SOURCE_PROVIDER="com.intellij.coverage.DefaultCoverageFileProvider" RUNNER="coverage.py" COVERAGE_BY_TEST_ENABLED="false" COVERAGE_TRACING_ENABLED="false" WORKING_DIRECTORY="$PROJECT_DIR$/src/tests" />
    <SUITE FILE_PATH="coverage/GridCal$raw_to_gridcal.coverage" NAME="raw_to_gridcal Coverage Results" MODIFIED="1733166296334" SOURCE_PROVIDER="com.intellij.coverage.DefaultCoverageFileProvider" RUNNER="coverage.py" COVERAGE_BY_TEST_ENABLED="true" COVERAGE_TRACING_ENABLED="false" WORKING_DIRECTORY="$PROJECT_DIR$/src/GridCalEngine/IO/raw" />
    <SUITE FILE_PATH="coverage/GridCal$linear_factors_research2.coverage" NAME="linear_factors_research2 Coverage Results" MODIFIED="1646249041067" SOURCE_PROVIDER="com.intellij.coverage.DefaultCoverageFileProvider" RUNNER="coverage.py" COVERAGE_BY_TEST_ENABLED="true" COVERAGE_TRACING_ENABLED="false" WORKING_DIRECTORY="$PROJECT_DIR$/src/research/PTDF" />
    <SUITE FILE_PATH="coverage/GridCal$pytest_for_src_tests_test_contingency_test_contingency.coverage" NAME="pytest for src.tests.test_contingency.test_contingency Coverage Results" MODIFIED="1731947822799" SOURCE_PROVIDER="com.intellij.coverage.DefaultCoverageFileProvider" RUNNER="coverage.py" COVERAGE_BY_TEST_ENABLED="false" COVERAGE_TRACING_ENABLED="false" WORKING_DIRECTORY="$PROJECT_DIR$/src/tests" />
    <SUITE FILE_PATH="coverage/GridCal$1d_example.coverage" NAME="1d_metropolis_algorithm_example Coverage Results" MODIFIED="1660055113109" SOURCE_PROVIDER="com.intellij.coverage.DefaultCoverageFileProvider" RUNNER="coverage.py" COVERAGE_BY_TEST_ENABLED="true" COVERAGE_TRACING_ENABLED="false" WORKING_DIRECTORY="$PROJECT_DIR$/src/research/MCMC" />
    <SUITE FILE_PATH="coverage/GridCal$Nosetests_for_tests_test_load_all_grids_test_all_grids.coverage" NAME="Nosetests for tests.test_load_all_grids.test_all_grids Coverage Results" MODIFIED="1706045177667" SOURCE_PROVIDER="com.intellij.coverage.DefaultCoverageFileProvider" RUNNER="coverage.py" COVERAGE_BY_TEST_ENABLED="true" COVERAGE_TRACING_ENABLED="false" WORKING_DIRECTORY="$PROJECT_DIR$/src/tests" />
    <SUITE FILE_PATH="coverage/GridCal$node_widget.coverage" NAME="node_widget Coverage Results" MODIFIED="1709192804886" SOURCE_PROVIDER="com.intellij.coverage.DefaultCoverageFileProvider" RUNNER="coverage.py" COVERAGE_BY_TEST_ENABLED="true" COVERAGE_TRACING_ENABLED="false" WORKING_DIRECTORY="$PROJECT_DIR$/src/GridCal/Gui/MapWidget" />
    <SUITE FILE_PATH="coverage/GridCal$pytest_in_test_sparse2_py.coverage" NAME="pytest in test_sparse2.py Coverage Results" MODIFIED="1735502672563" SOURCE_PROVIDER="com.intellij.coverage.DefaultCoverageFileProvider" RUNNER="coverage.py" COVERAGE_BY_TEST_ENABLED="false" COVERAGE_TRACING_ENABLED="false" WORKING_DIRECTORY="$PROJECT_DIR$/src/tests" />
    <SUITE FILE_PATH="coverage/GridCal$Nosetests_for_tests_test_ptdf.coverage" NAME="Nosetests for tests.test_ptdf Coverage Results" MODIFIED="1708448305303" SOURCE_PROVIDER="com.intellij.coverage.DefaultCoverageFileProvider" RUNNER="coverage.py" COVERAGE_BY_TEST_ENABLED="true" COVERAGE_TRACING_ENABLED="false" WORKING_DIRECTORY="$PROJECT_DIR$/src/tests" />
    <SUITE FILE_PATH="coverage/GridCal$line_editor.coverage" NAME="line_editor Coverage Results" MODIFIED="1711014716625" SOURCE_PROVIDER="com.intellij.coverage.DefaultCoverageFileProvider" RUNNER="coverage.py" COVERAGE_BY_TEST_ENABLED="true" COVERAGE_TRACING_ENABLED="false" WORKING_DIRECTORY="$PROJECT_DIR$/src/GridCal/Gui/BusBranchEditorWidget/Branches" />
    <SUITE FILE_PATH="coverage/GridCal$demo_mvrsm.coverage" NAME="demo_mvrsm Coverage Results" MODIFIED="1707726283113" SOURCE_PROVIDER="com.intellij.coverage.DefaultCoverageFileProvider" RUNNER="coverage.py" COVERAGE_BY_TEST_ENABLED="true" COVERAGE_TRACING_ENABLED="false" WORKING_DIRECTORY="$PROJECT_DIR$/src/trunk/MVRSM" />
    <SUITE FILE_PATH="coverage/GridCal$Nosetests_for_tests_test_voltage_collapse.coverage" NAME="Nosetests for tests.test_voltage_collapse Coverage Results" MODIFIED="1602937737883" SOURCE_PROVIDER="com.intellij.coverage.DefaultCoverageFileProvider" RUNNER="coverage.py" COVERAGE_BY_TEST_ENABLED="true" COVERAGE_TRACING_ENABLED="false" WORKING_DIRECTORY="$PROJECT_DIR$/src/tests" />
    <SUITE FILE_PATH="coverage/GridCal$slippy_map.coverage" NAME="slippy_map Coverage Results" MODIFIED="1715086609668" SOURCE_PROVIDER="com.intellij.coverage.DefaultCoverageFileProvider" RUNNER="coverage.py" COVERAGE_BY_TEST_ENABLED="true" COVERAGE_TRACING_ENABLED="false" WORKING_DIRECTORY="$PROJECT_DIR$/src/trunk/qt_related" />
    <SUITE FILE_PATH="coverage/GridCal$PTDF_by_node_groups.coverage" NAME="PTDF_by_node_groups Coverage Results" MODIFIED="1619774485543" SOURCE_PROVIDER="com.intellij.coverage.DefaultCoverageFileProvider" RUNNER="coverage.py" COVERAGE_BY_TEST_ENABLED="true" COVERAGE_TRACING_ENABLED="false" WORKING_DIRECTORY="$PROJECT_DIR$/src/research/PTDF" />
    <SUITE FILE_PATH="coverage/GridCal$Nosetests_in_test_transformer_controls_py.coverage" NAME="Nosetests in test_transformer_controls.py Coverage Results" MODIFIED="1693494860670" SOURCE_PROVIDER="com.intellij.coverage.DefaultCoverageFileProvider" RUNNER="coverage.py" COVERAGE_BY_TEST_ENABLED="true" COVERAGE_TRACING_ENABLED="false" WORKING_DIRECTORY="$PROJECT_DIR$/src/tests" />
    <SUITE FILE_PATH="coverage/GridCal$pytest_for_test_ac_opf_test_superconductors_handling.coverage" NAME="pytest for test_ac_opf.test_superconductors_handling Coverage Results" MODIFIED="1739547771633" SOURCE_PROVIDER="com.intellij.coverage.DefaultCoverageFileProvider" RUNNER="coverage.py" COVERAGE_BY_TEST_ENABLED="false" COVERAGE_TRACING_ENABLED="false" WORKING_DIRECTORY="$PROJECT_DIR$/src/tests" />
    <SUITE FILE_PATH="coverage/GridCal$newton_equivalence_utils.coverage" NAME="newton_equivalence_utils Coverage Results" MODIFIED="1687725154112" SOURCE_PROVIDER="com.intellij.coverage.DefaultCoverageFileProvider" RUNNER="coverage.py" COVERAGE_BY_TEST_ENABLED="true" COVERAGE_TRACING_ENABLED="false" WORKING_DIRECTORY="$PROJECT_DIR$/src/tests" />
    <SUITE FILE_PATH="coverage/GridCal$Nosetests_for_tests_test_ac_opf_test_ieee14.coverage" NAME="Nosetests for tests.test_ac_opf.test_ieee14 Coverage Results" MODIFIED="1712566456091" SOURCE_PROVIDER="com.intellij.coverage.DefaultCoverageFileProvider" RUNNER="coverage.py" COVERAGE_BY_TEST_ENABLED="true" COVERAGE_TRACING_ENABLED="false" WORKING_DIRECTORY="$PROJECT_DIR$/src/tests" />
    <SUITE FILE_PATH="coverage/GridCal$ConsoleWidget.coverage" NAME="ConsoleWidget Coverage Results" MODIFIED="1691433509977" SOURCE_PROVIDER="com.intellij.coverage.DefaultCoverageFileProvider" RUNNER="coverage.py" COVERAGE_BY_TEST_ENABLED="true" COVERAGE_TRACING_ENABLED="false" WORKING_DIRECTORY="$PROJECT_DIR$/src/GridCal/Gui" />
    <SUITE FILE_PATH="coverage/GridCal$branch_power_4.coverage" NAME="branch_power_4 Coverage Results" MODIFIED="1659531779008" SOURCE_PROVIDER="com.intellij.coverage.DefaultCoverageFileProvider" RUNNER="coverage.py" COVERAGE_BY_TEST_ENABLED="true" COVERAGE_TRACING_ENABLED="false" WORKING_DIRECTORY="$PROJECT_DIR$/src/research/derivatives_and_jacobian" />
    <SUITE FILE_PATH="coverage/GridCal$fluids_try.coverage" NAME="fluids_try Coverage Results" MODIFIED="1701359636964" SOURCE_PROVIDER="com.intellij.coverage.DefaultCoverageFileProvider" RUNNER="coverage.py" COVERAGE_BY_TEST_ENABLED="true" COVERAGE_TRACING_ENABLED="false" WORKING_DIRECTORY="$PROJECT_DIR$/examples" />
    <SUITE FILE_PATH="coverage/GridCal$graph1.coverage" NAME="graph1 Coverage Results" MODIFIED="1702994707899" SOURCE_PROVIDER="com.intellij.coverage.DefaultCoverageFileProvider" RUNNER="coverage.py" COVERAGE_BY_TEST_ENABLED="true" COVERAGE_TRACING_ENABLED="false" WORKING_DIRECTORY="$PROJECT_DIR$/src/GridCalEngine/IO/rdf_test" />
    <SUITE FILE_PATH="coverage/GridCal$raw_switched_shunt_find_step.coverage" NAME="raw_switched_shunt_find_step Coverage Results" MODIFIED="1736690967125" SOURCE_PROVIDER="com.intellij.coverage.DefaultCoverageFileProvider" RUNNER="coverage.py" COVERAGE_BY_TEST_ENABLED="true" COVERAGE_TRACING_ENABLED="false" WORKING_DIRECTORY="$PROJECT_DIR$/src/trunk" />
    <SUITE FILE_PATH="coverage/GridCal$Nosetests_for_test_simple_mip_test_linear_formulation.coverage" NAME="Nosetests for test_simple_mip.test_linear_formulation Coverage Results" MODIFIED="1704814438857" SOURCE_PROVIDER="com.intellij.coverage.DefaultCoverageFileProvider" RUNNER="coverage.py" COVERAGE_BY_TEST_ENABLED="true" COVERAGE_TRACING_ENABLED="false" WORKING_DIRECTORY="$PROJECT_DIR$/src/tests" />
    <SUITE FILE_PATH="coverage/GridCal$ortools_opf_v2.coverage" NAME="ortools_opf_v2 Coverage Results" MODIFIED="1630065515013" SOURCE_PROVIDER="com.intellij.coverage.DefaultCoverageFileProvider" RUNNER="coverage.py" COVERAGE_BY_TEST_ENABLED="true" COVERAGE_TRACING_ENABLED="false" WORKING_DIRECTORY="$PROJECT_DIR$/src/research/or_tools" />
    <SUITE FILE_PATH="coverage/GridCal$io_call.coverage" NAME="io_call Coverage Results" MODIFIED="1708619816856" SOURCE_PROVIDER="com.intellij.coverage.DefaultCoverageFileProvider" RUNNER="coverage.py" COVERAGE_BY_TEST_ENABLED="true" COVERAGE_TRACING_ENABLED="false" WORKING_DIRECTORY="$PROJECT_DIR$/src/trunk/io" />
    <SUITE FILE_PATH="coverage/GridCal$Nosetests_in_test_generator_q_control_py.coverage" NAME="Nosetests in test_generator_q_control.py Coverage Results" MODIFIED="1647339452239" SOURCE_PROVIDER="com.intellij.coverage.DefaultCoverageFileProvider" RUNNER="coverage.py" COVERAGE_BY_TEST_ENABLED="true" COVERAGE_TRACING_ENABLED="false" WORKING_DIRECTORY="$PROJECT_DIR$/src/tests" />
    <SUITE FILE_PATH="coverage/GridCal$Nosetests_in_test_transformer_definition_py.coverage" NAME="Nosetests in test_transformer_definition.py Coverage Results" MODIFIED="1609501439117" SOURCE_PROVIDER="com.intellij.coverage.DefaultCoverageFileProvider" RUNNER="coverage.py" COVERAGE_BY_TEST_ENABLED="true" COVERAGE_TRACING_ENABLED="false" WORKING_DIRECTORY="$PROJECT_DIR$/src/tests" />
    <SUITE FILE_PATH="coverage/GridCal$graph_save2.coverage" NAME="graph_save2 Coverage Results" MODIFIED="1702996105426" SOURCE_PROVIDER="com.intellij.coverage.DefaultCoverageFileProvider" RUNNER="coverage.py" COVERAGE_BY_TEST_ENABLED="true" COVERAGE_TRACING_ENABLED="false" WORKING_DIRECTORY="$PROJECT_DIR$/src/GridCalEngine/IO/rdf_test" />
    <SUITE FILE_PATH="coverage/GridCal$Nosetests_for_tests_test_latin_hypercube_test_lhs.coverage" NAME="Nosetests for tests.test_latin_hypercube.test_lhs Coverage Results" MODIFIED="1709283290417" SOURCE_PROVIDER="com.intellij.coverage.DefaultCoverageFileProvider" RUNNER="coverage.py" COVERAGE_BY_TEST_ENABLED="true" COVERAGE_TRACING_ENABLED="false" WORKING_DIRECTORY="$PROJECT_DIR$/src/tests" />
    <SUITE FILE_PATH="coverage/GridCal$generate_profile_gatters_and_setters.coverage" NAME="generate_profile_gatters_and_setters Coverage Results" MODIFIED="1707253320241" SOURCE_PROVIDER="com.intellij.coverage.DefaultCoverageFileProvider" RUNNER="coverage.py" COVERAGE_BY_TEST_ENABLED="true" COVERAGE_TRACING_ENABLED="false" WORKING_DIRECTORY="$PROJECT_DIR$/src/trunk/code_generation" />
    <SUITE FILE_PATH="coverage/GridCal$update_gui_file.coverage" NAME="update_gui_file Coverage Results" MODIFIED="1739704635713" SOURCE_PROVIDER="com.intellij.coverage.DefaultCoverageFileProvider" RUNNER="coverage.py" COVERAGE_BY_TEST_ENABLED="false" COVERAGE_TRACING_ENABLED="false" WORKING_DIRECTORY="$PROJECT_DIR$/src/GridCal/Gui/Main" />
    <SUITE FILE_PATH="coverage/GridCal$Nosetests_for_test_ptdf_test_dcpowerflow.coverage" NAME="Nosetests for test_ptdf.test_dcpowerflow Coverage Results" MODIFIED="1710158773546" SOURCE_PROVIDER="com.intellij.coverage.DefaultCoverageFileProvider" RUNNER="coverage.py" COVERAGE_BY_TEST_ENABLED="true" COVERAGE_TRACING_ENABLED="false" WORKING_DIRECTORY="$PROJECT_DIR$/src/tests" />
    <SUITE FILE_PATH="coverage/GridCal$dc_linear_opf.coverage" NAME="dc_linear_opf Coverage Results" MODIFIED="1700222449462" SOURCE_PROVIDER="com.intellij.coverage.DefaultCoverageFileProvider" RUNNER="coverage.py" COVERAGE_BY_TEST_ENABLED="true" COVERAGE_TRACING_ENABLED="false" WORKING_DIRECTORY="$PROJECT_DIR$/examples" />
    <SUITE FILE_PATH="coverage/GridCal$Nosetests_in_test_simple_mip_py.coverage" NAME="Nosetests in test_simple_mip.py Coverage Results" MODIFIED="1708506996820" SOURCE_PROVIDER="com.intellij.coverage.DefaultCoverageFileProvider" RUNNER="coverage.py" COVERAGE_BY_TEST_ENABLED="true" COVERAGE_TRACING_ENABLED="false" WORKING_DIRECTORY="$PROJECT_DIR$/src/tests" />
    <SUITE FILE_PATH="coverage/GridCal$setup__to_newton_venv_.coverage" NAME="setup (to newton venv) Coverage Results" MODIFIED="1678561959438" SOURCE_PROVIDER="com.intellij.coverage.DefaultCoverageFileProvider" RUNNER="coverage.py" COVERAGE_BY_TEST_ENABLED="true" COVERAGE_TRACING_ENABLED="false" WORKING_DIRECTORY="$PROJECT_DIR$/src" />
    <SUITE FILE_PATH="coverage/GridCal$Nosetests_for_tests_test_power_flow_test_ieee_grids.coverage" NAME="Nosetests for tests.test_power_flow.test_ieee_grids Coverage Results" MODIFIED="1602926441076" SOURCE_PROVIDER="com.intellij.coverage.DefaultCoverageFileProvider" RUNNER="coverage.py" COVERAGE_BY_TEST_ENABLED="true" COVERAGE_TRACING_ENABLED="false" WORKING_DIRECTORY="$PROJECT_DIR$/src/tests" />
    <SUITE FILE_PATH="coverage/GridCal$newton_line_search.coverage" NAME="newton_line_search Coverage Results" MODIFIED="1613945829807" SOURCE_PROVIDER="com.intellij.coverage.DefaultCoverageFileProvider" RUNNER="coverage.py" COVERAGE_BY_TEST_ENABLED="true" COVERAGE_TRACING_ENABLED="false" WORKING_DIRECTORY="$PROJECT_DIR$/src/research/power_flow" />
    <SUITE FILE_PATH="coverage/GridCal$continuation_power_flow.coverage" NAME="continuation_power_flow Coverage Results" MODIFIED="1648735552255" SOURCE_PROVIDER="com.intellij.coverage.DefaultCoverageFileProvider" RUNNER="coverage.py" COVERAGE_BY_TEST_ENABLED="true" COVERAGE_TRACING_ENABLED="false" WORKING_DIRECTORY="$PROJECT_DIR$/src/GridCal/Engine/Simulations/ContinuationPowerFlow" />
    <SUITE FILE_PATH="coverage/GridCal$demo_sum_of_int.coverage" NAME="demo_sum_of_int Coverage Results" MODIFIED="1663317493075" SOURCE_PROVIDER="com.intellij.coverage.DefaultCoverageFileProvider" RUNNER="coverage.py" COVERAGE_BY_TEST_ENABLED="true" COVERAGE_TRACING_ENABLED="false" WORKING_DIRECTORY="$PROJECT_DIR$/src/research/genetic_algorithms/iDone" />
    <SUITE FILE_PATH="coverage/GridCal$high_speed_jacobian.coverage" NAME="high_speed_jacobian_csc Coverage Results" MODIFIED="1609259233934" SOURCE_PROVIDER="com.intellij.coverage.DefaultCoverageFileProvider" RUNNER="coverage.py" COVERAGE_BY_TEST_ENABLED="true" COVERAGE_TRACING_ENABLED="false" WORKING_DIRECTORY="$PROJECT_DIR$/src/research/power_flow/jacobian" />
    <SUITE FILE_PATH="coverage/GridCal$pytest_for_src_tests_test_cgmes_ieeee.coverage" NAME="pytest for src.tests.test_cgmes_ieeee Coverage Results" MODIFIED="1729674408844" SOURCE_PROVIDER="com.intellij.coverage.DefaultCoverageFileProvider" RUNNER="coverage.py" COVERAGE_BY_TEST_ENABLED="false" COVERAGE_TRACING_ENABLED="false" WORKING_DIRECTORY="$PROJECT_DIR$/src/tests" />
    <SUITE FILE_PATH="coverage/GridCal$se_editor.coverage" NAME="se_editor Coverage Results" MODIFIED="1651392905536" SOURCE_PROVIDER="com.intellij.coverage.DefaultCoverageFileProvider" RUNNER="coverage.py" COVERAGE_BY_TEST_ENABLED="true" COVERAGE_TRACING_ENABLED="false" WORKING_DIRECTORY="$PROJECT_DIR$/src/research/qt_related" />
    <SUITE FILE_PATH="coverage/GridCal$Nosetests_for_tests_test_unbalanced_faults_test_unbalanced_short_circuit.coverage" NAME="Nosetests for tests.test_unbalanced_faults.test_unbalanced_short_circuit Coverage Results" MODIFIED="1700150895798" SOURCE_PROVIDER="com.intellij.coverage.DefaultCoverageFileProvider" RUNNER="coverage.py" COVERAGE_BY_TEST_ENABLED="true" COVERAGE_TRACING_ENABLED="false" WORKING_DIRECTORY="$PROJECT_DIR$/src/tests" />
    <SUITE FILE_PATH="coverage/GridCal$acdc_generalized_6.coverage" NAME="acdc_generalized_6 Coverage Results" MODIFIED="1732897760906" SOURCE_PROVIDER="com.intellij.coverage.DefaultCoverageFileProvider" RUNNER="coverage.py" COVERAGE_BY_TEST_ENABLED="false" COVERAGE_TRACING_ENABLED="false" WORKING_DIRECTORY="$PROJECT_DIR$/src/trunk/acdc_pf/generalized_wip" />
    <SUITE FILE_PATH="coverage/GridCal$banner.coverage" NAME="banner Coverage Results" MODIFIED="1617272129031" SOURCE_PROVIDER="com.intellij.coverage.DefaultCoverageFileProvider" RUNNER="coverage.py" COVERAGE_BY_TEST_ENABLED="true" COVERAGE_TRACING_ENABLED="false" WORKING_DIRECTORY="$PROJECT_DIR$/src/GridCal/Gui/Main" />
    <SUITE FILE_PATH="coverage/GridCal$pytest_in_test_tutorials_py.coverage" NAME="pytest in test_tutorials.py Coverage Results" MODIFIED="1702632151726" SOURCE_PROVIDER="com.intellij.coverage.DefaultCoverageFileProvider" RUNNER="coverage.py" COVERAGE_BY_TEST_ENABLED="true" COVERAGE_TRACING_ENABLED="false" WORKING_DIRECTORY="$PROJECT_DIR$/src/tests" />
    <SUITE FILE_PATH="coverage/GridCal$gridcal_to_raw.coverage" NAME="gridcal_to_raw Coverage Results" MODIFIED="1718811813892" SOURCE_PROVIDER="com.intellij.coverage.DefaultCoverageFileProvider" RUNNER="coverage.py" COVERAGE_BY_TEST_ENABLED="true" COVERAGE_TRACING_ENABLED="false" WORKING_DIRECTORY="$PROJECT_DIR$/src/GridCalEngine/IO/raw" />
    <SUITE FILE_PATH="coverage/GridCal$Nosetests_for_tests_test_tutorials_test_define_grid_from_scratch_without_profiles.coverage" NAME="Nosetests for tests.test_tutorials.test_define_grid_from_scratch_without_profiles Coverage Results" MODIFIED="1694884598511" SOURCE_PROVIDER="com.intellij.coverage.DefaultCoverageFileProvider" RUNNER="coverage.py" COVERAGE_BY_TEST_ENABLED="true" COVERAGE_TRACING_ENABLED="false" WORKING_DIRECTORY="$PROJECT_DIR$/src/tests" />
    <SUITE FILE_PATH="coverage/GridCal$auto_document_models.coverage" NAME="auto_document_models Coverage Results" MODIFIED="1711096173322" SOURCE_PROVIDER="com.intellij.coverage.DefaultCoverageFileProvider" RUNNER="coverage.py" COVERAGE_BY_TEST_ENABLED="true" COVERAGE_TRACING_ENABLED="false" WORKING_DIRECTORY="$PROJECT_DIR$/doc" />
    <SUITE FILE_PATH="coverage/GridCal$Nosetests_for_test_simple_mip_test_lp_simple4.coverage" NAME="Nosetests for test_simple_mip.test_lp_simple4 Coverage Results" MODIFIED="1704807541299" SOURCE_PROVIDER="com.intellij.coverage.DefaultCoverageFileProvider" RUNNER="coverage.py" COVERAGE_BY_TEST_ENABLED="true" COVERAGE_TRACING_ENABLED="false" WORKING_DIRECTORY="$PROJECT_DIR$/src/tests" />
    <SUITE FILE_PATH="coverage/GridCal$example1.coverage" NAME="example1 Coverage Results" MODIFIED="1634669660909" SOURCE_PROVIDER="com.intellij.coverage.DefaultCoverageFileProvider" RUNNER="coverage.py" COVERAGE_BY_TEST_ENABLED="true" COVERAGE_TRACING_ENABLED="false" WORKING_DIRECTORY="$PROJECT_DIR$/src/research/or_tools" />
    <SUITE FILE_PATH="coverage/GridCal$matpower_chart.coverage" NAME="matpower_chart Coverage Results" MODIFIED="1732051935034" SOURCE_PROVIDER="com.intellij.coverage.DefaultCoverageFileProvider" RUNNER="coverage.py" COVERAGE_BY_TEST_ENABLED="false" COVERAGE_TRACING_ENABLED="false" WORKING_DIRECTORY="$PROJECT_DIR$/src/trunk/checks_pf" />
    <SUITE FILE_PATH="coverage/GridCal$ntc_opf.coverage" NAME="ntc_opf Coverage Results" MODIFIED="1630509729235" SOURCE_PROVIDER="com.intellij.coverage.DefaultCoverageFileProvider" RUNNER="coverage.py" COVERAGE_BY_TEST_ENABLED="true" COVERAGE_TRACING_ENABLED="false" WORKING_DIRECTORY="$PROJECT_DIR$/src/GridCal/Engine/Simulations/OPF" />
    <SUITE FILE_PATH="coverage/GridCal$pytest_in_test_ntc_py.coverage" NAME="pytest in test_ntc.py Coverage Results" MODIFIED="1729084993044" SOURCE_PROVIDER="com.intellij.coverage.DefaultCoverageFileProvider" RUNNER="coverage.py" COVERAGE_BY_TEST_ENABLED="false" COVERAGE_TRACING_ENABLED="false" WORKING_DIRECTORY="$PROJECT_DIR$/src/tests" />
    <SUITE FILE_PATH="coverage/GridCal$voltage_control_ree.coverage" NAME="voltage_control_ree Coverage Results" MODIFIED="1714141815714" SOURCE_PROVIDER="com.intellij.coverage.DefaultCoverageFileProvider" RUNNER="coverage.py" COVERAGE_BY_TEST_ENABLED="true" COVERAGE_TRACING_ENABLED="false" WORKING_DIRECTORY="$PROJECT_DIR$/src/trunk/acopf" />
    <SUITE FILE_PATH="coverage/GridCal$cgmes_to_gridcal.coverage" NAME="cgmes_to_gridcal Coverage Results" MODIFIED="1736857124211" SOURCE_PROVIDER="com.intellij.coverage.DefaultCoverageFileProvider" RUNNER="coverage.py" COVERAGE_BY_TEST_ENABLED="true" COVERAGE_TRACING_ENABLED="false" WORKING_DIRECTORY="$PROJECT_DIR$/src/GridCalEngine/IO/cim/cgmes" />
    <SUITE FILE_PATH="coverage/GridCal$models_dialogue.coverage" NAME="models_dialogue Coverage Results" MODIFIED="1674069639851" SOURCE_PROVIDER="com.intellij.coverage.DefaultCoverageFileProvider" RUNNER="coverage.py" COVERAGE_BY_TEST_ENABLED="true" COVERAGE_TRACING_ENABLED="false" WORKING_DIRECTORY="$PROJECT_DIR$/src/GridCal/Gui/ProfilesInput" />
    <SUITE FILE_PATH="coverage/GridCal$pytest_for_test_basic_test_gridcal_basic_pi.coverage" NAME="pytest for test_basic.test_gridcal_basic_pi Coverage Results" MODIFIED="1739521065243" SOURCE_PROVIDER="com.intellij.coverage.DefaultCoverageFileProvider" RUNNER="coverage.py" COVERAGE_BY_TEST_ENABLED="false" COVERAGE_TRACING_ENABLED="false" WORKING_DIRECTORY="$PROJECT_DIR$/src/tests" />
    <SUITE FILE_PATH="coverage/GridCal$Nosetests_in_test_power_flow_py.coverage" NAME="Nosetests in test_power_flow.py Coverage Results" MODIFIED="1687762551042" SOURCE_PROVIDER="com.intellij.coverage.DefaultCoverageFileProvider" RUNNER="coverage.py" COVERAGE_BY_TEST_ENABLED="true" COVERAGE_TRACING_ENABLED="false" WORKING_DIRECTORY="$PROJECT_DIR$/src/tests" />
    <SUITE FILE_PATH="coverage/GridCal$ntc_opf_black_box.coverage" NAME="ntc_opf_black_box Coverage Results" MODIFIED="1631801064353" SOURCE_PROVIDER="com.intellij.coverage.DefaultCoverageFileProvider" RUNNER="coverage.py" COVERAGE_BY_TEST_ENABLED="true" COVERAGE_TRACING_ENABLED="false" WORKING_DIRECTORY="$PROJECT_DIR$/src/GridCal/Engine/Simulations/OPF" />
    <SUITE FILE_PATH="coverage/GridCal$Nosetests_in_ac_dc_power_flow_py.coverage" NAME="Nosetests in ac_dc_power_flow.py Coverage Results" MODIFIED="1699631921222" SOURCE_PROVIDER="com.intellij.coverage.DefaultCoverageFileProvider" RUNNER="coverage.py" COVERAGE_BY_TEST_ENABLED="true" COVERAGE_TRACING_ENABLED="false" WORKING_DIRECTORY="$PROJECT_DIR$/src/tests" />
    <SUITE FILE_PATH="coverage/GridCal$Nosetests_in_test_state_estimation_py.coverage" NAME="Nosetests in test_state_estimation.py Coverage Results" MODIFIED="1635596732504" SOURCE_PROVIDER="com.intellij.coverage.DefaultCoverageFileProvider" RUNNER="coverage.py" COVERAGE_BY_TEST_ENABLED="true" COVERAGE_TRACING_ENABLED="false" WORKING_DIRECTORY="$PROJECT_DIR$/src/tests" />
    <SUITE FILE_PATH="coverage/GridCal$pytest_for_src_tests_test_raw_roundtrip_test_raw_roundtrip.coverage" NAME="pytest for src.tests.test_raw_roundtrip.test_raw_roundtrip Coverage Results" MODIFIED="1730403020143" SOURCE_PROVIDER="com.intellij.coverage.DefaultCoverageFileProvider" RUNNER="coverage.py" COVERAGE_BY_TEST_ENABLED="false" COVERAGE_TRACING_ENABLED="false" WORKING_DIRECTORY="$PROJECT_DIR$/src/tests" />
    <SUITE FILE_PATH="coverage/GridCal$filtering_example1.coverage" NAME="filtering_example1 Coverage Results" MODIFIED="1708704156149" SOURCE_PROVIDER="com.intellij.coverage.DefaultCoverageFileProvider" RUNNER="coverage.py" COVERAGE_BY_TEST_ENABLED="true" COVERAGE_TRACING_ENABLED="false" WORKING_DIRECTORY="$PROJECT_DIR$/src/trunk/filtering" />
    <SUITE FILE_PATH="coverage/GridCal$Nosetests_for_test_admittance_tap_derivatives_test_pegase89.coverage" NAME="Nosetests for test_admittance_tap_derivatives.test_pegase89 Coverage Results" MODIFIED="1708506867277" SOURCE_PROVIDER="com.intellij.coverage.DefaultCoverageFileProvider" RUNNER="coverage.py" COVERAGE_BY_TEST_ENABLED="true" COVERAGE_TRACING_ENABLED="false" WORKING_DIRECTORY="$PROJECT_DIR$/src/tests" />
    <SUITE FILE_PATH="coverage/GridCal$Nosetests_in_test_numerical_circuit_py.coverage" NAME="Nosetests in test_numerical_circuit.py Coverage Results" MODIFIED="1706864003379" SOURCE_PROVIDER="com.intellij.coverage.DefaultCoverageFileProvider" RUNNER="coverage.py" COVERAGE_BY_TEST_ENABLED="true" COVERAGE_TRACING_ENABLED="false" WORKING_DIRECTORY="$PROJECT_DIR$/src/tests" />
    <SUITE FILE_PATH="coverage/GridCal$make_wheels.coverage" NAME="make_wheels Coverage Results" MODIFIED="1694621489184" SOURCE_PROVIDER="com.intellij.coverage.DefaultCoverageFileProvider" RUNNER="coverage.py" COVERAGE_BY_TEST_ENABLED="true" COVERAGE_TRACING_ENABLED="false" WORKING_DIRECTORY="$PROJECT_DIR$/src" />
    <SUITE FILE_PATH="coverage/GridCal$cgmes_rdfs_graph.coverage" NAME="cgmes_rdfs_graph Coverage Results" MODIFIED="1707473946419" SOURCE_PROVIDER="com.intellij.coverage.DefaultCoverageFileProvider" RUNNER="coverage.py" COVERAGE_BY_TEST_ENABLED="true" COVERAGE_TRACING_ENABLED="false" WORKING_DIRECTORY="$PROJECT_DIR$/src/trunk/cgmes_py_generator" />
    <SUITE FILE_PATH="coverage/GridCal$Nosetests_for_test_load_save_load_test_load_save_load.coverage" NAME="Nosetests for test_load_save_load.test_load_save_load Coverage Results" MODIFIED="1708677149152" SOURCE_PROVIDER="com.intellij.coverage.DefaultCoverageFileProvider" RUNNER="coverage.py" COVERAGE_BY_TEST_ENABLED="true" COVERAGE_TRACING_ENABLED="false" WORKING_DIRECTORY="$PROJECT_DIR$/src/tests" />
    <SUITE FILE_PATH="coverage/GridCal$node_groups_run.coverage" NAME="node_groups_run Coverage Results" MODIFIED="1707392255868" SOURCE_PROVIDER="com.intellij.coverage.DefaultCoverageFileProvider" RUNNER="coverage.py" COVERAGE_BY_TEST_ENABLED="true" COVERAGE_TRACING_ENABLED="false" WORKING_DIRECTORY="$PROJECT_DIR$/examples" />
    <SUITE FILE_PATH="coverage/GridCal$Nosetests_for_tests_test_tutorials.coverage" NAME="Nosetests for tests.test_tutorials Coverage Results" MODIFIED="1647335600894" SOURCE_PROVIDER="com.intellij.coverage.DefaultCoverageFileProvider" RUNNER="coverage.py" COVERAGE_BY_TEST_ENABLED="true" COVERAGE_TRACING_ENABLED="false" WORKING_DIRECTORY="$PROJECT_DIR$/src/tests" />
    <SUITE FILE_PATH="coverage/GridCal$vispy_graph.coverage" NAME="vispy_graph Coverage Results" MODIFIED="1647609573310" SOURCE_PROVIDER="com.intellij.coverage.DefaultCoverageFileProvider" RUNNER="coverage.py" COVERAGE_BY_TEST_ENABLED="true" COVERAGE_TRACING_ENABLED="false" WORKING_DIRECTORY="$PROJECT_DIR$/src/research/visualization" />
    <SUITE FILE_PATH="coverage/GridCal$test_continuation_power_flow.coverage" NAME="test_continuation_power_flow Coverage Results" MODIFIED="1712338421975" SOURCE_PROVIDER="com.intellij.coverage.DefaultCoverageFileProvider" RUNNER="coverage.py" COVERAGE_BY_TEST_ENABLED="true" COVERAGE_TRACING_ENABLED="false" WORKING_DIRECTORY="$PROJECT_DIR$/src/tests" />
    <SUITE FILE_PATH="coverage/GridCal$pytest_for_test_topology_processor_test_segmenting_by_hvdc.coverage" NAME="pytest for test_topology_processor.test_segmenting_by_hvdc Coverage Results" MODIFIED="1736188308161" SOURCE_PROVIDER="com.intellij.coverage.DefaultCoverageFileProvider" RUNNER="coverage.py" COVERAGE_BY_TEST_ENABLED="false" COVERAGE_TRACING_ENABLED="false" WORKING_DIRECTORY="$PROJECT_DIR$/src/tests" />
    <SUITE FILE_PATH="coverage/GridCal$Nosetests_in_test_basic_py.coverage" NAME="Nosetests in test_basic.py Coverage Results" MODIFIED="1609500352073" SOURCE_PROVIDER="com.intellij.coverage.DefaultCoverageFileProvider" RUNNER="coverage.py" COVERAGE_BY_TEST_ENABLED="true" COVERAGE_TRACING_ENABLED="false" WORKING_DIRECTORY="$PROJECT_DIR$/src/tests" />
    <SUITE FILE_PATH="coverage/GridCal$PTDF_research2.coverage" NAME="PTDF_research2 Coverage Results" MODIFIED="1602138084850" SOURCE_PROVIDER="com.intellij.coverage.DefaultCoverageFileProvider" RUNNER="coverage.py" COVERAGE_BY_TEST_ENABLED="true" COVERAGE_TRACING_ENABLED="false" WORKING_DIRECTORY="$PROJECT_DIR$/src/research/PTDF" />
    <SUITE FILE_PATH="coverage/GridCal$endpoints.coverage" NAME="endpoints Coverage Results" MODIFIED="1717576265871" SOURCE_PROVIDER="com.intellij.coverage.DefaultCoverageFileProvider" RUNNER="coverage.py" COVERAGE_BY_TEST_ENABLED="true" COVERAGE_TRACING_ENABLED="false" WORKING_DIRECTORY="$PROJECT_DIR$/src/GridCalServer" />
    <SUITE FILE_PATH="coverage/GridCal$Nosetests_in_test_api_py.coverage" NAME="Nosetests in test_api.py Coverage Results" MODIFIED="1598803532944" SOURCE_PROVIDER="com.intellij.coverage.DefaultCoverageFileProvider" RUNNER="coverage.py" COVERAGE_BY_TEST_ENABLED="true" COVERAGE_TRACING_ENABLED="false" WORKING_DIRECTORY="$PROJECT_DIR$/src/tests" />
    <SUITE FILE_PATH="coverage/GridCal$run_contingencies.coverage" NAME="run_contingencies Coverage Results" MODIFIED="1707303266446" SOURCE_PROVIDER="com.intellij.coverage.DefaultCoverageFileProvider" RUNNER="coverage.py" COVERAGE_BY_TEST_ENABLED="true" COVERAGE_TRACING_ENABLED="false" WORKING_DIRECTORY="$PROJECT_DIR$/src/trunk/contingencies" />
    <SUITE FILE_PATH="coverage/GridCal$flatpak_pip_generator.coverage" NAME="flatpak-pip-generator Coverage Results" MODIFIED="1694345245258" SOURCE_PROVIDER="com.intellij.coverage.DefaultCoverageFileProvider" RUNNER="coverage.py" COVERAGE_BY_TEST_ENABLED="true" COVERAGE_TRACING_ENABLED="false" WORKING_DIRECTORY="$PROJECT_DIR$/src" />
    <SUITE FILE_PATH="coverage/GridCal$short_circuit_driver.coverage" NAME="short_circuit_driver Coverage Results" MODIFIED="1660563199034" SOURCE_PROVIDER="com.intellij.coverage.DefaultCoverageFileProvider" RUNNER="coverage.py" COVERAGE_BY_TEST_ENABLED="true" COVERAGE_TRACING_ENABLED="false" WORKING_DIRECTORY="$PROJECT_DIR$/src/GridCal/Engine/Simulations/ShortCircuitStudies" />
    <SUITE FILE_PATH="coverage/GridCal$Nosetests_for_tests_test_continuation_power_flow.coverage" NAME="Nosetests for tests.test_continuation_power_flow Coverage Results" MODIFIED="1712338444431" SOURCE_PROVIDER="com.intellij.coverage.DefaultCoverageFileProvider" RUNNER="coverage.py" COVERAGE_BY_TEST_ENABLED="true" COVERAGE_TRACING_ENABLED="false" WORKING_DIRECTORY="$PROJECT_DIR$/src/tests" />
    <SUITE FILE_PATH="coverage/GridCal$Nosetests_for_test_power_flow_test_dc_pf_ieee14.coverage" NAME="Nosetests for test_power_flow.test_dc_pf_ieee14 Coverage Results" MODIFIED="1708459374133" SOURCE_PROVIDER="com.intellij.coverage.DefaultCoverageFileProvider" RUNNER="coverage.py" COVERAGE_BY_TEST_ENABLED="true" COVERAGE_TRACING_ENABLED="false" WORKING_DIRECTORY="$PROJECT_DIR$/src/tests" />
    <SUITE FILE_PATH="coverage/GridCal$pytest_in_tests.coverage" NAME="pytest in tests Coverage Results" MODIFIED="1740047373509" SOURCE_PROVIDER="com.intellij.coverage.DefaultCoverageFileProvider" RUNNER="coverage.py" COVERAGE_BY_TEST_ENABLED="false" COVERAGE_TRACING_ENABLED="false" WORKING_DIRECTORY="$PROJECT_DIR$/src/tests" />
    <SUITE FILE_PATH="coverage/GridCal$LineBuilderDialogue.coverage" NAME="LineBuilderDialogue Coverage Results" MODIFIED="1633774223527" SOURCE_PROVIDER="com.intellij.coverage.DefaultCoverageFileProvider" RUNNER="coverage.py" COVERAGE_BY_TEST_ENABLED="true" COVERAGE_TRACING_ENABLED="false" WORKING_DIRECTORY="$PROJECT_DIR$/src/GridCal/Gui/TowerBuilder" />
    <SUITE FILE_PATH="coverage/GridCal$Nosetests_for_tests_test_ptdf_test_ptdf_generation_contingencies.coverage" NAME="Nosetests for tests.test_ptdf.test_ptdf_generation_contingencies Coverage Results" MODIFIED="1710155943890" SOURCE_PROVIDER="com.intellij.coverage.DefaultCoverageFileProvider" RUNNER="coverage.py" COVERAGE_BY_TEST_ENABLED="true" COVERAGE_TRACING_ENABLED="false" WORKING_DIRECTORY="$PROJECT_DIR$/src/tests" />
    <SUITE FILE_PATH="coverage/GridCal$power_world_parser.coverage" NAME="power_world_parser Coverage Results" MODIFIED="1632911407871" SOURCE_PROVIDER="com.intellij.coverage.DefaultCoverageFileProvider" RUNNER="coverage.py" COVERAGE_BY_TEST_ENABLED="true" COVERAGE_TRACING_ENABLED="false" WORKING_DIRECTORY="$PROJECT_DIR$/src/GridCal/Engine/IO" />
    <SUITE FILE_PATH="coverage/GridCal$grid_editor_widget__1_.coverage" NAME="grid_editor_widget (1) Coverage Results" MODIFIED="1692806772617" SOURCE_PROVIDER="com.intellij.coverage.DefaultCoverageFileProvider" RUNNER="coverage.py" COVERAGE_BY_TEST_ENABLED="true" COVERAGE_TRACING_ENABLED="false" WORKING_DIRECTORY="$PROJECT_DIR$/src/GridCal/Gui/GridEditorWidget" />
    <SUITE FILE_PATH="coverage/GridCal$asd_power_flow.coverage" NAME="asd_power_flow Coverage Results" MODIFIED="1598789868769" SOURCE_PROVIDER="com.intellij.coverage.DefaultCoverageFileProvider" RUNNER="coverage.py" COVERAGE_BY_TEST_ENABLED="true" COVERAGE_TRACING_ENABLED="false" WORKING_DIRECTORY="$PROJECT_DIR$/src/research/power_flow/asd" />
    <SUITE FILE_PATH="coverage/GridCal$Nosetests_for_test_ptdf_test_ptdf_ieee14_definition.coverage" NAME="Nosetests for test_ptdf.test_ptdf_ieee14_definition Coverage Results" MODIFIED="1701814601492" SOURCE_PROVIDER="com.intellij.coverage.DefaultCoverageFileProvider" RUNNER="coverage.py" COVERAGE_BY_TEST_ENABLED="true" COVERAGE_TRACING_ENABLED="false" WORKING_DIRECTORY="$PROJECT_DIR$/src/tests" />
    <SUITE FILE_PATH="coverage/GridCal$Nosetests_for_tests_admittance_matrix_test_test3.coverage" NAME="Nosetests for tests.admittance_matrix_test.test3 Coverage Results" MODIFIED="1707832146793" SOURCE_PROVIDER="com.intellij.coverage.DefaultCoverageFileProvider" RUNNER="coverage.py" COVERAGE_BY_TEST_ENABLED="true" COVERAGE_TRACING_ENABLED="false" WORKING_DIRECTORY="$PROJECT_DIR$/src/tests" />
    <SUITE FILE_PATH="coverage/GridCal$time_series.coverage" NAME="time_series Coverage Results" MODIFIED="1617809423186" SOURCE_PROVIDER="com.intellij.coverage.DefaultCoverageFileProvider" RUNNER="coverage.py" COVERAGE_BY_TEST_ENABLED="true" COVERAGE_TRACING_ENABLED="false" WORKING_DIRECTORY="$PROJECT_DIR$/src/Tutorials" />
  </component>
</project><|MERGE_RESOLUTION|>--- conflicted
+++ resolved
@@ -28,9 +28,6 @@
     <select />
   </component>
   <component name="ChangeListManager">
-<<<<<<< HEAD
-    <list default="true" id="aa3ee678-6e91-470f-91a9-09e9d8a4756d" name="Changes" comment="Implemented kundur uncontrolled and p controller" />
-=======
     <list default="true" id="aa3ee678-6e91-470f-91a9-09e9d8a4756d" name="Changes" comment="Improved psse parsing">
       <change beforePath="$PROJECT_DIR$/.idea/workspace.xml" beforeDir="false" afterPath="$PROJECT_DIR$/.idea/workspace.xml" afterDir="false" />
       <change beforePath="$PROJECT_DIR$/src/GridCalEngine/Devices/Branches/line.py" beforeDir="false" afterPath="$PROJECT_DIR$/src/GridCalEngine/Devices/Branches/line.py" afterDir="false" />
@@ -39,7 +36,6 @@
       <change beforePath="$PROJECT_DIR$/src/GridCalEngine/Devices/multi_circuit.py" beforeDir="false" afterPath="$PROJECT_DIR$/src/GridCalEngine/Devices/multi_circuit.py" afterDir="false" />
       <change beforePath="$PROJECT_DIR$/src/trunk/dynamics/scripting_small_sys_bus_mapping.py" beforeDir="false" afterPath="$PROJECT_DIR$/src/trunk/dynamics/scripting_small_sys_bus_mapping.py" afterDir="false" />
     </list>
->>>>>>> bced7dea
     <option name="SHOW_DIALOG" value="false" />
     <option name="HIGHLIGHT_CONFLICTS" value="true" />
     <option name="HIGHLIGHT_NON_ACTIVE_CHANGELIST" value="false" />
@@ -99,19 +95,12 @@
       <filtered-out-file-type name="COMMIT_BY_MESSAGE" />
     </file-type-list>
   </component>
-<<<<<<< HEAD
-  <component name="GithubPullRequestsUISettings"><![CDATA[{
-  "selectedUrlAndAccountId": {
-    "url": "https://github.com/SanPen/GridCal.git",
-    "accountId": "3b6d5ff4-45d3-4f35-aebb-c26a8c4be222"
-=======
   <component name="GithubPullRequestsUISettings">{
   &quot;selectedUrlAndAccountId&quot;: {
     &quot;url&quot;: &quot;https://github.com/SanPen/GridCal.git&quot;,
     &quot;accountId&quot;: &quot;a469100a-0b87-435d-9c54-78aec8f24572&quot;
->>>>>>> bced7dea
   }
-}]]></component>
+}</component>
   <component name="HighlightingSettingsPerFile">
     <setting file="file://$PROJECT_DIR$/requirements.txt" root0="FORCE_HIGHLIGHTING" />
     <setting file="file://$PROJECT_DIR$/src/GridCal/Gui/ConsoleWidget.py" root0="FORCE_HIGHLIGHTING" />
@@ -148,165 +137,6 @@
     <option name="hideEmptyMiddlePackages" value="true" />
     <option name="showLibraryContents" value="true" />
   </component>
-<<<<<<< HEAD
-  <component name="PropertiesComponent"><![CDATA[{
-  "keyToString": {
-    "ASKED_ADD_EXTERNAL_FILES": "true",
-    "Git.Branch.Popup.ShowAllRemotes": "true",
-    "MATLAB_INTERPRETER": "/usr/local/MATLAB/R2018a/bin/matlab",
-    "Python tests.Nosetests for test_power_flow.test_zip.executor": "Debug",
-    "Python tests.Nosetests for test_topology_processor.test_topology_rts.executor": "Debug",
-    "Python tests.Nosetests for tests.test_ac_opf.executor": "Run",
-    "Python tests.Nosetests for tests.test_ac_opf.test_pegase89.executor": "Debug",
-    "Python tests.Nosetests for tests.test_hydro.executor": "Run",
-    "Python tests.Nosetests for tests.test_latin_hypercube.test_lhs.executor": "Run",
-    "Python tests.Nosetests for tests.test_opf_time_series.test_opf_ts.executor": "Run",
-    "Python tests.Nosetests for tests.test_topology_processor.executor": "Run",
-    "Python tests.Nosetests for tests.test_topology_processor.test_topology_rts.executor": "Run",
-    "Python tests.Nosetests in admittance_matrix_test.py.executor": "Run",
-    "Python tests.Nosetests in deep_copy_test.py.executor": "Run",
-    "Python tests.Nosetests in test_topology_processor.py.executor": "Run",
-    "Python tests.Nosetests in tests.executor": "Run",
-    "Python tests.Python tests in tests.executor": "Run",
-    "Python tests.pytest for src.tests.test_ac_opf.test_ieee14_controlQ_controllableshunts.executor": "Debug",
-    "Python tests.pytest for src.tests.test_ac_opf.test_superconductors_handling.executor": "Debug",
-    "Python tests.pytest for src.tests.test_admittance_matrix.test_fast_admittance_update.executor": "Debug",
-    "Python tests.pytest for src.tests.test_basic.test_gridcal_basic_pi.executor": "Debug",
-    "Python tests.pytest for src.tests.test_generator_q_control.test_q_control_true.executor": "Run",
-    "Python tests.pytest for src.tests.test_line_circuit_idx_setter.test_valid_circuit_idx.executor": "Run",
-    "Python tests.pytest for src.tests.test_load_save_load.test_load_save_load_xlsx.executor": "Debug",
-    "Python tests.pytest for src.tests.test_ntc.test_activs_2000_acdc.executor": "Run",
-    "Python tests.pytest for src.tests.test_opf.executor": "Run",
-    "Python tests.pytest for src.tests.test_power_flow.executor": "Run",
-    "Python tests.pytest for src.tests.test_power_flow.test_voltage_control_with_ltc.executor": "Debug",
-    "Python tests.pytest for src.tests.test_power_flow_acdc_generalized.test_ieee_grids.executor": "Run",
-    "Python tests.pytest for src.tests.test_power_flow_acdc_generalized.test_voltage_control_with_ltc.executor": "Run",
-    "Python tests.pytest for src.tests.test_profiles.executor": "Run",
-    "Python tests.pytest for src.tests.test_tower_composition.test_acha.executor": "Run",
-    "Python tests.pytest for src.tests.test_transformer_controls.test_v_control_true.executor": "Debug",
-    "Python tests.pytest for src.tests.test_transformer_type.executor": "Run",
-    "Python tests.pytest for src.tests.test_transformer_type.test_transformer_type.executor": "Debug",
-    "Python tests.pytest for test_ac_opf.test_superconductors_handling.executor": "Run",
-    "Python tests.pytest for test_admittance_matrix.test_fast_admittance.executor": "Run",
-    "Python tests.pytest for test_basic.test_gridcal_basic_pi.executor": "Debug",
-    "Python tests.pytest for test_grid_diff.test_add_stuff_roundtrip.executor": "Run",
-    "Python tests.pytest for test_gslv_conversion.test_gslv_compatibility.executor": "Debug",
-    "Python tests.pytest for test_line_circuit_idx_setter.test_valid_circuit_idx.executor": "Run",
-    "Python tests.pytest for test_load_save_load.test_load_save_load2.executor": "Run",
-    "Python tests.pytest for test_ntc.test_activs_2000.executor": "Debug",
-    "Python tests.pytest for test_ntc.test_activs_2000_acdc.executor": "Run",
-    "Python tests.pytest for test_opf.test_opf_battery_shedding_copper_plate.executor": "Run",
-    "Python tests.pytest for test_opf.test_opf_hvdc_controls.executor": "Run",
-    "Python tests.pytest for test_opf.test_opf_load_not_shedding_because_of_line.executor": "Debug",
-    "Python tests.pytest for test_opf.test_opf_load_shedding.executor": "Debug",
-    "Python tests.pytest for test_opf.test_opf_load_shedding_because_of_line.executor": "Run",
-    "Python tests.pytest for test_opf.test_opf_load_shedding_copper_plate.executor": "Debug",
-    "Python tests.pytest for test_power_flow.test_reactive_power_splitting.executor": "Debug",
-    "Python tests.pytest for test_ptdf.test_ptdf_generation_contingencies.executor": "Debug",
-    "Python tests.pytest for test_symbolic.test_general_power_rule.executor": "Debug",
-    "Python tests.pytest for test_tower_composition.test_acha.executor": "Run",
-    "Python tests.pytest for test_tower_composition.test_rating.executor": "Debug",
-    "Python tests.pytest for test_tower_composition.test_ratings_with_neutral.executor": "Debug",
-    "Python tests.pytest for test_tower_composition.test_tower_composition.executor": "Run",
-    "Python tests.pytest for test_transformer_controls.test_v_control_true.executor": "Debug",
-    "Python tests.pytest for test_transformer_type.test_psse_conversion3.executor": "Debug",
-    "Python tests.pytest for test_transformer_type.test_transformer_type.executor": "Run",
-    "Python tests.pytest in test_ac_opf.py.executor": "Run",
-    "Python tests.pytest in test_admittance_matrix.py.executor": "Run",
-    "Python tests.pytest in test_basic.py.executor": "Run",
-    "Python tests.pytest in test_blocks.py.executor": "Run",
-    "Python tests.pytest in test_contingency.py.executor": "Debug",
-    "Python tests.pytest in test_contongencies_filters.py.executor": "Debug",
-    "Python tests.pytest in test_grid_diff.py.executor": "Run",
-    "Python tests.pytest in test_gslv_conversion.py.executor": "Debug",
-    "Python tests.pytest in test_nonlinear_contingency.py.executor": "Run",
-    "Python tests.pytest in test_ntc.py.executor": "Run",
-    "Python tests.pytest in test_opf.py.executor": "Run",
-    "Python tests.pytest in test_power_flow.py.executor": "Run",
-    "Python tests.pytest in test_power_flow_acdc_generalized.py.executor": "Run",
-    "Python tests.pytest in test_ptdf.py.executor": "Run",
-    "Python tests.pytest in test_symbolic.py.executor": "Run",
-    "Python tests.pytest in test_symbolic_lp.py.executor": "Debug",
-    "Python tests.pytest in test_tower_composition.py.executor": "Run",
-    "Python tests.pytest in test_transformer_controls.py.executor": "Run",
-    "Python tests.pytest in test_transformer_type.py.executor": "Run",
-    "Python tests.pytest in tests.executor": "Run",
-    "Python.AnalysisDialogue.executor": "Run",
-    "Python.ExecuteGridCal.executor": "Run",
-    "Python.GridCalMain.executor": "Run",
-    "Python.IEEE 13-bus Test Feeder Case worker.executor": "Run",
-    "Python.LineBuilderDialogue.executor": "Run",
-    "Python.admittance_matrices.executor": "Run",
-    "Python.block.executor": "Run",
-    "Python.block_editor.executor": "Run",
-    "Python.block_editor2.executor": "Run",
-    "Python.blocks_example.executor": "Run",
-    "Python.blocks_example2.executor": "Run",
-    "Python.casting_contingency_values.executor": "Debug",
-    "Python.cgmes_rdfs_graph.executor": "Run",
-    "Python.circuit_to_optimods.executor": "Run",
-    "Python.demo_code.executor": "Run",
-    "Python.demo_code2.executor": "Debug",
-    "Python.demo_code3.executor": "Run",
-    "Python.examples.executor": "Run",
-    "Python.grid_merge.executor": "Run",
-    "Python.ieee9.executor": "Run",
-    "Python.load_designer.executor": "Run",
-    "Python.lp_model.executor": "Run",
-    "Python.make.executor": "Run",
-    "Python.make_wheels.executor": "Run",
-    "Python.new_circuit_objects.executor": "Run",
-    "Python.numba_example.executor": "Run",
-    "Python.overhead_line_calcs.executor": "Run",
-    "Python.paper_checks.executor": "Run",
-    "Python.post_example.executor": "Run",
-    "Python.pymoo_example.executor": "Debug",
-    "Python.python_console.executor": "Run",
-    "Python.raw_imp_exp_test.executor": "Run",
-    "Python.readme_checks.executor": "Run",
-    "Python.readme_example.executor": "Run",
-    "Python.reliability_study_run.executor": "Run",
-    "Python.rms_model_editor.executor": "Run",
-    "Python.rms_model_editor_dialogue.executor": "Run",
-    "Python.run.executor": "Debug",
-    "Python.run_child_1.executor": "Run",
-    "Python.run_master.executor": "Run",
-    "Python.run_server_farm.executor": "Debug",
-    "Python.scripting_andes.executor": "Run",
-    "Python.scripting_kundur_p_controller.executor": "Run",
-    "Python.scripting_kundur_uncontrolled.executor": "Run",
-    "Python.scripting_simbolic_framework_0.executor": "Run",
-    "Python.scripting_smallsys_p_controller.executor": "Run",
-    "Python.server_example.executor": "Run",
-    "Python.short_circuit_driver.executor": "Run",
-    "Python.stack_plot_pos_neg.executor": "Run",
-    "Python.symbolic_examples.executor": "Run",
-    "Python.test_admittance_matrix.executor": "Run",
-    "Python.test_gslv_conversion.executor": "Debug",
-    "Python.test_power_flow.executor": "Debug",
-    "Python.test_raw_cgmes_cross_roundtrip.executor": "Run",
-    "Python.toast_widget.executor": "Run",
-    "Python.update_gui_file (1).executor": "Run",
-    "Python.update_gui_file (2).executor": "Run",
-    "Python.update_gui_file.executor": "Run",
-    "Python.upload_to_pypi.executor": "Run",
-    "Python.y_bus_composition.executor": "Debug",
-    "Python.y_bus_composition_2.executor": "Run",
-    "RunOnceActivity.OpenProjectViewOnStart": "true",
-    "RunOnceActivity.ShowReadmeOnStart": "true",
-    "RunOnceActivity.git.unshallow": "true",
-    "WebServerToolWindowFactoryState": "false",
-    "git-widget-placeholder": "devel__merge__dynamics",
-    "last_opened_file_path": "/home/marina/PycharmProjects/GridCal/src/trunk/dynamics",
-    "node.js.detected.package.eslint": "true",
-    "node.js.selected.package.eslint": "(autodetect)",
-    "node.js.selected.package.tslint": "(autodetect)",
-    "nodejs_package_manager_path": "npm",
-    "run.code.analysis.last.selected.profile": "aDefault",
-    "settings.editor.selected.configurable": "com.jetbrains.python.configuration.PyActiveSdkModuleConfigurable",
-    "two.files.diff.last.used.file": "C:/WorkProjects/PycharmProjects/GridCal/src/trunk/cgmes_py_generator/cgmes_v2_4_15/cgmes_enums.py",
-    "vue.rearranger.settings.migration": "true"
-=======
   <component name="PropertiesComponent">{
   &quot;keyToString&quot;: {
     &quot;ASKED_ADD_EXTERNAL_FILES&quot;: &quot;true&quot;,
@@ -382,9 +212,8 @@
     &quot;settings.editor.selected.configurable&quot;: &quot;preferences.sourceCode.YAML&quot;,
     &quot;two.files.diff.last.used.file&quot;: &quot;C:/WorkProjects/PycharmProjects/GridCal/src/trunk/cgmes_py_generator/cgmes_v2_4_15/cgmes_enums.py&quot;,
     &quot;vue.rearranger.settings.migration&quot;: &quot;true&quot;
->>>>>>> bced7dea
   }
-}]]></component>
+}</component>
   <component name="PyDebuggerOptionsProvider">
     <option name="mySaveCallSignatures" value="true" />
     <option name="mySupportGeventDebugging" value="true" />
@@ -392,19 +221,11 @@
   </component>
   <component name="RecentsManager">
     <key name="CopyFile.RECENT_KEYS">
-<<<<<<< HEAD
-      <recent name="$PROJECT_DIR$/src/trunk/dynamics" />
-      <recent name="$PROJECT_DIR$/src/GridCalEngine/Simulations/Stochastic" />
-      <recent name="$PROJECT_DIR$/src/GridCal/Gui/ProfilesInput/icons" />
-      <recent name="$PROJECT_DIR$/src/GridCal/Gui" />
-      <recent name="$PROJECT_DIR$/src/GridCal/Gui/GridMerge" />
-=======
       <recent name="C:\Work\git_local\GridCal\src\tests\data\grids\RAW" />
       <recent name="$PROJECT_DIR$/src/GridCal/Gui/Diagrams/MapWidget2" />
       <recent name="D:\SIROCO\GridCal\src\GridCal\Gui\Diagrams\MapWidget\Schema" />
       <recent name="$PROJECT_DIR$/src/GridCal/Gui/BusBranchEditorWidget/Injections" />
       <recent name="$PROJECT_DIR$/src/GridCalEngine/Simulations/ContingencyAnalysis/Methods" />
->>>>>>> bced7dea
     </key>
     <key name="MoveFile.RECENT_KEYS">
       <recent name="C:\Users\eRoots1\PycharmProjects\GridCal\src\tests" />
@@ -414,11 +235,7 @@
       <recent name="D:\SIROCO\GridCal\doc\rst_source\figures\Diagrams" />
     </key>
   </component>
-<<<<<<< HEAD
-  <component name="RunManager">
-=======
   <component name="RunManager" selected="Python.update_gui_file">
->>>>>>> bced7dea
     <configuration default="true" type="DjangoTestsConfigurationType">
       <module name="GridCalEngine" />
       <option name="ENV_FILES" value="" />
@@ -518,46 +335,6 @@
       <option name="INPUT_FILE" value="" />
       <method v="2" />
     </configuration>
-<<<<<<< HEAD
-    <configuration default="true" type="PythonConfigurationType" factoryName="Python">
-      <module name="GridCalEngine" />
-      <option name="ENV_FILES" value="" />
-      <option name="INTERPRETER_OPTIONS" value="" />
-      <option name="PARENT_ENVS" value="true" />
-      <envs>
-        <env name="PYTHONUNBUFFERED" value="1" />
-      </envs>
-      <option name="SDK_HOME" value="" />
-      <option name="WORKING_DIRECTORY" value="" />
-      <option name="IS_MODULE_SDK" value="false" />
-      <option name="ADD_CONTENT_ROOTS" value="true" />
-      <option name="ADD_SOURCE_ROOTS" value="true" />
-      <EXTENSION ID="PythonCoverageRunConfigurationExtension" runner="coverage.py" />
-      <option name="SCRIPT_NAME" value="" />
-      <option name="PARAMETERS" value="" />
-      <option name="SHOW_COMMAND_LINE" value="false" />
-      <option name="EMULATE_TERMINAL" value="false" />
-      <option name="MODULE_MODE" value="false" />
-      <option name="REDIRECT_INPUT" value="false" />
-      <option name="INPUT_FILE" value="" />
-      <method v="2" />
-    </configuration>
-    <configuration default="true" type="Python.FlaskServer">
-      <module name="GridCalEngine" />
-      <option name="ENV_FILES" value="" />
-      <option name="INTERPRETER_OPTIONS" value="" />
-      <option name="PARENT_ENVS" value="true" />
-      <option name="SDK_HOME" value="" />
-      <option name="WORKING_DIRECTORY" value="" />
-      <option name="IS_MODULE_SDK" value="false" />
-      <option name="ADD_CONTENT_ROOTS" value="true" />
-      <option name="ADD_SOURCE_ROOTS" value="true" />
-      <EXTENSION ID="PythonCoverageRunConfigurationExtension" runner="coverage.py" />
-      <option name="launchJavascriptDebuger" value="false" />
-      <method v="2" />
-    </configuration>
-=======
->>>>>>> bced7dea
     <configuration default="true" type="Python.FlaskServer">
       <module name="GridCalEngine" />
       <option name="ENV_FILES" value="" />
@@ -598,20 +375,6 @@
       <EXTENSION ID="PythonCoverageRunConfigurationExtension" runner="coverage.py" />
       <method v="2" />
     </configuration>
-<<<<<<< HEAD
-    <configuration default="true" type="Tox" factoryName="Tox">
-      <module name="GridCalEngine" />
-      <option name="ENV_FILES" value="" />
-      <option name="INTERPRETER_OPTIONS" value="" />
-      <option name="PARENT_ENVS" value="true" />
-      <option name="SDK_HOME" value="" />
-      <option name="WORKING_DIRECTORY" value="" />
-      <option name="IS_MODULE_SDK" value="false" />
-      <option name="ADD_CONTENT_ROOTS" value="true" />
-      <option name="ADD_SOURCE_ROOTS" value="true" />
-      <EXTENSION ID="PythonCoverageRunConfigurationExtension" runner="coverage.py" />
-      <method v="2" />
-    </configuration>
     <configuration default="true" type="docs" factoryName="Docutils task">
       <module name="GridCalEngine" />
       <option name="INTERPRETER_OPTIONS" value="" />
@@ -629,47 +392,8 @@
       <option name="docutils_open_in_browser" value="false" />
       <method v="2" />
     </configuration>
-=======
->>>>>>> bced7dea
-    <configuration default="true" type="docs" factoryName="Docutils task">
-      <module name="GridCalEngine" />
-      <option name="ENV_FILES" value="" />
-      <option name="INTERPRETER_OPTIONS" value="" />
-      <option name="PARENT_ENVS" value="true" />
-      <option name="SDK_HOME" value="" />
-      <option name="WORKING_DIRECTORY" value="" />
-      <option name="IS_MODULE_SDK" value="false" />
-      <option name="ADD_CONTENT_ROOTS" value="true" />
-      <option name="ADD_SOURCE_ROOTS" value="true" />
-      <EXTENSION ID="PythonCoverageRunConfigurationExtension" runner="coverage.py" />
-      <option name="docutils_input_file" value="" />
-      <option name="docutils_output_file" value="" />
-      <option name="docutils_params" value="" />
-      <option name="docutils_task" value="" />
-      <option name="docutils_open_in_browser" value="false" />
-      <method v="2" />
-    </configuration>
     <configuration default="true" type="docs" factoryName="Sphinx task">
       <module name="GridCalEngine" />
-      <option name="INTERPRETER_OPTIONS" value="" />
-      <option name="PARENT_ENVS" value="true" />
-      <option name="SDK_HOME" value="" />
-      <option name="WORKING_DIRECTORY" value="" />
-      <option name="IS_MODULE_SDK" value="false" />
-      <option name="ADD_CONTENT_ROOTS" value="true" />
-      <option name="ADD_SOURCE_ROOTS" value="true" />
-      <EXTENSION ID="PythonCoverageRunConfigurationExtension" runner="coverage.py" />
-      <option name="docutils_input_file" value="" />
-      <option name="docutils_output_file" value="" />
-      <option name="docutils_params" value="" />
-      <option name="docutils_task" value="" />
-      <option name="docutils_open_in_browser" value="false" />
-      <method v="2" />
-    </configuration>
-<<<<<<< HEAD
-    <configuration default="true" type="docs" factoryName="Sphinx task">
-      <module name="GridCalEngine" />
-      <option name="ENV_FILES" value="" />
       <option name="INTERPRETER_OPTIONS" value="" />
       <option name="PARENT_ENVS" value="true" />
       <option name="SDK_HOME" value="" />
@@ -704,28 +428,6 @@
       <option name="USE_PATTERN" value="false" />
       <method v="2" />
     </configuration>
-=======
->>>>>>> bced7dea
-    <configuration default="true" type="tests" factoryName="Doctests">
-      <module name="GridCalEngine" />
-      <option name="ENV_FILES" value="" />
-      <option name="INTERPRETER_OPTIONS" value="" />
-      <option name="PARENT_ENVS" value="true" />
-      <option name="SDK_HOME" value="" />
-      <option name="WORKING_DIRECTORY" value="" />
-      <option name="IS_MODULE_SDK" value="false" />
-      <option name="ADD_CONTENT_ROOTS" value="true" />
-      <option name="ADD_SOURCE_ROOTS" value="true" />
-      <EXTENSION ID="PythonCoverageRunConfigurationExtension" runner="coverage.py" />
-      <option name="SCRIPT_NAME" value="" />
-      <option name="CLASS_NAME" value="" />
-      <option name="METHOD_NAME" value="" />
-      <option name="FOLDER_NAME" value="" />
-      <option name="TEST_TYPE" value="TEST_SCRIPT" />
-      <option name="PATTERN" value="" />
-      <option name="USE_PATTERN" value="false" />
-      <method v="2" />
-    </configuration>
     <configuration default="true" type="tests" factoryName="Nosetests">
       <module name="GridCalEngine" />
       <option name="INTERPRETER_OPTIONS" value="" />
@@ -742,46 +444,8 @@
       <option name="_new_targetType" value="&quot;PATH&quot;" />
       <method v="2" />
     </configuration>
-<<<<<<< HEAD
-    <configuration default="true" type="tests" factoryName="Nosetests">
-      <module name="GridCalEngine" />
-      <option name="ENV_FILES" value="" />
-      <option name="INTERPRETER_OPTIONS" value="" />
-      <option name="PARENT_ENVS" value="true" />
-      <option name="SDK_HOME" value="" />
-      <option name="WORKING_DIRECTORY" value="" />
-      <option name="IS_MODULE_SDK" value="false" />
-      <option name="ADD_CONTENT_ROOTS" value="true" />
-      <option name="ADD_SOURCE_ROOTS" value="true" />
-      <EXTENSION ID="PythonCoverageRunConfigurationExtension" runner="coverage.py" />
-      <option name="_new_regexPattern" value="&quot;&quot;" />
-      <option name="_new_additionalArguments" value="&quot;&quot;" />
-      <option name="_new_target" value="&quot;&quot;" />
-      <option name="_new_targetType" value="&quot;PATH&quot;" />
-      <method v="2" />
-    </configuration>
     <configuration default="true" type="tests" factoryName="py.test">
       <module name="GridCalEngine" />
-      <option name="INTERPRETER_OPTIONS" value="" />
-      <option name="PARENT_ENVS" value="true" />
-      <option name="SDK_HOME" value="" />
-      <option name="WORKING_DIRECTORY" value="" />
-      <option name="IS_MODULE_SDK" value="false" />
-      <option name="ADD_CONTENT_ROOTS" value="true" />
-      <option name="ADD_SOURCE_ROOTS" value="true" />
-      <EXTENSION ID="PythonCoverageRunConfigurationExtension" runner="coverage.py" />
-      <option name="_new_keywords" value="&quot;&quot;" />
-      <option name="_new_parameters" value="&quot;&quot;" />
-      <option name="_new_additionalArguments" value="&quot;&quot;" />
-      <option name="_new_target" value="&quot;&quot;" />
-      <option name="_new_targetType" value="&quot;PATH&quot;" />
-      <method v="2" />
-    </configuration>
-=======
->>>>>>> bced7dea
-    <configuration default="true" type="tests" factoryName="py.test">
-      <module name="GridCalEngine" />
-      <option name="ENV_FILES" value="" />
       <option name="INTERPRETER_OPTIONS" value="" />
       <option name="PARENT_ENVS" value="true" />
       <option name="SDK_HOME" value="" />
@@ -1067,20 +731,11 @@
       <method v="2" />
     </configuration>
     <list>
-<<<<<<< HEAD
-      <item itemvalue="Python.admittance_matrices" />
-      <item itemvalue="Python.paper_checks" />
-      <item itemvalue="Python.test_admittance_matrix" />
-      <item itemvalue="Python.test_gslv_conversion" />
-=======
       <item itemvalue="Python.ExecuteGridCal" />
       <item itemvalue="Python.substation_wizards" />
       <item itemvalue="Python.substations_types" />
->>>>>>> bced7dea
       <item itemvalue="Python.test_power_flow" />
       <item itemvalue="Python.test_raw_cgmes_cross_roundtrip" />
-      <item itemvalue="Python.ExecuteGridCal" />
-      <item itemvalue="Python.constructing_kundur_full" />
       <item itemvalue="Python.update_gui_file" />
       <item itemvalue="Python tests.pytest for test_grid_reduction.test_ward_reduction" />
     </list>
@@ -2220,11 +1875,7 @@
       <option name="project" value="LOCAL" />
       <updated>1698766404661</updated>
     </task>
-<<<<<<< HEAD
-    <option name="localTasksCounter" value="729" />
-=======
     <option name="localTasksCounter" value="585" />
->>>>>>> bced7dea
     <servers />
   </component>
   <component name="TypeScriptGeneratedFilesManager">
@@ -2270,34 +1921,6 @@
     </option>
   </component>
   <component name="VcsManagerConfiguration">
-<<<<<<< HEAD
-    <MESSAGE value="Further unified the API" />
-    <MESSAGE value="Made the BlockSystem recursive&#10;Started GUI integration" />
-    <MESSAGE value="Integration in process" />
-    <MESSAGE value="Worked the scripting_simbolic_framework_0.py" />
-    <MESSAGE value="some changes (broken)" />
-    <MESSAGE value="broken, but kind of working" />
-    <MESSAGE value="Some minor changes" />
-    <MESSAGE value="Small refactors" />
-    <MESSAGE value="Added further NTC tests for large grids" />
-    <MESSAGE value="Improved filtering" />
-    <MESSAGE value="5.3.54" />
-    <MESSAGE value="Fixed bug when computing reactive power limits&#10;Added reactive power limit test (not passing for the slack)" />
-    <MESSAGE value="modified the gslv interface" />
-    <MESSAGE value="Added LP model" />
-    <MESSAGE value="Fixed nodes indexing and naming in 3phase integration" />
-    <MESSAGE value="added numba decorators to some functions" />
-    <MESSAGE value="Improved 3phase integration in the GUI" />
-    <MESSAGE value="Removed unused code" />
-    <MESSAGE value="added xlrd to requirements.txt" />
-    <MESSAGE value="started merging the dynamics" />
-    <MESSAGE value="Fixed profiles display&#10;Improved profile array parsing" />
-    <MESSAGE value="Improvement in Profile.set to handle &quot;anything&quot;" />
-    <MESSAGE value="Fixed bug introduced by renaming" />
-    <MESSAGE value="serialization of blocks in disk (needed to change property of Const and Var to keep same uid for variables, maby it can be solved in a better way)" />
-    <MESSAGE value="Implemented kundur uncontrolled and p controller" />
-    <option name="LAST_COMMIT_MESSAGE" value="Implemented kundur uncontrolled and p controller" />
-=======
     <MESSAGE value="changed exec_() to exec()" />
     <MESSAGE value="maybe a fix to #335" />
     <MESSAGE value="Fixed bug in line.apply_template, now each template is handled independently" />
@@ -2324,7 +1947,6 @@
     <MESSAGE value="implemented the ptdf reduction and integrated with the diagram" />
     <MESSAGE value="Improved psse parsing" />
     <option name="LAST_COMMIT_MESSAGE" value="Improved psse parsing" />
->>>>>>> bced7dea
   </component>
   <component name="XDebuggerManager">
     <breakpoint-manager>
@@ -2786,7 +2408,7 @@
         </line-breakpoint>
         <line-breakpoint enabled="true" suspend="THREAD" type="python-line">
           <url>file://$PROJECT_DIR$/src/tests/test_grid_diff.py</url>
-          <line>40</line>
+          <line>38</line>
           <option name="timeStamp" value="2919" />
         </line-breakpoint>
         <line-breakpoint enabled="true" suspend="THREAD" type="python-line">
@@ -2841,12 +2463,6 @@
         </line-breakpoint>
       </breakpoints>
     </breakpoint-manager>
-    <watches-manager>
-      <configuration name="PythonConfigurationType">
-        <watch expression="t" language="Python" />
-        <watch expression="t" language="Python" />
-      </configuration>
-    </watches-manager>
   </component>
   <component name="com.intellij.coverage.CoverageDataManagerImpl">
     <SUITE FILE_PATH="coverage/GridCal$update_gui_common.coverage" NAME="update_gui_common Coverage Results" MODIFIED="1662040207238" SOURCE_PROVIDER="com.intellij.coverage.DefaultCoverageFileProvider" RUNNER="coverage.py" COVERAGE_BY_TEST_ENABLED="true" COVERAGE_TRACING_ENABLED="false" WORKING_DIRECTORY="$PROJECT_DIR$/src/GridCal/Gui" />
