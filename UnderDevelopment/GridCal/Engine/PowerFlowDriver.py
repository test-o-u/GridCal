# This file is part of GridCal.
#
# GridCal is free software: you can redistribute it and/or modify
# it under the terms of the GNU General Public License as published by
# the Free Software Foundation, either version 3 of the License, or
# (at your option) any later version.
#
# GridCal is distributed in the hope that it will be useful,
# but WITHOUT ANY WARRANTY; without even the implied warranty of
# MERCHANTABILITY or FITNESS FOR A PARTICULAR PURPOSE.  See the
# GNU General Public License for more details.
#
# You should have received a copy of the GNU General Public License
# along with GridCal.  If not, see <http://www.gnu.org/licenses/>.

from enum import Enum
from warnings import warn
from numpy import complex, zeros, conj, ndarray, delete, where, r_, maximum, array
import pandas as pd
from pySOT import *
# from timeit import default_timer as timer
from PyQt5.QtCore import QThread, QRunnable, pyqtSignal

from GridCal.Engine.IoStructures import PowerFlowResults, CalculationInputs
from GridCal.Engine.CalculationEngine import MultiCircuit
from GridCal.Engine.BasicStructures import BusMode
from GridCal.Engine.Numerical.LinearizedPF import dcpf, lacpf
from GridCal.Engine.Numerical.HELM import helm
from GridCal.Engine.Numerical.JacobianBased import IwamotoNR, LevenbergMarquardtPF, NR_LS, NR_I_LS
from GridCal.Engine.Numerical.FastDecoupled import FDPF
from GridCal.Engine.TopologyDriver import get_branches_of_bus


class SolverType(Enum):
    NR = 1
    NRFD_XB = 2
    NRFD_BX = 3
    GAUSS = 4
    DC = 5,
    HELM = 6,
    ZBUS = 7,
    IWAMOTO = 8,
    CONTINUATION_NR = 9,
    HELMZ = 10,
    LM = 11  # Levenberg-Marquardt
    FASTDECOUPLED = 12,
    LACPF = 13,
    DC_OPF = 14,
    AC_OPF = 15,
    NRI = 16,
    DYCORS_OPF = 17,
    GA_OPF = 18,
    NELDER_MEAD_OPF = 19


########################################################################################################################
# Power flow classes
########################################################################################################################


class PowerFlowOptions:

    def __init__(self, solver_type: SolverType = SolverType.NR, aux_solver_type: SolverType = SolverType.HELM,
                 verbose=False, robust=False, initialize_with_existing_solution=True,
                 tolerance=1e-6, max_iter=25, control_q=False, multi_core=False, dispatch_storage=False,
                 control_taps=False, control_p=False, apply_temperature_correction=False):
        """
        Power flow execution options
        @param solver_type:
        @param aux_solver_type:
        @param verbose:
        @param robust:
        @param initialize_with_existing_solution:
        @param dispatch_storage:
        @param tolerance:
        @param max_iter:
        @param control_q:
        @param control_taps:
        @param apply_temperature_correction: Apply the temperature correction to the resistance of the branches?
        """
        self.solver_type = solver_type

        self.auxiliary_solver_type = aux_solver_type

        self.tolerance = tolerance

        self.max_iter = max_iter

        self.control_Q = control_q

        self.control_P = control_p

        self.verbose = verbose

        self.robust = robust

        self.initialize_with_existing_solution = initialize_with_existing_solution

        self.multi_thread = multi_core

        self.dispatch_storage = dispatch_storage

        self.control_taps = control_taps

        self.apply_temperature_correction = apply_temperature_correction


class PowerFlowMP:
    """
    Power flow without QT to use with multi processing
    """
    def __init__(self, grid: MultiCircuit, options: PowerFlowOptions):
        """
        PowerFlow class constructor
        @param grid: MultiCircuit Object
        """

        # Grid to run a power flow in
        self.grid = grid

        # Options to use
        self.options = options

        self.results = None

        self.last_V = None

        self.logger = list()

        self.convergence_reports = list()

        self.__cancel__ = False

    @staticmethod
    def compile_types(Sbus, types=None, logger=list()):
        """
        Compile the types
        @return:
        """

        pq = where(types == BusMode.PQ.value[0])[0]
        pv = where(types == BusMode.PV.value[0])[0]
        ref = where(types == BusMode.REF.value[0])[0]
        sto = where(types == BusMode.STO_DISPATCH.value)[0]

        if len(ref) == 0:  # there is no slack!

            if len(pv) == 0:  # there are no pv neither -> blackout grid

                warn('There are no slack nodes selected')
                logger.append('There are no slack nodes selected')

            else:  # select the first PV generator as the slack

                mx = max(Sbus[pv])
                if mx > 0:
                    # find the generator that is injecting the most
                    i = where(Sbus == mx)[0][0]

                else:
                    # all the generators are injecting zero, pick the first pv
                    i = pv[0]

                # delete the selected pv bus from the pv list and put it in the slack list
                pv = delete(pv, where(pv == i)[0])
                ref = [i]
                # print('Setting bus', i, 'as slack')

            ref = ndarray.flatten(array(ref))
            types[ref] = BusMode.REF.value[0]
        else:
            pass  # no problem :)

        pqpv = r_[pq, pv]
        pqpv.sort()

        return ref, pq, pv, pqpv

    @staticmethod
    def solve(solver_type, V0, Sbus, Ibus, Ybus, Yseries, B1, B2, pq, pv, ref, pqpv, tolerance, max_iter):
        """
        Run a power flow simulation using the selected method (no outer loop controls)
        :param solver_type:
        :param V0: Voltage solution vector
        :param Sbus: Power injections vector
        :param Ibus: Current injections vector
        :param Ybus: Admittance matrix
        :param Yseries: Series elements' Admittance matrix
        :param B1: B' for the fast decoupled method
        :param B2: B'' for the fast decoupled method
        :param pq: list of pq nodes
        :param pv: list of pv nodes
        :param ref: list of slack nodes
        :param pqpv: list of pq and pv nodes
        :param tolerance: power error tolerance
        :param max_iter: maximum iterations
        :return: V0 (Voltage solution),
                 converged (converged?),
                 normF (error in power),
                 Scalc (Computed bus power),
                 iterations,
                 elapsed
        """
        # type HELM
        if solver_type == SolverType.HELM:
            V0, converged, normF, Scalc, it, el = helm(Vbus=V0,
                                                       Sbus=Sbus,
                                                       Ybus=Ybus,
                                                       pq=pq,
                                                       pv=pv,
                                                       ref=ref,
                                                       pqpv=pqpv,
                                                       tol=tolerance,
                                                       max_coefficient_count=max_iter)

        # type DC
        elif solver_type == SolverType.DC:
            V0, converged, normF, Scalc, it, el = dcpf(Ybus=Ybus,
                                                       Sbus=Sbus,
                                                       Ibus=Ibus,
                                                       V0=V0,
                                                       ref=ref,
                                                       pvpq=pqpv,
                                                       pq=pq,
                                                       pv=pv)

        # LAC PF
        elif solver_type == SolverType.LACPF:

            V0, converged, normF, Scalc, it, el = lacpf(Y=Ybus,
                                                        Ys=Yseries,
                                                        S=Sbus,
                                                        I=Ibus,
                                                        Vset=V0,
                                                        pq=pq,
                                                        pv=pv)

        # Levenberg-Marquardt
        elif solver_type == SolverType.LM:
            V0, converged, normF, Scalc, it, el = LevenbergMarquardtPF(
                Ybus=Ybus,
                Sbus=Sbus,
                V0=V0,
                Ibus=Ibus,
                pv=pv,
                pq=pq,
                tol=tolerance,
                max_it=max_iter)

        # Fast decoupled
        elif solver_type == SolverType.FASTDECOUPLED:
            V0, converged, normF, Scalc, it, el = FDPF(Vbus=V0,
                                                       Sbus=Sbus,
                                                       Ibus=Ibus,
                                                       Ybus=Ybus,
                                                       B1=B1,
                                                       B2=B2,
                                                       pq=pq,
                                                       pv=pv,
                                                       pqpv=pqpv,
                                                       tol=tolerance,
                                                       max_it=max_iter)

        # Newton-Raphson
        elif solver_type == SolverType.NR:
            # Solve NR with the linear AC solution
            V0, converged, normF, Scalc, it, el = NR_LS(Ybus=Ybus,
                                                        Sbus=Sbus,
                                                        V0=V0,
                                                        Ibus=Ibus,
                                                        pv=pv,
                                                        pq=pq,
                                                        tol=tolerance,
                                                        max_it=max_iter)

        # Newton-Raphson-Iwamoto
        elif solver_type == SolverType.IWAMOTO:
            V0, converged, normF, Scalc, it, el = IwamotoNR(Ybus=Ybus,
                                                            Sbus=Sbus,
                                                            V0=V0,
                                                            Ibus=Ibus,
                                                            pv=pv,
                                                            pq=pq,
                                                            tol=tolerance,
                                                            max_it=max_iter,
                                                            robust=True)

        # Newton-Raphson in current equations
        elif solver_type == SolverType.NRI:
            # NR_I_LS(Ybus, Sbus_sp, V0, Ibus_sp, pv, pq, tol, max_it
            V0, converged, normF, Scalc, it, el = NR_I_LS(Ybus=Ybus,
                                                          Sbus_sp=Sbus,
                                                          V0=V0,
                                                          Ibus_sp=Ibus,
                                                          pv=pv,
                                                          pq=pq,
                                                          tol=tolerance,
                                                          max_it=max_iter)

        # for any other method, for now, do a LM
        else:
            V0, converged, \
            normF, Scalc, it, el = LevenbergMarquardtPF(Ybus=Ybus,
                                                        Sbus=Sbus,
                                                        V0=V0,
                                                        Ibus=Ibus,
                                                        pv=pv,
                                                        pq=pq,
                                                        tol=tolerance,
                                                        max_it=max_iter)

        return V0, converged, normF, Scalc, it, el

    def single_power_flow(self, circuit: CalculationInputs, solver_type: SolverType, voltage_solution, Sbus, Ibus):
        """
        Run a power flow simulation for a single circuit using the selected outer loop controls
        :param circuit: CalculationInputs instance
        :param solver_type: type of power flow to use first
        :param voltage_solution: vector of initial voltages
        :param Sbus: vector of power injections
        :param Ibus: vector of current injections
        :return: PowerFlowResults instance
        """

        # get the original types and compile this class' own lists of node types for thread independence
        original_types = circuit.types.copy()
        ref, pq, pv, pqpv = self.compile_types(Sbus, original_types)

        # copy the tap positions
        tap_positions = circuit.tap_position.copy()
        #print(f"Tap positions before adjustments: {tap_positions}")
        tap_module = circuit.tap_mod.copy()
        #print(f"Tap modules before adjustments: {tap_module}")

        any_q_control_issue = True  # guilty assumption...
        any_tap_control_issue = True

        # The control iterations are either the number of tap_regulated transformers or 10, the larger of the two
        control_max_iter = 10
        for k in circuit.bus_to_regulated_idx:   # indices of the branches that are regulated at the bus "to"
            control_max_iter = max(control_max_iter, circuit.max_tap[k] + circuit.min_tap[k])
        # control_max_iter = max(len(circuit.bus_to_regulated_idx), 10)

        inner_it = list()
        outer_it = 0
        elapsed = list()
        methods = list()
        converged_lst = list()
        errors = list()
        it = list()
        el = list()

        # this the "outer-loop"
        while (any_q_control_issue or any_tap_control_issue) and outer_it < control_max_iter:

            if len(circuit.ref) == 0:
                voltage_solution = zeros(len(Sbus), dtype=complex)
                normF = 0
                Scalc = Sbus.copy()
                any_q_control_issue = False
                converged = True
                warn('Not solving power flow because there is no slack bus')
                self.logger.append('Not solving power flow because there is no slack bus')
            else:

                # run the power flow method that shall be run
                voltage_solution, converged, normF, Scalc, it, el = self.solve(solver_type=solver_type,
                                                                               V0=voltage_solution,
                                                                               Sbus=Sbus,
                                                                               Ibus=Ibus,
                                                                               Ybus=circuit.Ybus,
                                                                               Yseries=circuit.Yseries,
                                                                               B1=circuit.B1,
                                                                               B2=circuit.B2,
                                                                               pq=pq,
                                                                               pv=pv,
                                                                               ref=ref,
                                                                               pqpv=pqpv,
                                                                               tolerance=self.options.tolerance,
                                                                               max_iter=self.options.max_iter)
                # record the method used
                methods.append(solver_type)

                if converged:
                    # Check controls
                    if self.options.control_Q:
                        voltage_solution, \
                            Qnew, \
                            types_new, \
                            any_q_control_issue = self.switch_logic(V=voltage_solution,
                                                                    Vset=np.abs(voltage_solution),
                                                                    Q=Scalc.imag,
                                                                    Qmax=circuit.Qmax,
                                                                    Qmin=circuit.Qmin,
                                                                    types=circuit.types,
                                                                    original_types=original_types,
                                                                    verbose=self.options.verbose)
                        if any_q_control_issue:
                            Sbus = Sbus.real + 1j * Qnew
                            ref, pq, pv, pqpv = self.compile_types(Sbus, types_new)
                        else:
                            if self.options.verbose:
                                print('Controls Ok')

                    else:
                        # did not check Q limits
                        any_q_control_issue = False

                    # control the transformer taps
                    if self.options.control_taps and any_tap_control_issue:

                        stable, tap_module, \
                            tap_positions = self.adjust_tap_changers(voltage=voltage_solution,
                                                                     T=circuit.T,
                                                                     bus_to_regulated_idx=circuit.bus_to_regulated_idx,
                                                                     tap_position=tap_positions,
                                                                     tap_module=tap_module,
                                                                     min_tap=circuit.min_tap,
                                                                     max_tap=circuit.max_tap,
                                                                     tap_inc_reg_up=circuit.tap_inc_reg_up,
                                                                     tap_inc_reg_down=circuit.tap_inc_reg_down,
                                                                     vset=circuit.vset,
                                                                     verbose=self.options.verbose)

                        # recompute the admittance matrices based on the tap changes
                        circuit.re_calc_admittance_matrices(tap_module)

                        any_tap_control_issue = not stable

                    else:
                        any_tap_control_issue = False

                else:
                    any_q_control_issue = False
                    any_tap_control_issue = False

            # increment the inner iterations counter
            inner_it.append(it)

            # increment the outer control iterations counter
            outer_it += 1

            # add the time taken by the solver in this iteration
            elapsed.append(el)

            # append loop error
            errors.append(normF)

            # append converged
            converged_lst.append(bool(converged))

        # Compute the branches power and the slack buses power
        Sbranch, Ibranch, loading, losses, \
        flow_direction, Sbus = self.power_flow_post_process(calculation_inputs=circuit, V=voltage_solution)

        # voltage, Sbranch, loading, losses, error, converged, Qpv
        results = PowerFlowResults(Sbus=Sbus,
                                   voltage=voltage_solution,
                                   Sbranch=Sbranch,
                                   Ibranch=Ibranch,
                                   loading=loading,
                                   losses=losses,
                                   flow_direction=flow_direction,
                                   tap_module=tap_module,
                                   error=errors,
                                   converged=converged_lst,
                                   Qpv=Sbus.imag[pv],
                                   inner_it=inner_it,
                                   outer_it=outer_it,
                                   elapsed=elapsed,
                                   methods=methods)

        #print(f"Tap positions after adjustments: {tap_positions}")
        #print(f"Tap modules after adjustments: {tap_module}")
        return results

    @staticmethod
    def power_flow_post_process(calculation_inputs: CalculationInputs, V, only_power=False):
        """
        Compute the power flows trough the branches
        @param calculation_inputs: instance of Circuit
        @param V: Voltage solution array for the circuit buses
        @param only_power: compute only the power injection
        @return: Sbranch (MVA), Ibranch (p.u.), loading (p.u.), losses (MVA), Sbus(MVA)
        """
        # Compute the slack and pv buses power
        Sbus = calculation_inputs.Sbus

        vd = calculation_inputs.ref
        pv = calculation_inputs.pv

        # power at the slack nodes
        Sbus[vd] = V[vd] * conj(calculation_inputs.Ybus[vd, :][:, :].dot(V))

        # Reactive power at the pv nodes
        P = Sbus[pv].real
        Q = (V[pv] * conj(calculation_inputs.Ybus[pv, :][:, :].dot(V))).imag
        Sbus[pv] = P + 1j * Q  # keep the original P injection and set the calculated reactive power

        if not only_power:
            # Branches current, loading, etc
            If = calculation_inputs.Yf * V
            It = calculation_inputs.Yt * V
            Sf = (calculation_inputs.C_branch_bus_f * V) * conj(If)
            St = (calculation_inputs.C_branch_bus_t * V) * conj(It)

            # Branch losses in MVA
            losses = (Sf + St) * calculation_inputs.Sbase

            flow_direction = Sf.real / np.abs(Sf + 1e-20)

            # Branch current in p.u.
            Ibranch = maximum(If, It)

            # Branch power in MVA
            Sbranch = maximum(Sf, St) * calculation_inputs.Sbase

            # Branch loading in p.u.
            loading = Sbranch / (calculation_inputs.branch_rates + 1e-9)

            return Sbranch, Ibranch, loading, losses, flow_direction, Sbus

        else:
            no_val = np.zeros(calculation_inputs.nbr, dtype=complex)
            flow_direction = np.ones(calculation_inputs.nbr, dtype=complex)
            return no_val, no_val, no_val, no_val, flow_direction, Sbus

    @staticmethod
    def switch_logic(V, Vset, Q, Qmax, Qmin, types, original_types, verbose):
        """
        Change the buses type in order to control the generators reactive power
        @param pq: array of pq indices
        @param pv: array of pq indices
        @param ref: array of pq indices
        @param V: array of voltages (all buses)
        @param Vset: Array of set points (all buses)
        @param Q: Array of reactive power (all buses)
        @param types: Array of types (all buses)
        @param original_types: Types as originally intended (all buses)
        @param verbose: output messages via the console
        @return:
            Vnew: New voltage values
            Qnew: New reactive power values
            types_new: Modified types array
            any_control_issue: Was there any control issue?
        """

        '''
        ON PV-PQ BUS TYPE SWITCHING LOGIC IN POWER FLOW COMPUTATION
        Jinquan Zhao

        1) Bus i is a PQ bus in the previous iteration and its
        reactive power was fixed at its lower limit:

        If its voltage magnitude Vi ≥ Viset, then

            it is still a PQ bus at current iteration and set Qi = Qimin .

            If Vi < Viset , then

                compare Qi with the upper and lower limits.

                If Qi ≥ Qimax , then
                    it is still a PQ bus but set Qi = Qimax .
                If Qi ≤ Qimin , then
                    it is still a PQ bus and set Qi = Qimin .
                If Qimin < Qi < Qi max , then
                    it is switched to PV bus, set Vinew = Viset.

        2) Bus i is a PQ bus in the previous iteration and
        its reactive power was fixed at its upper limit:

        If its voltage magnitude Vi ≤ Viset , then:
            bus i still a PQ bus and set Q i = Q i max.

            If Vi > Viset , then

                Compare between Qi and its upper/lower limits

                If Qi ≥ Qimax , then
                    it is still a PQ bus and set Q i = Qimax .
                If Qi ≤ Qimin , then
                    it is still a PQ bus but let Qi = Qimin in current iteration.
                If Qimin < Qi < Qimax , then
                    it is switched to PV bus and set Vinew = Viset

        3) Bus i is a PV bus in the previous iteration.

        Compare Q i with its upper and lower limits.

        If Qi ≥ Qimax , then
            it is switched to PQ and set Qi = Qimax .
        If Qi ≤ Qimin , then
            it is switched to PQ and set Qi = Qimin .
        If Qi min < Qi < Qimax , then
            it is still a PV bus.
        '''
        if verbose:
            print('Control logic')

        n = len(V)
        Vm = abs(V)
        Qnew = Q.copy()
        Vnew = V.copy()
        types_new = types.copy()
        any_control_issue = False
        for i in range(n):

            if types[i] == BusMode.REF.value[0]:
                pass

            elif types[i] == BusMode.PQ.value[0] and original_types[i] == BusMode.PV.value[0]:

                if Vm[i] != Vset[i]:

                    if Q[i] >= Qmax[i]:  # it is still a PQ bus but set Qi = Qimax .
                        Qnew[i] = Qmax[i]

                    elif Q[i] <= Qmin[i]:  # it is still a PQ bus and set Qi = Qimin .
                        Qnew[i] = Qmin[i]

                    else:  # switch back to PV, set Vinew = Viset.
                        if verbose:
                            print('Bus', i, ' switched back to PV')
                        types_new[i] = BusMode.PV.value[0]
                        Vnew[i] = complex(Vset[i], 0)

                    any_control_issue = True

                else:
                    pass  # The voltages are equal

            elif types[i] == BusMode.PV.value[0]:

                if Q[i] >= Qmax[i]:  # it is switched to PQ and set Qi = Qimax .
                    if verbose:
                        print('Bus', i, ' switched to PQ: Q', Q[i], ' Qmax:', Qmax[i])
                    types_new[i] = BusMode.PQ.value[0]
                    Qnew[i] = Qmax[i]
                    any_control_issue = True

                elif Q[i] <= Qmin[i]:  # it is switched to PQ and set Qi = Qimin .
                    if verbose:
                        print('Bus', i, ' switched to PQ: Q', Q[i], ' Qmin:', Qmin[i])
                    types_new[i] = BusMode.PQ.value[0]
                    Qnew[i] = Qmin[i]
                    any_control_issue = True

                else:  # it is still a PV bus.
                    pass

            else:
                pass

        return Vnew, Qnew, types_new, any_control_issue

    @staticmethod
    def tap_up(tap, max_tap):
        """
        Go to the next upper tap position
        """
        if tap + 1 <= max_tap:
            return tap + 1
        else:
            return tap

    @staticmethod
    def tap_down(tap, min_tap):
        """
        Go to the next upper tap position
        """
        if tap - 1 >= min_tap:
            return tap - 1
        else:
            return tap

    def adjust_tap_changers(self, voltage, T, bus_to_regulated_idx, tap_position, tap_module, min_tap, max_tap,
                            tap_inc_reg_up, tap_inc_reg_down, vset, verbose=False):
        """
        Change the taps and compute the continuous tap magnitude
        :param voltage: array of bus voltages solution
        :param T: array of indices of the "to" buses of each branch
        :param bus_to_regulated_idx: array with the indices of the branches that regulate the bus "to"
        :param tap_position: array of branch tap positions
        :param tap_module: array of branch tap modules
        :param min_tap: array of minimum tap positions
        :param max_tap: array of maximum tap positions
        :param tap_inc_reg_up: array of tap increment when regulating up
        :param tap_inc_reg_down: array of tap increment when regulating down
        :param vset: array of set voltages to control
        :return: stable?, and the taps magnitude vector
        """
        stable = True
        for i in bus_to_regulated_idx:  # traverse the indices of the branches that are regulated at the "to" bus

            j = T[i]  # get the index of the "to" bus of the branch "i"
            v = abs(voltage[j])
            if verbose:
                print(f"Bus {j} regulated by branch {i}: U={v}pu, U_set={vset[i]}")

            if tap_position[i] > 0:

                if vset[i] > v + tap_inc_reg_up[i] / 2:
                    if tap_position[i] == min_tap[i]:
                        if verbose:
                            print(f"Branch {i}: Already at lowest tap ({tap_position[i]}), skipping")

                    tap_position[i] = self.tap_down(tap_position[i], min_tap[i])
<<<<<<< HEAD
                    tap_module[i] = 1.0 + tap_position[i] * tap_inc_reg_up[i]
=======
                    tap_module[i] = 1.0 + tap_position[i]*tap_inc_reg_up[i]
>>>>>>> 7ac5ddd5
                    if verbose:
                        print(f"Branch {i}: Lowering from tap {tap_position[i]}")
                    stable = False

                elif vset[i] < v - tap_inc_reg_up[i] / 2:
                    if tap_position[i] == max_tap[i]:
                        if verbose:
                            print(f"Branch {i}: Already at highest tap ({tap_position[i]}), skipping")

                    tap_position[i] = self.tap_up(tap_position[i], max_tap[i])
<<<<<<< HEAD
                    tap_module[i] = 1.0 + tap_position[i] * tap_inc_reg_up[i]
=======
                    tap_module[i] = 1.0 + tap_position[i]*tap_inc_reg_up[i]
>>>>>>> 7ac5ddd5
                    if verbose:
                        print(f"Branch {i}: Raising from tap {tap_position[i]}")
                    stable = False

            elif tap_position[i] < 0:
                if vset[i] > v + tap_inc_reg_down[i] / 2:
                    if tap_position[i] == min_tap[i]:
                        if verbose:
                            print(f"Branch {i}: Already at lowest tap ({tap_position[i]}), skipping")

                    tap_position[i] = self.tap_down(tap_position[i], min_tap[i])
<<<<<<< HEAD
                    tap_module[i] = 1.0 + tap_position[i] * tap_inc_reg_down[i]
=======
                    tap_module[i] = 1.0 + tap_position[i]*tap_inc_reg_down[i]
>>>>>>> 7ac5ddd5
                    if verbose:
                        print(f"Branch {i}: Lowering from tap {tap_position[i]}")
                    stable = False

                elif vset[i] < v - tap_inc_reg_down[i] / 2:
                    if tap_position[i] == max_tap[i]:
                        print(f"Branch {i}: Already at highest tap ({tap_position[i]}), skipping")

                    tap_position[i] = self.tap_up(tap_position[i], max_tap[i])
<<<<<<< HEAD
                    tap_module[i] = 1.0 + tap_position[i] * tap_inc_reg_down[i]
=======
                    tap_module[i] = 1.0 + tap_position[i]*tap_inc_reg_down[i]
>>>>>>> 7ac5ddd5
                    if verbose:
                        print(f"Branch {i}: Raising from tap {tap_position[i]}")
                    stable = False

            else:
                if vset[i] > v + tap_inc_reg_up[i] / 2:
                    if tap_position[i] == min_tap[i]:
                        if verbose:
                            print(f"Branch {i}: Already at lowest tap ({tap_position[i]}), skipping")

                    tap_position[i] = self.tap_down(tap_position[i], min_tap[i])
<<<<<<< HEAD
                    tap_module[i] = 1.0 + tap_position[i] * tap_inc_reg_down[i]
=======
                    tap_module[i] = 1.0 + tap_position[i]*tap_inc_reg_down[i]
>>>>>>> 7ac5ddd5
                    if verbose:
                        print(f"Branch {i}: Lowering from tap {tap_position[i]}")
                    stable = False

                elif vset[i] < v - tap_inc_reg_down[i] / 2:
                    if tap_position[i] == max_tap[i]:
                        if verbose:
                            print(f"Branch {i}: Already at highest tap ({tap_position[i]}), skipping")

                    tap_position[i] = self.tap_up(tap_position[i], max_tap[i])
<<<<<<< HEAD
                    tap_module[i] = 1.0 + tap_position[i] * tap_inc_reg_up[i]
=======
                    tap_module[i] = 1.0 + tap_position[i]*tap_inc_reg_up[i]
>>>>>>> 7ac5ddd5
                    if verbose:
                        print(f"Branch {i}: Raising from tap {tap_position[i]}")
                    stable = False

        return stable, tap_module, tap_position

    def run_pf(self, circuit: CalculationInputs, Vbus, Sbus, Ibus):
        """
        Run a power flow for a circuit
        Args:
            circuit:
            Vbus:
            Sbus:
            Ibus:
            battery_energy:

        Returns:

        """

        # Retry with another solver

        if self.options.auxiliary_solver_type is not None:
            solvers = [self.options.solver_type,
                       SolverType.IWAMOTO,
                       SolverType.FASTDECOUPLED,
                       SolverType.LM,
                       SolverType.LACPF]
        else:
            # No retry selected
            solvers = [self.options.solver_type]

        # set worked to false to enter in the loop
        worked = False
        k = 0
        methods = list()
        inner_it = list()
        elapsed = list()
        errors = list()
        converged_lst = list()
        outer_it = 0

        if not worked:

            while k < len(solvers) and not worked:

                # get the solver
                solver = solvers[k]

                # print('Trying', solver)

                # set the initial voltage
                V0 = Vbus.copy()

                results = self.single_power_flow(circuit=circuit,
                                                 solver_type=solver,
                                                 voltage_solution=V0,
                                                 Sbus=Sbus,
                                                 Ibus=Ibus)

                # did it worked?
                worked = np.all(results.converged)

                # record the solver steps
                methods += results.methods
                inner_it += results.inner_iterations
                outer_it += results.outer_iterations
                elapsed += results.elapsed
                errors += results.error
                converged_lst += results.converged

                k += 1

            if not worked:
                print('Did not converge, even after retry!, Error:', results.error)
                return None

            else:
                # set the total process variables:
                results.methods = methods
                results.inner_iterations = inner_it
                results.outer_iterations = outer_it
                results.elapsed = elapsed
                results.error = errors
                results.converged = converged_lst

                # check the power flow limits
                results.check_limits(F=circuit.F, T=circuit.T,
                                     Vmax=circuit.Vmax, Vmin=circuit.Vmin,
                                     wo=1, wv1=1, wv2=1)

                return results
        else:
            # the original solver worked
            pass

            return PowerFlowResults()

    def run_multi_island(self, numerical_circuit, calculation_inputs, Vbus, Sbus, Ibus):
        """
        Power flow execution for optimization purposes
        Args:
            numerical_circuit:
            calculation_inputs:
            Vbus:
            Sbus:
            Ibus:

        Returns: PowerFlowResults instance

        """
        n = len(self.grid.buses)
        m = len(self.grid.branches)
        results = PowerFlowResults()
        results.initialize(n, m)

        if len(numerical_circuit.islands) > 1:

            # simulate each island and merge the results
            for i, calculation_input in enumerate(calculation_inputs):

                if len(calculation_input.ref) > 0:

                    bus_original_idx = numerical_circuit.islands[i]
                    branch_original_idx = numerical_circuit.island_branches[i]

                    # run circuit power flow
                    res = self.run_pf(calculation_input,
                                      Vbus[bus_original_idx],
                                      Sbus[bus_original_idx],
                                      Ibus[bus_original_idx])

                    # merge the results from this island
                    results.apply_from_island(res, bus_original_idx, branch_original_idx)

                else:
                    warn('There are no slack nodes in the island ' + str(i))
                    self.logger.append('There are no slack nodes in the island ' + str(i))
        else:

            # run circuit power flow
            results = self.run_pf(calculation_inputs[0], Vbus, Sbus, Ibus)

        return results

    def run(self):
        """
        Pack run_pf for the QThread
        :return:
        """
        # print('PowerFlow at ', self.grid.name)
        n = len(self.grid.buses)
        m = len(self.grid.branches)
        results = PowerFlowResults()
        results.initialize(n, m)
        # self.progress_signal.emit(0.0)
        Sbase = self.grid.Sbase

        # columns of the report
        col = ['Method', 'Converged?', 'Error', 'Elapsed (s)', 'Iterations']
        self.convergence_reports.clear()

        # print('Compiling...', end='')
        numerical_circuit = self.grid.compile()
        calculation_inputs = numerical_circuit.compute(apply_temperature=self.options.apply_temperature_correction)

        if len(numerical_circuit.islands) > 1:

            # simulate each island and merge the results
            for i, calculation_input in enumerate(calculation_inputs):

                if len(calculation_input.ref) > 0:
                    Vbus = calculation_input.Vbus
                    Sbus = calculation_input.Sbus
                    Ibus = calculation_input.Ibus

                    # run circuit power flow
                    res = self.run_pf(calculation_input, Vbus, Sbus, Ibus)

                    bus_original_idx = numerical_circuit.islands[i]
                    branch_original_idx = numerical_circuit.island_branches[i]

                    # merge the results from this island
                    results.apply_from_island(res, bus_original_idx, branch_original_idx)

                    # build the report
                    data = np.c_[results.methods[i],
                                 results.converged[i],
                                 results.error[i],
                                 results.elapsed[i],
                                 results.inner_iterations[i]]
                    df = pd.DataFrame(data, columns=col)
                    self.convergence_reports.append(df)
                else:
                    warn('There are no slack nodes in the island ' + str(i))
                    self.logger.append('There are no slack nodes in the island ' + str(i))
        else:

            if len(calculation_inputs[0].ref) > 0:
                # only one island
                Vbus = calculation_inputs[0].Vbus
                Sbus = calculation_inputs[0].Sbus
                Ibus = calculation_inputs[0].Ibus

                # run circuit power flow
                results = self.run_pf(calculation_inputs[0], Vbus, Sbus, Ibus)

                # build the report
                data = np.c_[results.methods[0],
                             results.converged[0],
                             results.error[0],
                             results.elapsed[0],
                             results.inner_iterations[0]]
                df = pd.DataFrame(data, columns=col)
                self.convergence_reports.append(df)
            else:
                warn('There are no slack nodes')
                self.logger.append('There are no slack nodes')

        self.last_V = results.voltage  # done inside single_power_flow

        # check the limits
        sum_dev = results.check_limits(F=numerical_circuit.F, T=numerical_circuit.T,
                                       Vmax=numerical_circuit.Vmax, Vmin=numerical_circuit.Vmin,
                                       wo=1, wv1=1, wv2=1)

        self.results = results

        return self.results

    def cancel(self):
        self.__cancel__ = True


def power_flow_worker(t, options: PowerFlowOptions, circuit: CalculationInputs, Vbus, Sbus, Ibus, return_dict):
    """
    Power flow worker to schedule parallel power flows
    :param t: execution index
    :param options: power flow options
    :param circuit: circuit
    :param Vbus: Voltages to initialize
    :param Sbus: Power injections
    :param Ibus: Current injections
    :param return_dict: parallel module dictionary in wich to return the values
    :return:
    """

    instance = PowerFlowMP(None, options)
    return_dict[t] = instance.run_pf(circuit, Vbus, Sbus, Ibus)


def power_flow_worker_args(args):
    """
    Power flow worker to schedule parallel power flows

    args -> t, options: PowerFlowOptions, circuit: Circuit, Vbus, Sbus, Ibus, return_dict


    :param t: execution index
    :param options: power flow options
    :param circuit: circuit
    :param Vbus: Voltages to initialize
    :param Sbus: Power injections
    :param Ibus: Current injections
    :param return_dict: parallel module dictionary in wich to return the values
    :return:
    """
    t, options, circuit, Vbus, Sbus, Ibus, return_dict = args
    instance = PowerFlowMP(None, options)
    return_dict[t] = instance.run_pf(circuit, Vbus, Sbus, Ibus)


class PowerFlow(QRunnable):
    """
    Power flow wrapper to use with Qt
    """

    def __init__(self, grid: MultiCircuit, options: PowerFlowOptions):
        """
        PowerFlow class constructor
        @param grid: MultiCircuit Object
        """
        QRunnable.__init__(self)

        # Grid to run a power flow in
        self.grid = grid

        # Options to use
        self.options = options

        self.results = None

        self.pf = PowerFlowMP(grid, options)

        self.__cancel__ = False

    def run(self):
        """
        Pack run_pf for the QThread
        :return:
        """

        results = self.pf.run()
        self.results = results

    def run_pf(self, circuit: CalculationInputs, Vbus, Sbus, Ibus):
        """
        Run a power flow for every circuit
        @return:
        """

        return self.pf.run_pf(circuit, Vbus, Sbus, Ibus)

    def cancel(self):
        self.__cancel__ = True
<|MERGE_RESOLUTION|>--- conflicted
+++ resolved
@@ -421,7 +421,7 @@
                                                                      tap_inc_reg_down=circuit.tap_inc_reg_down,
                                                                      vset=circuit.vset,
                                                                      verbose=self.options.verbose)
-
+                        # print('Recompiling Ybus due to tap changes')
                         # recompute the admittance matrices based on the tap changes
                         circuit.re_calc_admittance_matrices(tap_module)
 
@@ -706,11 +706,7 @@
                             print(f"Branch {i}: Already at lowest tap ({tap_position[i]}), skipping")
 
                     tap_position[i] = self.tap_down(tap_position[i], min_tap[i])
-<<<<<<< HEAD
-                    tap_module[i] = 1.0 + tap_position[i] * tap_inc_reg_up[i]
-=======
                     tap_module[i] = 1.0 + tap_position[i]*tap_inc_reg_up[i]
->>>>>>> 7ac5ddd5
                     if verbose:
                         print(f"Branch {i}: Lowering from tap {tap_position[i]}")
                     stable = False
@@ -721,57 +717,41 @@
                             print(f"Branch {i}: Already at highest tap ({tap_position[i]}), skipping")
 
                     tap_position[i] = self.tap_up(tap_position[i], max_tap[i])
-<<<<<<< HEAD
-                    tap_module[i] = 1.0 + tap_position[i] * tap_inc_reg_up[i]
-=======
                     tap_module[i] = 1.0 + tap_position[i]*tap_inc_reg_up[i]
->>>>>>> 7ac5ddd5
                     if verbose:
                         print(f"Branch {i}: Raising from tap {tap_position[i]}")
                     stable = False
 
             elif tap_position[i] < 0:
-                if vset[i] > v + tap_inc_reg_down[i] / 2:
+                if vset[i] > v + tap_inc_reg_down[i]/2:
                     if tap_position[i] == min_tap[i]:
                         if verbose:
                             print(f"Branch {i}: Already at lowest tap ({tap_position[i]}), skipping")
 
                     tap_position[i] = self.tap_down(tap_position[i], min_tap[i])
-<<<<<<< HEAD
-                    tap_module[i] = 1.0 + tap_position[i] * tap_inc_reg_down[i]
-=======
                     tap_module[i] = 1.0 + tap_position[i]*tap_inc_reg_down[i]
->>>>>>> 7ac5ddd5
                     if verbose:
                         print(f"Branch {i}: Lowering from tap {tap_position[i]}")
                     stable = False
 
-                elif vset[i] < v - tap_inc_reg_down[i] / 2:
+                elif vset[i] < v - tap_inc_reg_down[i]/2:
                     if tap_position[i] == max_tap[i]:
                         print(f"Branch {i}: Already at highest tap ({tap_position[i]}), skipping")
 
                     tap_position[i] = self.tap_up(tap_position[i], max_tap[i])
-<<<<<<< HEAD
-                    tap_module[i] = 1.0 + tap_position[i] * tap_inc_reg_down[i]
-=======
                     tap_module[i] = 1.0 + tap_position[i]*tap_inc_reg_down[i]
->>>>>>> 7ac5ddd5
                     if verbose:
                         print(f"Branch {i}: Raising from tap {tap_position[i]}")
                     stable = False
 
             else:
-                if vset[i] > v + tap_inc_reg_up[i] / 2:
+                if vset[i] > v + tap_inc_reg_up[i]/2:
                     if tap_position[i] == min_tap[i]:
                         if verbose:
                             print(f"Branch {i}: Already at lowest tap ({tap_position[i]}), skipping")
 
                     tap_position[i] = self.tap_down(tap_position[i], min_tap[i])
-<<<<<<< HEAD
-                    tap_module[i] = 1.0 + tap_position[i] * tap_inc_reg_down[i]
-=======
                     tap_module[i] = 1.0 + tap_position[i]*tap_inc_reg_down[i]
->>>>>>> 7ac5ddd5
                     if verbose:
                         print(f"Branch {i}: Lowering from tap {tap_position[i]}")
                     stable = False
@@ -782,11 +762,7 @@
                             print(f"Branch {i}: Already at highest tap ({tap_position[i]}), skipping")
 
                     tap_position[i] = self.tap_up(tap_position[i], max_tap[i])
-<<<<<<< HEAD
-                    tap_module[i] = 1.0 + tap_position[i] * tap_inc_reg_up[i]
-=======
                     tap_module[i] = 1.0 + tap_position[i]*tap_inc_reg_up[i]
->>>>>>> 7ac5ddd5
                     if verbose:
                         print(f"Branch {i}: Raising from tap {tap_position[i]}")
                     stable = False
