--- conflicted
+++ resolved
@@ -256,11 +256,7 @@
 
         self.Gsw = self.nc.branch_data.G0sw[self.idx_conv]
 
-<<<<<<< HEAD
-        self.Ys = 1.0 / (self.nc.branch_data.R + 1j * self.nc.branch_data.X + 1e-20)
-=======
         self.Ys: CxVec = self.nc.branch_data.get_series_admittance()
->>>>>>> 6be53a15
 
         self.adm = compute_admittances(
             R=self.nc.branch_data.R,
