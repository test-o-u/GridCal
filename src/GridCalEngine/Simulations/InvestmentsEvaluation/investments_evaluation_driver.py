--- conflicted
+++ resolved
@@ -28,11 +28,7 @@
 from GridCalEngine.Core.DataStructures.numerical_circuit import NumericalCircuit
 from GridCalEngine.Core.DataStructures.numerical_circuit import compile_numerical_circuit_at
 from GridCalEngine.Simulations.PowerFlow.power_flow_worker import multi_island_pf_nc
-<<<<<<< HEAD
-from GridCalEngine.Simulations.InvestmentsEvaluation.MVRSM import MVRSM_minimize, MVRSM_minimize_md
-=======
-from GridCalEngine.Simulations.InvestmentsEvaluation.MVRSM import MVRSM_multi_minimize
->>>>>>> 31b3bfdb
+from GridCalEngine.Simulations.InvestmentsEvaluation.MVRSM import MVRSM_minimize, MVRSM_minimize_md, MVRSM_multi_minimize
 from GridCalEngine.Simulations.InvestmentsEvaluation.stop_crits import StochStopCriterion
 from GridCalEngine.basic_structures import IntVec, Vec
 from GridCalEngine.enumerations import InvestmentEvaluationMethod
@@ -134,11 +130,11 @@
 
         return f
 
-    def objective_function(self, combination: IntVec) -> Vec:
+    def objective_function_spv(self, combination: IntVec) -> Vec:
         """
         Function to evaluate a combination of investments
         :param combination: vector of investments (yes/no). Length = number of investment groups
-        :return: objective function criteria values
+        :return: objective function value
         """
 
         # add all the investments of the investment groups reflected in the combination
@@ -160,9 +156,68 @@
         driver.run()
         res = driver.results
 
+        norm = False
+
+        overload_score = get_overload_score(res, branches, norm)
+        losses_score = np.sum(res.losses.real)
+        voltage_module_score = get_voltage_module_score(res, buses, norm)
+        voltage_angle_score = 0.0
+        capex_score = np.sum(np.array([inv.CAPEX for inv in inv_list])) * 0
+        # opex_score = get_opex_score()
+
+        f = losses_score + overload_score + voltage_module_score + capex_score
+
+        # store the results
+        self.results.set_at(eval_idx=self.__eval_index,
+                            capex=sum([inv.CAPEX for inv in inv_list]),
+                            opex=sum([inv.OPEX for inv in inv_list]),
+                            losses=losses_score,
+                            overload_score=overload_score,
+                            voltage_score=voltage_module_score,
+                            objective_function=f - capex_score,
+                            combination=combination,
+                            index_name="Evaluation {}".format(self.__eval_index))
+
+        # revert to disabled
+        self.grid.set_investments_status(investments_list=inv_list,
+                                         status=False,
+                                         all_elemnts_dict=self.get_all_elements_dict)
+
+        # increase evaluations
+        self.__eval_index += 1
+
+        self.report_progress2(self.__eval_index, self.options.max_eval)
+
+        return np.array([losses_score, overload_score, voltage_module_score, capex_score])
+
+    def objective_function_jsl(self, combination: IntVec):
+        """
+        Function to evaluate a combination of investments
+        :param combination: vector of investments (yes/no). Length = number of investment groups
+        :return: objective function criteria values
+        """
+
+        # add all the investments of the investment groups reflected in the combination
+        inv_list = list()
+        for i, active in enumerate(combination):
+            if active == 1:
+                inv_list += self.investments_by_group[i]
+
+        # enable the investment
+        self.grid.set_investments_status(investments_list=inv_list,
+                                         status=True,
+                                         all_elemnts_dict=self.get_all_elements_dict)
+
+        branches = self.grid.get_branches_wo_hvdc()
+        buses = self.grid.get_buses()
+
+        # do something
+        driver = PowerFlowDriver(grid=self.grid, options=self.options.pf_options)
+        driver.run()
+        res = driver.results
+
         # compute scores
         losses_score = np.sum(res.losses.real)
-<<<<<<< HEAD
         overload_score = get_overload_score(res.loading, branches)
         voltage_module_score = get_voltage_module_score(res.voltage, buses)
         voltage_angle_score = get_voltage_phase_score(res.voltage, buses)
@@ -200,25 +255,6 @@
         #                     objective_function=f - opex_score - capex_score,
         #                     combination=combination,
         #                     index_name="Evaluation {}".format(self.__eval_index))
-=======
-        voltage_module_score = get_voltage_module_score(res, buses, norm)
-        voltage_angle_score = 0.0
-        capex_score = np.sum(np.array([inv.CAPEX for inv in inv_list])) * 0
-        # opex_score = get_opex_score()
-
-        f = losses_score + overload_score + voltage_module_score + capex_score
-
-        # store the results
-        self.results.set_at(eval_idx=self.__eval_index,
-                            capex=sum([inv.CAPEX for inv in inv_list]),
-                            opex=sum([inv.OPEX for inv in inv_list]),
-                            losses=losses_score,
-                            overload_score=overload_score,
-                            voltage_score=voltage_module_score,
-                            objective_function=f - capex_score,
-                            combination=combination,
-                            index_name="Evaluation {}".format(self.__eval_index))
->>>>>>> 31b3bfdb
 
         # revert to disabled
         self.grid.set_investments_status(investments_list=inv_list,
@@ -230,11 +266,8 @@
 
         self.report_progress2(self.__eval_index, self.options.max_eval)
 
-<<<<<<< HEAD
         return all_scores
-=======
-        return np.array([losses_score, overload_score, voltage_module_score, capex_score])
->>>>>>> 31b3bfdb
+
 
     def independent_evaluation(self) -> None:
         """
@@ -297,15 +330,61 @@
         # add baseline
         self.objective_function(combination=np.zeros(self.results.n_groups, dtype=int))
 
+        # TODO: objective function returns array
         hyperopt.fmin(np.sum(self.objective_function), space, algo, self.options.max_eval)
 
         self.report_done()
 
-    def optimized_evaluation_mvrsm(self) -> None:
+
+    def optimized_evaluation_mvrsm_spv(self) -> None:
         """
         Run an optimized investment evaluation without considering multiple evaluation groups at a time
         """
         self.report_text("Running investments optimization with MVRSM")
+
+        # configure MVRSM:
+
+        # number of random evaluations at the beginning
+        rand_evals = round(self.dim * 1.5)
+        lb = np.zeros(self.dim)
+        ub = np.ones(self.dim)
+        rand_search_active_prob = 0.5
+        threshold = 0.001
+        conf_dist = 0.0
+        conf_level = 0.95
+        stop_crit = StochStopCriterion(conf_dist, conf_level)
+        x0 = np.random.binomial(1, rand_search_active_prob, self.dim)
+
+        # compile the snapshot
+        self.nc = compile_numerical_circuit_at(circuit=self.grid, t_idx=None)
+        self.results = InvestmentsEvaluationResults(investment_groups_names=self.grid.get_investment_groups_names(),
+                                                    max_eval=self.options.max_eval + 1)
+        # disable all status
+        self.nc.set_investments_status(investments_list=self.grid.investments, status=0)
+
+        # evaluate the investments
+        self.__eval_index = 0
+
+        # add baseline
+        self.objective_function(combination=np.zeros(self.results.n_groups, dtype=int))
+
+        # optimize
+        best_x, inv_scale, model = MVRSM_multi_minimize(obj_func=self.objective_function,
+                                                        x0=x0,
+                                                        lb=lb,
+                                                        ub=ub,
+                                                        num_int=self.dim,
+                                                        max_evals=self.options.max_eval,
+                                                        n_objectives=4,
+                                                        rand_evals=rand_evals)
+
+        self.report_done()
+
+
+    def optimized_evaluation_mvrsm_jsl(self) -> None:
+        """
+        Run an optimized investment evaluation without considering multiple evaluation groups at a time
+        """
 
         # configure MVRSM:
 
@@ -335,7 +414,6 @@
         self.objective_function(combination=np.zeros(self.results.n_groups, dtype=int))
 
         # optimize
-<<<<<<< HEAD
         all_x, all_crits, all_ys, model = MVRSM_minimize_md(obj_func=self.objective_function,
                                                             x0=x0,
                                                             lb=lb,
@@ -357,18 +435,9 @@
                             objective_function=all_ys,
                             combination=all_x,
                             index_name=np.array(['Evaluation {}'.format(i) for i in range(self.options.max_eval)]))
-=======
-        best_x, inv_scale, model = MVRSM_multi_minimize(obj_func=self.objective_function,
-                                                        x0=x0,
-                                                        lb=lb,
-                                                        ub=ub,
-                                                        num_int=self.dim,
-                                                        max_evals=self.options.max_eval,
-                                                        n_objectives=4,
-                                                        rand_evals=rand_evals)
->>>>>>> 31b3bfdb
 
         self.report_done()
+
 
     def run(self):
         """
@@ -404,13 +473,61 @@
     :return: sum of all costs associated to branch overloads
     """
     branches_cost = np.array([e.Cost for e in branches], dtype=float)
+    branches_loading = np.abs(results.loading)
+
+    # get lines where loading is above 1 -- why 1 ?
+    branches_idx = np.where(branches_loading > 1)[0]
+
+    cost = branches_cost[branches_idx] * branches_loading[branches_idx]
+
+    if norm:
+        return get_normalized_score(cost)
+    return np.sum(cost)
+
+
+def get_voltage_module_score(results, buses, norm):
+    bus_cost = np.array([e.Vm_cost for e in buses], dtype=float)
+    vmax = np.array([e.Vmax for e in buses], dtype=float)
+    vmin = np.array([e.Vmin for e in buses], dtype=float)
+    vm = np.abs(results.voltage)
+    vmax_diffs = np.array(vm - vmax).clip(min=0)
+    vmin_diffs = np.array(vmin - vm).clip(min=0)
+    cost = (vmax_diffs + vmin_diffs) * bus_cost
+
+    if norm:
+        return get_normalized_score(cost)
+    return np.sum(cost)
+
+
+def get_opex_score(inv_list):
+    for inv in inv_list:
+        opex = inv.OPEX
+
+
+def get_normalized_score(array):
+    if len(array) < 1:
+        return 0.0
+
+    max_value = np.max(array)
+
+    if max_value != 0:
+        return np.sum(array)/max_value
+
+    return 0.0
+
+
+
+def get_overload_score_jsl(loading, branches):
+    """
+    Compute overload score by multiplying the loadings above 100% by the associated branch cost.
+    :param loading: load results
+    :param branches: all branch elements from studied grid
+    :return: sum of all costs associated to branch overloads
+    """
+    branches_cost = np.array([e.Cost for e in branches], dtype=float)
     branches_loading = np.abs(loading)
 
-<<<<<<< HEAD
     # get lines where loading is above 1 -- why not 0.9 ?
-=======
-    # get lines where loading is above 1 -- why 1 ?
->>>>>>> 31b3bfdb
     branches_idx = np.where(branches_loading > 1)[0]
 
     # multiply by the load or only the overload?
@@ -419,7 +536,7 @@
     return np.sum(cost)
 
 
-def get_voltage_module_score(voltage, buses):
+def get_voltage_module_score_jsl(voltage, buses):
     """
     Compute voltage module score by multiplying the voltages outside limits by the associated bus costs.
     :param voltage: voltage results
@@ -437,8 +554,7 @@
     return np.sum(cost)
 
 
-<<<<<<< HEAD
-def get_voltage_phase_score(voltage, buses):
+def get_voltage_phase_score_jsl(voltage, buses):
     """
     Compute voltage phase score by multiplying the phases outside limits by the associated bus costs.
     :param voltage: voltage results
@@ -454,20 +570,3 @@
     cost = (vpmax_diffs + vpmin_diffs) * bus_cost
 
     return np.sum(cost)
-=======
-def get_opex_score(inv_list):
-    for inv in inv_list:
-        opex = inv.OPEX
-
-
-def get_normalized_score(array):
-    if len(array) < 1:
-        return 0.0
-
-    max_value = np.max(array)
-
-    if max_value != 0:
-        return np.sum(array) / max_value
-
-    return 0.0
->>>>>>> 31b3bfdb
