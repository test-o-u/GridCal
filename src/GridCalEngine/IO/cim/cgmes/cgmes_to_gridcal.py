--- conflicted
+++ resolved
@@ -247,6 +247,7 @@
                               # longitude=0.0,
                               Vm0=vm,
                               Va0=va)
+
 
         gc_model.add_bus(gcdev_elm)
         calc_node_dict[gcdev_elm.idtag] = gcdev_elm
@@ -1125,23 +1126,12 @@
     cgmes_circuit = CgmesCircuit()
     cgmes_model_export = gridcal_to_cgmes(gc_model, cgmes_circuit, logger)
 
-<<<<<<< HEAD
-    # Export with ET
-    # start = time.time()
-    # serializer = CimExporter(cgmes_model)
-    # serializer.export()
-    # end = time.time()
-    # print("ET export time: ", end - start, "sec")
-
-    # logger.to_dict()  #
-=======
     # Export test for the imported data
     start = time.time()
     serializer = CimExporter(cgmes_model)
     serializer.export_test()
     end = time.time()
     print("ET export time: ", end - start, "sec")
->>>>>>> a8627a6a
 
     # Export data converted from gridcal
 
