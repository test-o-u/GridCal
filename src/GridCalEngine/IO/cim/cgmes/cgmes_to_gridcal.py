# GridCal
# Copyright (C) 2015 - 2024 Santiago Peñate Vera
#
# This program is free software; you can redistribute it and/or
# modify it under the terms of the GNU Lesser General Public
# License as published by the Free Software Foundation; either
# version 3 of the License, or (at your option) any later version.
#
# This program is distributed in the hope that it will be useful,
# but WITHOUT ANY WARRANTY; without even the implied warranty of
# MERCHANTABILITY or FITNESS FOR A PARTICULAR PURPOSE.  See the GNU
# Lesser General Public License for more details.
#
# You should have received a copy of the GNU Lesser General Public License
# along with this program; if not, write to the Free Software Foundation,
# Inc., 51 Franklin Street, Fifth Floor, Boston, MA  02110-1301, USA.
import numpy as np
from typing import Dict, List, Tuple
import GridCalEngine.IO.cim.cgmes.cgmes_enums as cgmes_enums
from GridCalEngine.Core.Devices.multi_circuit import MultiCircuit
import GridCalEngine.Core.Devices as gcdev
from GridCalEngine.IO.cim.cgmes.cgmes_circuit import CgmesCircuit
<<<<<<< HEAD
from GridCalEngine.IO.cim.cgmes.cgmes_utils import (get_nominal_voltage, get_pu_values_power_transformer,
                                                    get_pu_values_ac_line_segment, get_rate)
=======
from GridCalEngine.IO.cim.cgmes.cgmes_utils import get_nominal_voltage, get_pu_values_power_transformer, get_pu_values_ac_line_segment, \
    get_rate
>>>>>>> b34234b4
from GridCalEngine.data_logger import DataLogger
from GridCalEngine.IO.cim.cgmes.cgmes_v2_4_15.devices.identified_object import IdentifiedObject
from GridCalEngine.IO.cim.cgmes.cgmes_v2_4_15.devices.terminal import Terminal
from GridCalEngine.IO.cim.cgmes.cgmes_v2_4_15.devices.ac_line_segment import ACLineSegment
from GridCalEngine.IO.cim.cgmes.cgmes_v2_4_15.devices.power_transformer_end import PowerTransformerEnd
from GridCalEngine.IO.cim.cgmes.cgmes_v2_4_15.devices.conducting_equipment import ConductingEquipment


def find_terms_connections(cgmes_terminal,
                           calc_node_dict: Dict[str, gcdev.Bus],
                           cn_dict: Dict[str, gcdev.ConnectivityNode]):
    """

    :param cgmes_terminal:
    :param calc_node_dict:
    :param cn_dict:
    :return:
    """

    if cgmes_terminal is not None:
        # get the rosetta calculation node if exists
        if cgmes_terminal.TopologicalNode is not None:
            calc_node = calc_node_dict.get(cgmes_terminal.TopologicalNode, None)
        else:
            calc_node = None

        # get the gcdev connectivity node if exists
        if cgmes_terminal.ConnectivityNode is not None:
            cn = cn_dict.get(cgmes_terminal.ConnectivityNode, None)
        else:
            cn = None
    else:
        calc_node = None
        cn = None

    return calc_node, cn


def find_connections(cgmes_elm: IdentifiedObject,
                     device_to_terminal_dict: Dict[str, List[Terminal]],
                     calc_node_dict: Dict[str, gcdev.Bus],
                     cn_dict: Dict[str, gcdev.ConnectivityNode],
                     logger: DataLogger):
    """

    :param cgmes_elm:
    :param device_to_terminal_dict:
    :param calc_node_dict:
    :param cn_dict:
    :param logger:
    :return:
    """
    # get the cgmes terminal of this device
    cgmes_terminals = device_to_terminal_dict.get(cgmes_elm.uuid, None)

    if cgmes_terminals is not None:
        calc_nodes = list()
        cns = list()
        for cgmes_terminal in cgmes_terminals:
            calc_node, cn = find_terms_connections(cgmes_terminal,
                                                   calc_node_dict,
                                                   cn_dict)
            calc_nodes.append(calc_node)
            cns.append(cn)
    else:
        calc_nodes = []
        cns = []
        logger.add_error("No terminal for the device",
                         device=cgmes_elm.rdfid,
                         device_class=cgmes_elm.tpe)

    return calc_nodes, cns


def get_gcdev_calculation_nodes(cgmes_model: CgmesCircuit,
                                gc_model: MultiCircuit,
                                v_dict: Dict[str, Tuple[float, float]],
                                logger: DataLogger) -> Dict[str, gcdev.Bus]:
    """
    Convert the TopologicalNodes to CalculationNodes
    :param cgmes_model: CgmesCircuit
    :param gc_model: gcdevCircuit
    :param v_dict: Dict[str, Terminal]
    :return: dictionary relating the TopologicalNode uuid to the gcdev CalculationNode
             Dict[str, gcdev.Bus]
    """
    # dictionary relating the TopologicalNode uuid to the gcdev CalculationNode
    calc_node_dict: Dict[str, gcdev.Bus] = dict()
    for cgmes_elm in cgmes_model.TopologicalNode_list:

        voltage = v_dict.get(cgmes_elm.uuid, None)
        nominal_voltage = get_nominal_voltage(topological_node=cgmes_elm, logger=logger)

        if voltage is not None and nominal_voltage is not None:
            vm = voltage[0] / nominal_voltage
            va = np.deg2rad(voltage[1])
        else:
            vm = 1.0
            va = 0.0

        gcdev_elm = gcdev.Bus(idtag=cgmes_elm.uuid,
                              code=cgmes_elm.description,
                              name=cgmes_elm.name,
                              active=True,
                              vnom=nominal_voltage,
                              is_dc=False,
                              is_slack=False,
                              vmin=0.9,
                              vmax=1.1,
                              latitude=0.0,
                              longitude=0.0,
                              area=None,
                              zone=None,
                              Vm0=vm,
                              Va0=va)

        gc_model.add_bus(gcdev_elm)
        calc_node_dict[gcdev_elm.idtag] = gcdev_elm

    return calc_node_dict


def get_gcdev_connectivity_nodes(cgmes_model: CgmesCircuit,
                                 gcdev_model: MultiCircuit) \
        -> Dict[str, gcdev.ConnectivityNode]:
    """
    Convert the TopologicalNodes to CalculationNodes
    :param cgmes_model: CgmesCircuit
    :param gcdev_model: gcdevCircuit
    :return: dictionary relating the TopologicalNode uuid to the gcdev CalculationNode
             Dict[str, gcdev.Bus]
    """
    # dictionary relating the ConnectivityNode uuid to the gcdev ConnectivityNode
    cn_node_dict: Dict[str, gcdev.ConnectivityNode] = dict()
    for cgmes_elm in cgmes_model.ConnectivityNode_list:
        gcdev_elm = gcdev.ConnectivityNode(idtag=cgmes_elm.uuid,
                                           code=cgmes_elm.description,
                                           name=cgmes_elm.name,
                                           dc=False,
                                           bus_bar=None)

        # gcdev_model.connectivity_nodes.append(gcdev_elm)
        cn_node_dict[gcdev_elm.idtag] = gcdev_elm

    return cn_node_dict


def get_gcdev_loads(cgmes_model: CgmesCircuit,
                    gcdev_model: MultiCircuit,
                    calc_node_dict: Dict[str, gcdev.Bus],
                    cn_dict: Dict[str, gcdev.ConnectivityNode],
                    device_to_terminal_dict: Dict[str, List[Terminal]],
                    logger: DataLogger) -> None:
    """
    Convert the CGMES loads to gcdev
    :param cgmes_model: CgmesCircuit
    :param gcdev_model: gcdevCircuit
    :param calc_node_dict: Dict[str, gcdev.Bus]
    :param cn_dict: Dict[str, gcdev.ConnectivityNode]
    :param device_to_terminal_dict: Dict[str, Terminal]
    :param logger:
    """
    # convert loads
    for device_list in [cgmes_model.ConformLoad_list, cgmes_model.NonConformLoad_list]:
        for cgmes_elm in device_list:
            calc_nodes, cns = find_connections(cgmes_elm=cgmes_elm,
                                               device_to_terminal_dict=device_to_terminal_dict,
                                               calc_node_dict=calc_node_dict,
                                               cn_dict=cn_dict,
                                               logger=logger)

            if len(calc_nodes) == 1:
                calc_node = calc_nodes[0]
                cn = cns[0]

                gcdev_elm = gcdev.Load(idtag=cgmes_elm.uuid,
                                       code=cgmes_elm.description,
                                       name=cgmes_elm.name,
                                       active=True,
                                       P=cgmes_elm.p,
                                       Q=cgmes_elm.q,
                                       Ir=0.0,
                                       Ii=0.0,
                                       G=0.0,
                                       B=0.0)
                gcdev_model.add_load(calc_node, gcdev_elm)
            else:
                logger.add_error(msg='Not exactly one terminal',
                                 device=cgmes_elm.rdfid,
                                 device_class=cgmes_elm.tpe,
                                 device_property="number of associated terminals",
                                 value=len(calc_nodes),
                                 expected_value=1)


def get_gcdev_generators(cgmes_model: CgmesCircuit,
                         gcdev_model: MultiCircuit,
                         calc_node_dict: Dict[str, gcdev.Bus],
                         cn_dict: Dict[str, gcdev.ConnectivityNode],
                         device_to_terminal_dict: Dict[str, List[Terminal]],
                         logger: DataLogger) -> None:
    """
    Convert the CGMES generators to gcdev
    :param cgmes_model: CgmesCircuit
    :param gcdev_model: gcdevCircuit
    :param calc_node_dict: Dict[str, gcdev.Bus]
    :param cn_dict: Dict[str, gcdev.ConnectivityNode]
    :param device_to_terminal_dict: Dict[str, Terminal]
    :param logger: Logger object
    """
    # add generation technologies
    general_tech = gcdev.Technology(idtag='', code='', name='General')
    thermal_tech = gcdev.Technology(idtag='', code='', name='Thermal')
    hydro_tech = gcdev.Technology(idtag='', code='', name='Hydro')
    solar_tech = gcdev.Technology(idtag='', code='', name='Solar')
    wind_tech = gcdev.Technology(idtag='', code='', name='Wind')
    nuclear_tech = gcdev.Technology(idtag='', code='', name='Nuclear')

    gcdev_model.add_technology(general_tech)
    gcdev_model.add_technology(thermal_tech)
    gcdev_model.add_technology(hydro_tech)
    gcdev_model.add_technology(solar_tech)
    gcdev_model.add_technology(wind_tech)
    gcdev_model.add_technology(nuclear_tech)

    tech_dict = {
        "GeneratingUnit": general_tech,
        "ThermalGeneratingUnit": thermal_tech,
        "HydroGeneratingUnit": hydro_tech,
        "SolarGeneratingUnit": solar_tech,
        "WindGeneratingUnit": wind_tech,
        "NuclearGeneratingUnit": nuclear_tech,
    }

    # plants_dict: Dict[str, gcdev.aggregation.Plant] = dict()

    # convert generators
    for device_list in [cgmes_model.SynchronousMachine_list]:
        for cgmes_elm in device_list:
            calc_nodes, cns = find_connections(cgmes_elm=cgmes_elm,
                                               device_to_terminal_dict=device_to_terminal_dict,
                                               calc_node_dict=calc_node_dict,
                                               cn_dict=cn_dict,
                                               logger=logger)

            if len(calc_nodes) == 1:
                calc_node = calc_nodes[0]
                cn = cns[0]

                if cgmes_elm.GeneratingUnit is not None:

                    if cgmes_elm.RegulatingControl is not None:
                        if cgmes_elm.RegulatingControl.mode == cgmes_enums.RegulatingControlModeKind.voltage:

                            if cgmes_elm.EquipmentContainer.tpe == 'VoltageLevel':
                                v_control_value = cgmes_elm.RegulatingControl.targetValue  # kV
                                v_set = v_control_value / cgmes_elm.EquipmentContainer.BaseVoltage.nominalVoltage
                                is_controlled = True

                                # find the control node
                                control_terminal = cgmes_elm.RegulatingControl.Terminal
                                control_node, cn = find_terms_connections(cgmes_terminal=control_terminal,
                                                                          calc_node_dict=calc_node_dict,
                                                                          cn_dict=cn_dict)

                                print(end='')

                            else:
                                control_node = None
                                v_set = 1.0
                                is_controlled = False
                                logger.add_warning(msg='SynchronousMachine has no voltage control',
                                                   device=cgmes_elm.rdfid,
                                                   device_class=cgmes_elm.tpe,
                                                   device_property="EquipmentContainer",
                                                   value='None',
                                                   expected_value='BaseVoltage')

                        else:
                            control_node = None
                            v_set = 1.0
                            is_controlled = False
                            logger.add_warning(msg='SynchronousMachine has no voltage control',
                                               device=cgmes_elm.rdfid,
                                               device_class=cgmes_elm.tpe,
                                               device_property="EquipmentContainer",
                                               value='None',
                                               expected_value='BaseVoltage')
                    else:
                        control_node = None
                        v_set = 1.0
                        is_controlled = False
                        logger.add_warning(msg='SynchronousMachine has no voltage control',
                                           device=cgmes_elm.rdfid,
                                           device_class=cgmes_elm.tpe,
                                           device_property="EquipmentContainer",
                                           value='None',
                                           expected_value='BaseVoltage')

                    if cgmes_elm.p != 0.0:
                        pf = np.cos(np.arctan(cgmes_elm.q / cgmes_elm.p))
                    else:
                        pf = 0.8

                    technology = tech_dict.get(cgmes_elm.GeneratingUnit.tpe, None)

                    gcdev_elm = gcdev.Generator(idtag=cgmes_elm.uuid,
                                                code=cgmes_elm.description,
                                                name=cgmes_elm.name,
                                                active=True,
                                                technology=technology,
                                                Snom=cgmes_elm.ratedS,
                                                P=-cgmes_elm.p,
                                                Pmin=cgmes_elm.GeneratingUnit.minOperatingP,
                                                Pmax=cgmes_elm.GeneratingUnit.maxOperatingP,
                                                power_factor=pf,
                                                Qmax=cgmes_elm.maxQ,
                                                Qmin=cgmes_elm.minQ,
                                                vset=v_set,
                                                is_controlled=is_controlled)

                    gcdev_model.add_generator(calc_node, gcdev_elm)

                    if technology:
                        gen_tech = gcdev.GeneratorTechnology(name=gcdev_elm.name + "_" + technology.name,
                                                             generator=gcdev_elm,
                                                             technology=technology)
                        gcdev_model.add_generator_technology(gen_tech)
                else:
                    logger.add_error(msg='SynchronousMachine has no generating unit',
                                     device=cgmes_elm.rdfid,
                                     device_class=cgmes_elm.tpe,
                                     device_property="GeneratingUnit",
                                     value='None',
                                     expected_value='Something')
            else:
                logger.add_error(msg='Not exactly one terminal',
                                 device=cgmes_elm.rdfid,
                                 device_class=cgmes_elm.tpe,
                                 device_property="number of associated terminals",
                                 value=len(calc_nodes),
                                 expected_value=1)


def get_gcdev_external_grids(cgmes_model: CgmesCircuit,
                             gcdev_model: MultiCircuit,
                             calc_node_dict: Dict[str, gcdev.Bus],
                             cn_dict: Dict[str, gcdev.ConnectivityNode],
                             device_to_terminal_dict: Dict[str, List[Terminal]],
                             logger: DataLogger) -> None:
    """
    Convert the CGMES loads to gcdev
    :param cgmes_model: CgmesCircuit
    :param gcdev_model: gcdevCircuit
    :param calc_node_dict: Dict[str, gcdev.Bus]
    :param cn_dict: Dict[str, gcdev.ConnectivityNode]
    :param device_to_terminal_dict: Dict[str, Terminal]
    :param logger:
    """
    # convert loads
    for device_list in [cgmes_model.EquivalentInjection_list]:
        for cgmes_elm in device_list:
            calc_nodes, cns = find_connections(cgmes_elm=cgmes_elm,
                                               device_to_terminal_dict=device_to_terminal_dict,
                                               calc_node_dict=calc_node_dict,
                                               cn_dict=cn_dict,
                                               logger=logger)

            if len(calc_nodes) == 1:
                calc_node = calc_nodes[0]
                cn = cns[0]

                gcdev_elm = gcdev.ExternalGrid(idtag=cgmes_elm.uuid,
                                               code=cgmes_elm.description,
                                               name=cgmes_elm.name,
                                               active=True,
                                               P=cgmes_elm.p,
                                               Q=cgmes_elm.q)

                gcdev_model.add_external_grid(calc_node, gcdev_elm)
            else:
                logger.add_error(msg='Not exactly one terminal',
                                 device=cgmes_elm.rdfid,
                                 device_class=cgmes_elm.tpe,
                                 device_property="number of associated terminals",
                                 value=len(calc_nodes),
                                 expected_value=1)


def get_gcdev_ac_lines(cgmes_model: CgmesCircuit,
                       gcdev_model: MultiCircuit,
                       calc_node_dict: Dict[str, gcdev.Bus],
                       cn_dict: Dict[str, gcdev.ConnectivityNode],
                       device_to_terminal_dict: Dict[str, List[Terminal]],
                       logger: DataLogger,
                       Sbase: float) -> None:
    """
    Convert the CGMES ac lines to gcdev
    :param cgmes_model: CgmesCircuit
    :param gcdev_model: gcdevCircuit
    :param calc_node_dict: Dict[str, gcdev.Bus]
    :param cn_dict: Dict[str, gcdev.ConnectivityNode]
    :param device_to_terminal_dict: Dict[str, Terminal]
    :param logger: DataLogger
    :param Sbase: system base power in MVA
    :return: None
    """

    # build the ratings dictionary
    rates_dict = dict()
    for e in cgmes_model.CurrentLimit_list:
        if not isinstance(e.OperationalLimitSet, str):
            if isinstance(e.OperationalLimitSet.Terminal.ConductingEquipment, ACLineSegment):
                branch_id = e.OperationalLimitSet.Terminal.ConductingEquipment.uuid
                rates_dict[branch_id] = e.value

    # convert ac lines
    for device_list in [cgmes_model.ACLineSegment_list]:
        for cgmes_elm in device_list:
            calc_nodes, cns = find_connections(cgmes_elm=cgmes_elm,
                                               device_to_terminal_dict=device_to_terminal_dict,
                                               calc_node_dict=calc_node_dict,
                                               cn_dict=cn_dict,
                                               logger=logger)

            if len(calc_nodes) == 2:
                calc_node_f = calc_nodes[0]
                calc_node_t = calc_nodes[1]
                cn_f = cns[0]
                cn_t = cns[1]

                # get per unit vlaues
<<<<<<< HEAD
                r, x, g, b, r0, x0, g0, b0 = get_pu_values_ac_line_segment(ac_line_segment=cgmes_elm,
                                                                           logger=logger,
                                                                           Sbase=Sbase)
=======
                r, x, g, b, r0, x0, g0, b0 = get_pu_values_ac_line_segment(ac_line_segment=cgmes_elm, logger=logger, Sbase=Sbase)
>>>>>>> b34234b4

                current_rate = rates_dict.get(cgmes_elm.uuid, None)  # A
                if current_rate:
                    # rate in MVA = kA * kV * sqrt(3)
                    rate = np.round((current_rate / 1000.0) * cgmes_elm.BaseVoltage.nominalVoltage * 1.73205080756888,
                                    4)
                else:
                    rate = 1e-20

                gcdev_elm = gcdev.Line(idtag=cgmes_elm.uuid,
                                       code=cgmes_elm.description,
                                       name=cgmes_elm.name,
                                       active=True,
                                       # cn_from=cn_f,
                                       # cn_to=cn_t,
                                       bus_from=calc_node_f,
                                       bus_to=calc_node_t,
                                       r=r,
                                       x=x,
                                       b=b,
                                       r0=r0,
                                       x0=x0,
                                       b0=b0,
                                       rate=rate,
                                       length=cgmes_elm.length)
                gcdev_model.add_line(gcdev_elm, logger=logger)
            else:
                logger.add_error(msg='Not exactly two terminals',
                                 device=cgmes_elm.rdfid,
                                 device_class=cgmes_elm.tpe,
                                 device_property="number of associated terminals",
                                 value=len(calc_nodes),
                                 expected_value=2)


def get_gcdev_ac_transformers(cgmes_model: CgmesCircuit,
                              gcdev_model: MultiCircuit,
                              calc_node_dict: Dict[str, gcdev.Bus],
                              cn_dict: Dict[str, gcdev.ConnectivityNode],
                              device_to_terminal_dict: Dict[str, List[Terminal]],
                              logger: DataLogger,
                              Sbase: float) -> None:
    """
    Convert the CGMES ac lines to gcdev
    :param cgmes_model: CgmesCircuit
    :param gcdev_model: gcdevCircuit
    :param calc_node_dict: Dict[str, gcdev.Bus]
    :param cn_dict: Dict[str, gcdev.ConnectivityNode]
    :param device_to_terminal_dict: Dict[str, Terminal]
    :param logger: DataLogger
    :param Sbase: system base power in MVA
    :return: None
    """

    # convert ac lines
    for device_list in [cgmes_model.PowerTransformer_list]:

        for cgmes_elm in device_list:

            windings: List[PowerTransformerEnd] = list(cgmes_elm.references_to_me['PowerTransformerEnd'])

            if len(windings) == 2:
                calc_nodes, cns = find_connections(cgmes_elm=cgmes_elm,
                                                   device_to_terminal_dict=device_to_terminal_dict,
                                                   calc_node_dict=calc_node_dict,
                                                   cn_dict=cn_dict,
                                                   logger=logger)

                if len(calc_nodes) == 2:
                    calc_node_f = calc_nodes[0]
                    calc_node_t = calc_nodes[1]
                    cn_f = cns[0]
                    cn_t = cns[1]

                    v1 = windings[0].BaseVoltage.nominalVoltage
                    v2 = windings[1].BaseVoltage.nominalVoltage
                    HV = max(v1, v2)
                    LV = min(v1, v2)
                    # get per unit vlaues

                    r, x, g, b, r0, x0, g0, b0 = get_pu_values_power_transformer(cgmes_elm, Sbase)

                    gcdev_elm = gcdev.Transformer2W(idtag=cgmes_elm.uuid,
                                                    code=cgmes_elm.description,
                                                    name=cgmes_elm.name,
                                                    active=True,
                                                    # cn_from=cn_f,
                                                    # cn_to=cn_t,
                                                    bus_from=calc_node_f,
                                                    bus_to=calc_node_t,
                                                    HV=HV,
                                                    LV=LV,
                                                    r=r,
                                                    x=x,
                                                    g=g,
                                                    b=b,
                                                    r0=r0,
                                                    x0=x0,
                                                    g0=g0,
                                                    b0=b0,
                                                    tap_module=1.0,
                                                    tap_phase=0.0,
                                                    rate=get_rate(cgmes_elm))

                    gcdev_model.add_transformer2w(gcdev_elm)
                else:
                    logger.add_error(msg='Not exactly two terminals',
                                     device=cgmes_elm.rdfid,
                                     device_class=cgmes_elm.tpe,
                                     device_property="number of associated terminals",
                                     value=len(calc_nodes),
                                     expected_value=2)

            else:
                logger.add_error(msg='Transformers with {} windings not supported yet'.format(len(windings)),
                                 device=cgmes_elm.rdfid,
                                 device_class=cgmes_elm.tpe,
                                 device_property="windings",
                                 value=len(windings),
                                 expected_value=2)


def get_gcdev_shunts(cgmes_model: CgmesCircuit,
                     gcdev_model: MultiCircuit,
                     calc_node_dict: Dict[str, gcdev.Bus],
                     cn_dict: Dict[str, gcdev.ConnectivityNode],
                     device_to_terminal_dict: Dict[str, List[Terminal]],
                     logger: DataLogger) -> None:
    """
    Convert the CGMES shunts to gcdev

    :param cgmes_model: CgmesCircuit
    :param gcdev_model: gcdevCircuit
    :param calc_node_dict: Dict[str, gcdev.Bus]
    :param cn_dict: Dict[str, gcdev.ConnectivityNode]
    :param device_to_terminal_dict: Dict[str, Terminal]
    :param logger:
    """
    # convert shunts
    for device_list in [cgmes_model.LinearShuntCompensator_list]:
        for cgmes_elm in device_list:
            calc_nodes, cns = find_connections(cgmes_elm=cgmes_elm,
                                               device_to_terminal_dict=device_to_terminal_dict,
                                               calc_node_dict=calc_node_dict,
                                               cn_dict=cn_dict,
                                               logger=logger)

            if len(calc_nodes) == 1:
                calc_node = calc_nodes[0]
                cn = cns[0]

                gcdev_elm = gcdev.Shunt(
                    name=cgmes_elm.rdfid,
                    G=cgmes_elm.gPerSection,
                    # B=self.B,
                    # G_prof=self.G_prof,
                    # B_prof=self.B_prof,
                    # G0=self.G0,
                    # B0=self.B0,
                    # G0_prof=self.G0_prof,
                    # B0_prof=self.B0_prof,
                    # active=self.active,
                    # active_prof=self.active_prof,
                    # Bmax=self.Bmax,
                    # Bmin=self.Bmin,
                    # vset=self.Vset,
                    # mttf=self.mttf,
                    # mttr=self.mttr
                )
                gcdev_model.add_shunt(calc_node, gcdev_elm)
            else:
                logger.add_error(msg='Not exactly one terminal',
                                 device=cgmes_elm.rdfid,
                                 device_class=cgmes_elm.tpe,
                                 device_property="number of associated terminals",
                                 value=len(calc_nodes),
                                 expected_value=1)


def cgmes_to_gridcal(cgmes_model: CgmesCircuit, logger: DataLogger) -> MultiCircuit:
    """
    convert CGMES model to gcdev
    :param cgmes_model: CgmesCircuit
    :param logger: Logger object
    :return: MultiCircuit
    """
    gc_model = MultiCircuit()  # roseta
    Sbase = gc_model.Sbase

    # busbar_dict = parse_bus_bars(cgmes_model, circuit, logger)
    # parse_ac_line_segment(cgmes_model, circuit, busbar_dict, logger)
    # parse_power_transformer(cgmes_model, circuit, busbar_dict, logger)
    # parse_switches(cgmes_model, circuit, busbar_dict, logger)
    # parse_loads(cgmes_model, circuit, busbar_dict, logger)
    # parse_shunts(cgmes_model, circuit, busbar_dict, logger)
    # parse_generators(cgmes_model, circuit, busbar_dict, logger)

    # build the voltages dictionary
    v_dict = dict()
    for e in cgmes_model.SvVoltage_list:
        if not isinstance(e.TopologicalNode, str):
            v_dict[e.TopologicalNode.uuid] = (e.v, e.angle)
        else:
            logger.add_error(msg='Missing reference',
                             device=e.rdfid,
                             device_class=e.tpe,
                             device_property="TopologicalNode",
                             value=e.TopologicalNode,
                             expected_value='object')

    # dictionary relating the conducting equipement to the terminal object
    device_to_terminal_dict: Dict[str, List[Terminal]] = dict()
    for e in cgmes_model.Terminal_list:
        if isinstance(e.ConductingEquipment, ConductingEquipment):
            lst = device_to_terminal_dict.get(e.ConductingEquipment.uuid, None)
            if lst is None:
                device_to_terminal_dict[e.ConductingEquipment.uuid] = [e]
            else:
                lst.append(e)
        else:
            logger.add_error(msg='The object is not a ConductingEquipment',
                             device=e.rdfid,
                             device_class=e.tpe,
                             device_property="ConductingEquipment",
                             value=e.ConductingEquipment,
                             expected_value='object')

    calc_node_dict = get_gcdev_calculation_nodes(cgmes_model, gc_model, v_dict, logger)
    cn_dict = get_gcdev_connectivity_nodes(cgmes_model, gc_model)
    get_gcdev_loads(cgmes_model, gc_model, calc_node_dict, cn_dict, device_to_terminal_dict, logger)
    get_gcdev_external_grids(cgmes_model, gc_model, calc_node_dict, cn_dict, device_to_terminal_dict, logger)
    get_gcdev_generators(cgmes_model, gc_model, calc_node_dict, cn_dict, device_to_terminal_dict, logger)

    get_gcdev_ac_lines(cgmes_model, gc_model, calc_node_dict, cn_dict, device_to_terminal_dict, logger, Sbase)
    get_gcdev_ac_transformers(cgmes_model, gc_model, calc_node_dict, cn_dict, device_to_terminal_dict, logger, Sbase)

    get_gcdev_shunts(cgmes_model, gc_model, calc_node_dict, cn_dict, device_to_terminal_dict, logger)
    # for class_name in cgmes_model.classes:
    #     objects = cgmes_model.get_objects_list(elm_type=class_name)
    #     for obj in objects:
    #         for attr_name, attr_value in obj.__dict__.items():
    #             print(f"{attr_name}: {attr_value}")
    #             if hasattr(attr_value, "rdfid"):
    #                 print("It's an assoc: " + attr_value.rdfid)
    #             else:
    #                 print(f"It's an attribute:  {attr_value}")

    cgmes_model.export_to_xml()

    return gc_model<|MERGE_RESOLUTION|>--- conflicted
+++ resolved
@@ -20,13 +20,8 @@
 from GridCalEngine.Core.Devices.multi_circuit import MultiCircuit
 import GridCalEngine.Core.Devices as gcdev
 from GridCalEngine.IO.cim.cgmes.cgmes_circuit import CgmesCircuit
-<<<<<<< HEAD
 from GridCalEngine.IO.cim.cgmes.cgmes_utils import (get_nominal_voltage, get_pu_values_power_transformer,
                                                     get_pu_values_ac_line_segment, get_rate)
-=======
-from GridCalEngine.IO.cim.cgmes.cgmes_utils import get_nominal_voltage, get_pu_values_power_transformer, get_pu_values_ac_line_segment, \
-    get_rate
->>>>>>> b34234b4
 from GridCalEngine.data_logger import DataLogger
 from GridCalEngine.IO.cim.cgmes.cgmes_v2_4_15.devices.identified_object import IdentifiedObject
 from GridCalEngine.IO.cim.cgmes.cgmes_v2_4_15.devices.terminal import Terminal
@@ -459,13 +454,7 @@
                 cn_t = cns[1]
 
                 # get per unit vlaues
-<<<<<<< HEAD
-                r, x, g, b, r0, x0, g0, b0 = get_pu_values_ac_line_segment(ac_line_segment=cgmes_elm,
-                                                                           logger=logger,
-                                                                           Sbase=Sbase)
-=======
                 r, x, g, b, r0, x0, g0, b0 = get_pu_values_ac_line_segment(ac_line_segment=cgmes_elm, logger=logger, Sbase=Sbase)
->>>>>>> b34234b4
 
                 current_rate = rates_dict.get(cgmes_elm.uuid, None)  # A
                 if current_rate:
