--- conflicted
+++ resolved
@@ -115,15 +115,6 @@
         # self.system.values_array = self.xy_extended
         self.system.update_jacobian()
         self.finalize_jacobians()
-<<<<<<< HEAD
-        # print(self.dfx)
-        # print(self.dfy)
-        # print(self.dgx)
-        # print(self.dgy)
-        # pdb.set_trace()
-=======
-
->>>>>>> fcb21b64
 
     def update_fg(self):
         self.concatenate()
