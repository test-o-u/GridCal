--- conflicted
+++ resolved
@@ -67,7 +67,4 @@
 
     def process_data(self):
         self.symp.generate()
-<<<<<<< HEAD
-=======
-         
->>>>>>> 4a051d79
+         