# This Source Code Form is subject to the terms of the Mozilla Public
# License, v. 2.0. If a copy of the MPL was not distributed with this
# file, You can obtain one at https://mozilla.org/MPL/2.0/.
# SPDX-License-Identifier: MPL-2.0
import importlib
import numpy as np
from GridCalEngine.Devices.Parents.editable_device import EditableDevice, DeviceType
from typing import Union
from GridCalEngine.Devices.Dynamic.spoint import Spoint
from GridCalEngine.Devices.Dynamic.symprocess import Symprocess
from GridCalEngine.Utils.dyn_param import NumDynParam
from GridCalEngine.Utils.dyn_var import *
from GridCalEngine.Utils.dyn_param import *



class DynamicModelTemplate(EditableDevice):

    def __init__(self, name: str, code: str, idtag: Union[str, None],
                 device_type: DeviceType):
        """

        :param name:
        :param code:
        :param idtag:
        :param device_type:
        """
        EditableDevice.__init__(self,
                                name=name,
                                code=code,
                                idtag=idtag,
                                device_type=device_type)

        self.spoint = Spoint(self.name)
        self.dict = self.__dict__
        self.symp = Symprocess(self)

        # Set address function
        self.n = 0
        self.algeb_idx = {}
        self.extalgeb_idx = {}

    def process_symbolic(self):
        self.symp.generate()

    def store_data(self):

        for key, elem in self.dict.items():

            if isinstance(elem, AlgebVar):
                self.spoint.add_algebvars(elem)
            if isinstance(elem, StatVar):
                self.spoint.add_statvars(elem)
            if isinstance(elem, ExternVar):
                self.spoint.add_externvars(elem)
            if isinstance(elem, ExternState):
                self.spoint.add_externstates(elem)
            if isinstance(elem, ExternAlgeb):
                self.spoint.add_externalgebs(elem)
            if isinstance(elem, AliasAlgeb):
                self.spoint.add_aliasalgebs(elem)
            if isinstance(elem, AliasState):
                self.spoint.add_aliastats(elem)

            if isinstance(elem, NumDynParam):
                self.spoint.add_numdynparam(elem)
            if isinstance(elem, IdxDynParam):
                self.spoint.add_idxdynparam(elem)
            if isinstance(elem, ExtParam):
                self.spoint.add_extparam(elem)
<<<<<<< HEAD
=======

    def process_data(self):
        self.symp.generate()

    def calc_local_jacs(self, model):
        jacobians = []
        #input values come from the previous iteration and will be stores in the model
        a1 = 1
        g21 = 2
        a2 = 3
        u = 4
        v1 = 5
        b = 6
        g = 7
        v2 =8
        bsh = 9
        b21 = 10
        pycode_module = importlib.import_module('pycode')
        pycode_code = getattr(pycode_module, model.name)
        jacobian_info = pycode_code.jacobian_info
        for i in range(model.n):
            local_jac = pycode_code.g_ia(a1, g21, a2, u, v1, b, g, v2, bsh, b21)
            jacobians.append(local_jac)
        return jacobian_info, jacobians






>>>>>>> 2c819d6a
         <|MERGE_RESOLUTION|>--- conflicted
+++ resolved
@@ -68,8 +68,6 @@
                 self.spoint.add_idxdynparam(elem)
             if isinstance(elem, ExtParam):
                 self.spoint.add_extparam(elem)
-<<<<<<< HEAD
-=======
 
     def process_data(self):
         self.symp.generate()
@@ -100,5 +98,4 @@
 
 
 
->>>>>>> 2c819d6a
          