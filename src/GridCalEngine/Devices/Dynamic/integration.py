--- conflicted
+++ resolved
@@ -34,12 +34,9 @@
             dae.x += inc[:dae.nx]
             dae.y += inc[dae.nx:]
 
-<<<<<<< HEAD
             pdb.set_trace()
           
-=======
             #dae.concatenate()
->>>>>>> fcb21b64
             # Recompute f and g
             dae.update_fg()
             
