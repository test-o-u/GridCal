# GridCal
# Copyright (C) 2015 - 2024 Santiago Peñate Vera
#
# This program is free software; you can redistribute it and/or
# modify it under the terms of the GNU Lesser General Public
# License as published by the Free Software Foundation; either
# version 3 of the License, or (at your option) any later version.
#
# This program is distributed in the hope that it will be useful,
# but WITHOUT ANY WARRANTY; without even the implied warranty of
# MERCHANTABILITY or FITNESS FOR A PARTICULAR PURPOSE.  See the GNU
# Lesser General Public License for more details.
#
# You should have received a copy of the GNU Lesser General Public License
# along with this program; if not, write to the Free Software Foundation,
# Inc., 51 Franklin Street, Fifth Floor, Boston, MA  02110-1301, USA.

import os
import cmath
import warnings
import copy
import numpy as np
import pandas as pd
from typing import List, Dict, Tuple, Union, Any, Callable, Set
from uuid import getnode as get_mac, uuid4
from datetime import timedelta, datetime
import networkx as nx
from matplotlib import pyplot as plt
from scipy.sparse import csc_matrix, lil_matrix

from GridCalEngine.Devices.Parents.editable_device import EditableDevice
from GridCalEngine.basic_structures import IntVec, StrVec, Vec, Mat, CxVec, IntMat, CxMat
from GridCalEngine.data_logger import DataLogger
import GridCalEngine.Devices as dev
from GridCalEngine.Devices.types import ALL_DEV_TYPES, BRANCH_TYPES, INJECTION_DEVICE_TYPES, FLUID_TYPES
from GridCalEngine.basic_structures import Logger
import GridCalEngine.Topology.topology as tp
from GridCalEngine.enumerations import DeviceType


def get_system_user() -> str:
    """
    Get the system mac + user name
    :return: string with the system mac address and the current user
    """

    # get the proper function to find the user depending on the platform
    if 'USERNAME' in os.environ:
        user = os.environ["USERNAME"]
    elif 'USER' in os.environ:
        user = os.environ["USER"]
    else:
        user = ''

    try:
        mac = get_mac()
    except:
        mac = ''

    return str(mac) + ':' + user


def get_fused_device_lst(elm_list: List[INJECTION_DEVICE_TYPES], property_names: list):
    """
    Fuse all the devices of a list by adding their selected properties
    :param elm_list: list of devices
    :param property_names: properties to fuse
    :return: list of one element
    """
    if len(elm_list) > 1:
        # more than a single element, fuse the list

        elm1 = elm_list[0]  # select the main device
        deletable_elms = [elm_list[i] for i in range(1, len(elm_list))]
        act_final = elm1.active
        act_prof_final = elm1.active_prof.toarray()

        # set the final active value
        for i in range(1, len(elm_list)):  # for each of the other generators
            elm2 = elm_list[i]

            # modify the final status
            act_final = bool(act_final + elm2.active)  # equivalent to OR

            if act_prof_final is not None:
                act_prof_final = (act_prof_final.toarray() + elm2.active_prof.toarray()).astype(bool)

        for prop in property_names:  # sum the properties

            # initialize the value with whatever it is inside elm1
            if 'prof' not in prop:
                # is a regular property
                val = getattr(elm1, prop) * elm1.active
            else:
                if act_prof_final is not None:
                    # it is a profile property
                    val = getattr(elm1, prop).toarray() * elm1.active_prof.toarray()
                else:
                    val = None

            for i in range(1, len(elm_list)):  # for each of the other generators
                elm2 = elm_list[i]

                if 'prof' not in prop:
                    # is a regular property
                    val += getattr(elm2, prop) * elm2.active
                else:
                    if act_prof_final is not None:
                        # it is a profile property
                        val += elm2.get_profile(prop).toarray() * elm2.active_prof.toarray()

            # set the final property value
            if 'prof' not in prop:
                elm1.set_snapshot_value(prop, val)
            else:
                elm1.set_profile(prop, val)

        # set the final active status
        elm1.active = act_final
        elm1.active_prof.set(act_prof_final)

        return [elm1], deletable_elms

    elif len(elm_list) == 1:
        # single element list, return it as it comes
        return elm_list, list()

    else:
        # the list is empty
        return list(), list()


class MultiCircuit:
    """
    The concept of circuit should be easy enough to understand. It represents a set of
    nodes (:ref:`buses<Bus>`) and :ref:`Branches<Branch>` (lines, transformers or other
    impedances).

    The :ref:`MultiCircuit<multicircuit>` class is the main object in **GridCal**. It
    represents a circuit that may contain islands. It is important to understand that a
    circuit split in two or more islands cannot be simulated as is, because the
    admittance matrix would be singular. The solution to this is to split the circuit
    in island-circuits. Therefore :ref:`MultiCircuit<multicircuit>` identifies the
    islands and creates individual **Circuit** objects for each of them.

    **GridCal** uses an object oriented approach for the data management. This allows
    to group the data in a smart way. In **GridCal** there are only two types of object
    directly declared in a **Circuit** or :ref:`MultiCircuit<multicircuit>` object.
    These are the :ref:`Bus<bus>` and the :ref:`Branch<branch>`. The Branches connect
    the buses and the buses contain all the other possible devices like loads,
    generators, batteries, etc. This simplifies enormously the management of element
    when adding, associating and deleting.

    .. code:: ipython3

        from GridCalEngine.multi_circuit import MultiCircuit
        grid = MultiCircuit(name="My grid")

    """

    def __init__(self,
                 name: str = '',
                 Sbase: float = 100,
                 fbase: float = 50.0,
                 idtag: Union[str, None] = None):
        """
        class constructor
        :param name: name of the circuit
        :param Sbase: base power in MVA
        :param fbase: base frequency in Hz
        :param idtag: unique identifier
        """

        self.name: str = name

        if idtag is None:
            self.idtag: str = uuid4().hex
        else:
            self.idtag: str = idtag

        self.comments: str = ''

        # this is a number that serves
        self.model_version: int = 2

        # user mane
        self.user_name: str = get_system_user()

        # Base power (MVA)
        self.Sbase: float = Sbase

        # Base frequency in Hz
        self.fBase: float = fbase

        # Should be able to accept Branches, Lines and Transformers alike
        # self.Branches = list()

        self.lines: List[dev.Line] = list()

        self.dc_lines: List[dev.DcLine] = list()

        self.transformers2w: List[dev.Transformer2W] = list()

        self.hvdc_lines: List[dev.HvdcLine] = list()

        self.vsc_devices: List[dev.VSC] = list()

        self.upfc_devices: List[dev.UPFC] = list()

        self.switch_devices: List[dev.Switch] = list()

        self.transformers3w: List[dev.Transformer3W] = list()

        self.windings: List[dev.Winding] = list()

        # Should accept buses
        self.buses: List[dev.Bus] = list()

        # array of connectivity nodes
        self.connectivity_nodes: List[dev.ConnectivityNode] = list()

        # array of busbars
        self.bus_bars: List[dev.BusBar] = list()

        # array of voltage levels
        self.voltage_levels: List[dev.VoltageLevel] = list()

        # List of loads
        self.loads: List[dev.Load] = list()

        # List of generators
        self.generators: List[dev.Generator] = list()

        # List of External Grids
        self.external_grids: List[dev.ExternalGrid] = list()

        # List of shunts
        self.shunts: List[dev.Shunt] = list()

        # List of batteries
        self.batteries: List[dev.Battery] = list()

        # List of static generators
        self.static_generators: List[dev.StaticGenerator] = list()

        # List of current injections devices
        self.current_injections: List[dev.CurrentInjection] = list()

        # List of linear shunt devices
        self.controllable_shunts: List[dev.ControllableShunt] = list()

        # Lists of measurements
        self.pi_measurements: List[dev.PiMeasurement] = list()
        self.qi_measurements: List[dev.QiMeasurement] = list()
        self.vm_measurements: List[dev.VmMeasurement] = list()
        self.pf_measurements: List[dev.PfMeasurement] = list()
        self.qf_measurements: List[dev.QfMeasurement] = list()
        self.if_measurements: List[dev.IfMeasurement] = list()

        # List of overhead line objects
        self.overhead_line_types: List[dev.OverheadLineType] = list()

        # list of wire types
        self.wire_types: List[dev.Wire] = list()

        # underground cable lines
        self.underground_cable_types: List[dev.UndergroundLineType] = list()

        # sequence modelled lines
        self.sequence_line_types: List[dev.SequenceLineType] = list()

        # List of transformer types
        self.transformer_types: List[dev.TransformerType] = list()

        # list of branch groups
        self.branch_groups: List[dev.BranchGroup] = list()

        # list of substations
        self.substations: List[dev.Substation] = list()  # [self.default_substation]

        # list of areas
        self.areas: List[dev.Area] = list()  # [self.default_area]

        # list of zones
        self.zones: List[dev.Zone] = list()  # [self.default_zone]

        # list of countries
        self.countries: List[dev.Country] = list()  # [self.default_country]

        self.communities: List[dev.Community] = list()

        self.regions: List[dev.Region] = list()

        self.municipalities: List[dev.Municipality] = list()

        # logger of events
        self.logger: Logger = Logger()

        # master time profile
        self.time_profile: Union[pd.DatetimeIndex, None] = None

        # contingencies
        self.contingencies: List[dev.Contingency] = list()

        # contingency group
        self.contingency_groups: List[dev.ContingencyGroup] = list()

        # investments
        self.investments: List[dev.Investment] = list()

        # investments group
        self.investments_groups: List[dev.InvestmentsGroup] = list()

        # technologies
        self.technologies: List[dev.Technology] = list()

        # fuels
        self.fuels: List[dev.Fuel] = list()

        # emission gasses
        self.emission_gases: List[dev.EmissionGas] = list()

        self.generators_technologies: List[dev.GeneratorTechnology] = list()

        self.generators_fuels: List[dev.GeneratorFuel] = list()

        self.generators_emissions: List[dev.GeneratorEmission] = list()

        # fluids
        self.fluid_nodes: List[dev.FluidNode] = list()

        # fluid paths
        self.fluid_paths: List[dev.FluidPath] = list()

        # list of turbines
        self.turbines: List[dev.FluidTurbine] = list()

        # list of pumps
        self.pumps: List[dev.FluidPump] = list()

        # list of power to gas devices
        self.p2xs: List[dev.FluidP2x] = list()

        # objects with profiles
        self.objects_with_profiles = {
            "Regions": [
                dev.Country(),
                dev.Community(),
                dev.Region(),
                dev.Municipality(),
                dev.Area(),
                dev.Zone(),
            ],
            "Substation": [
                dev.Substation(),
                dev.VoltageLevel(),
                dev.BusBar(),
                dev.ConnectivityNode(),
                dev.Bus(),
            ],
            "Injections": [
                dev.Generator(),
                dev.Battery(),
                dev.Load(),
                dev.StaticGenerator(),
                dev.ExternalGrid(),
                dev.Shunt(),
                dev.ControllableShunt(),
                dev.CurrentInjection()
            ],
            "Branches": [
                dev.Line(),
                dev.DcLine(),
                dev.Transformer2W(),
                dev.Winding(),
                dev.Transformer3W(),
                dev.HvdcLine(),
                dev.VSC(),
                dev.UPFC(),
            ],
            "Fluid": [
                dev.FluidNode(),
                dev.FluidPath(),
                dev.FluidTurbine(),
                dev.FluidPump(),
                dev.FluidP2x(),
            ],
            "Groups": [
                dev.ContingencyGroup(),
                dev.Contingency(),
                dev.InvestmentsGroup(),
                dev.Investment(),
                dev.BranchGroup(),
            ],
            "Tags & Associations": [
                dev.Technology(),
                dev.Fuel(),
                dev.EmissionGas(),
                dev.GeneratorTechnology(),
                dev.GeneratorFuel(),
                dev.GeneratorEmission(),
            ],
            "Catalogue": [
                dev.Wire(),
                dev.OverheadLineType(),
                dev.UndergroundLineType(),
                dev.SequenceLineType(),
                dev.TransformerType()
            ]
        }

        # dictionary of profile magnitudes per object
        self.profile_magnitudes = dict()

        self.device_type_name_dict: Dict[str, DeviceType] = dict()

        '''
        self.type_name = 'Shunt'

        self.properties_with_profile = ['Y']
        '''
        for key, elm_list in self.objects_with_profiles.items():
            for elm in elm_list:
                if elm.properties_with_profile is not None:
                    key = str(elm.device_type.value)
                    profile_attr = list(elm.properties_with_profile.keys())
                    profile_types = [elm.registered_properties[attr].tpe for attr in profile_attr]
                    self.profile_magnitudes[key] = (profile_attr, profile_types)
                    self.device_type_name_dict[key] = elm.device_type

        # list of declared diagrams
        self.diagrams: List[Union[dev.MapDiagram, dev.BusBranchDiagram, dev.NodeBreakerDiagram]] = list()

    def __str__(self):
        return str(self.name)

    @property
    def has_time_series(self) -> bool:
        """
        Area there time series?
        :return: True / False
        """
        # sanity check
        if len(self.buses) > 0:
            if self.time_profile is not None:
                if self.buses[0].active_prof.size() != self.get_time_number():
                    warnings.warn('The grid has a time signature but the objects do not!')

        return self.time_profile is not None

    def get_unix_time(self) -> IntVec:
        """
        Get the unix time representation of the time
        :return:
        """
        if self.has_time_series:
            return self.time_profile.values.astype(np.int64) // 10 ** 9
        else:
            return np.zeros(0, dtype=np.int64)

    def set_unix_time(self, arr: IntVec):
        """
        Set the time with a unix time
        :param arr: UNIX time iterable
        """
        self.time_profile = pd.to_datetime(arr, unit='s')

    def get_objects_with_profiles_list(self) -> List[dev.EditableDevice]:
        """
        get objects_with_profiles in the form of list
        :return: List[dev.EditableDevice]
        """
        lst = list()
        for key, elm_list in self.objects_with_profiles.items():
            for elm in elm_list:
                lst.append(elm)
        return lst

    def get_objects_with_profiles_str_dict(self) -> Dict[str, List[str]]:
        """
        get objects_with_profiles as a strings dictionary
        :return:
        """
        d = dict()
        for key, elm_list in self.objects_with_profiles.items():
            d[key] = [o.device_type.value for o in elm_list]
        return d

    def get_zones(self) -> List[dev.Zone]:
        """
        Get list of zones
        :return: List[dev.Zone]
        """
        return self.zones

    def get_zone_number(self) -> int:
        """
        Get number of areas
        :return: number of areas
        """
        return len(self.zones)

    def get_areas(self) -> List[dev.Area]:
        """
        Get list of areas
        :return: List[dev.Area]
        """
        return self.areas

    def get_area_names(self) -> StrVec:
        """
        Get array of area names
        :return: StrVec
        """
        return np.array([a.name for a in self.areas])

    def get_area_number(self) -> int:
        """
        Get number of areas
        :return: number of areas
        """
        return len(self.areas)

    def get_substations(self) -> List[dev.Substation]:
        """
        Get a list of substations
        :return: List[dev.Substation]
        """
        return self.substations

    def get_substation_number(self) -> int:
        """
        Get number of areas
        :return: number of areas
        """
        return len(self.substations)

    def get_bus_number(self) -> int:
        """
        Return the number of buses
        :return: number
        """
        return len(self.buses)

    def get_bus_default_types(self) -> IntVec:
        """
        Return an array of bus types
        :return: number
        """
        return np.ones(len(self.buses), dtype=int)

    @staticmethod
    def get_branches_types() -> List[DeviceType]:
        """
        Get branches types
        :return list of device types
        """
        return [DeviceType.LineDevice,
                DeviceType.DCLineDevice,
                DeviceType.HVDCLineDevice,
                DeviceType.Transformer2WDevice,
                DeviceType.WindingDevice,
                DeviceType.SwitchDevice,
                DeviceType.VscDevice,
                DeviceType.UpfcDevice]

    def get_branch_lists_wo_hvdc(self) -> List[List[BRANCH_TYPES]]:
        """
        Get list of the branch lists
        :return: List[Union[List[dev.Line], List[dev.DcLine], List[dev.Transformer2W],
                            List[dev.Winding], List[dev.VSC], List[dev.UPFC]]]
        """
        return [
            self.lines,
            self.dc_lines,
            self.transformers2w,
            self.windings,
            self.vsc_devices,
            self.upfc_devices
        ]

    def get_branch_names_wo_hvdc(self) -> StrVec:
        """
        Get all branch names without HVDC devices
        :return: StrVec
        """
        names = list()
        for lst in self.get_branch_lists_wo_hvdc():
            for elm in lst:
                names.append(elm.name)
        return np.array(names)

    def get_branch_lists(self) -> List[List[BRANCH_TYPES]]:
        """
        Get list of the branch lists
        :return: list of lists
        """
        lst = self.get_branch_lists_wo_hvdc()
        lst.append(self.hvdc_lines)
        return lst

    def get_branch_number(self) -> int:
        """
        return the number of Branches (of all types)
        :return: number
        """
        m = 0
        for branch_list in self.get_branch_lists():
            m += len(branch_list)
        return m

    def get_branch_names(self) -> StrVec:
        """
        Get array of all branch names
        :return: StrVec
        """

        names = list()
        for lst in self.get_branch_lists():
            for elm in lst:
                names.append(elm.name)
        return np.array(names)

    def get_branch_number_wo_hvdc(self) -> int:
        """
        return the number of Branches (of all types)
        :return: number
        """
        count = 0
        for branch_list in self.get_branch_lists_wo_hvdc():
            count += len(branch_list)
        return count

    def get_branch_number_wo_hvdc_FT(self) -> Tuple[IntVec, IntVec]:
        """
        get the from and to arrays of indices
        :return: IntVec, IntVec
        """
        devices = self.get_branches_wo_hvdc()
        m = len(devices)
        F = np.zeros(m, dtype=int)
        T = np.zeros(m, dtype=int)
        bus_dict = self.get_bus_index_dict()
        for i, elm in enumerate(devices):
            F[i] = bus_dict[elm.bus_from]
            T[i] = bus_dict[elm.bus_to]
        return F, T

    def get_hvdc_FT(self) -> Tuple[IntVec, IntVec]:
        """
        get the from and to arrays of indices of HVDC lines
        :return: IntVec, IntVec
        """
        m = len(self.hvdc_lines)
        F = np.zeros(m, dtype=int)
        T = np.zeros(m, dtype=int)
        bus_dict = self.get_bus_index_dict()
        for i, elm in enumerate(self.hvdc_lines):
            F[i] = bus_dict[elm.bus_from]
            T[i] = bus_dict[elm.bus_to]
        return F, T

    def get_time_number(self) -> int:
        """
        Return the number of buses
        :return: number
        """
        if self.time_profile is not None:
            return len(self.time_profile)
        else:
            return 0

    def get_time_array(self) -> pd.DatetimeIndex:
        """
        Get the time array
        :return: pd.DatetimeIndex
        """
        return self.time_profile

    def get_all_time_indices(self) -> IntVec:
        """
        Get array with all the time steps
        :return: IntVec
        """
        return np.arange(0, self.get_time_number())

    def get_contingency_number(self) -> int:
        """
        Get number of contingencies
        :return:
        """
        return len(self.contingencies)

    def get_dimensions(self):
        """
        Get the three dimensions of the circuit: number of buses, number of Branches, number of time steps
        :return: (nbus, nbranch, ntime)
        """
        return self.get_bus_number(), self.get_branch_number(), self.get_time_number()

    def get_branch_active_time_array(self) -> IntMat:
        """
        Get branch active matrix
        :return: array with branch active status
        """
        active = np.empty((self.get_time_number(), self.get_branch_number_wo_hvdc()), dtype=int)
        for i, b in enumerate(self.get_branches_wo_hvdc()):
            active[:, i] = b.active_prof.toarray()
        return active

    def get_topologic_group_dict(self) -> Dict[int, List[int]]:
        """
        Get numerical circuit time groups
        :return: Dictionary with the time: [array of times] represented by the index, for instance
                 {0: [0, 1, 2, 3, 4], 5: [5, 6, 7, 8]}
                 This means that [0, 1, 2, 3, 4] are represented by the topology of 0
                 and that [5, 6, 7, 8] are represented by the topology of 5
        """

        return tp.find_different_states(states_array=self.get_branch_active_time_array())

    def get_diagrams(self) -> List[Union[dev.MapDiagram, dev.BusBranchDiagram, dev.NodeBreakerDiagram]]:
        """
        Get list of diagrams
        :return: MapDiagram, BusBranchDiagram, NodeBreakerDiagram device
        """
        return self.diagrams

    def has_diagrams(self) -> bool:
        """
        Check if there are diagrams stored
        :return:
        """
        return len(self.diagrams) > 0

    def add_diagram(self, diagram: Union[dev.MapDiagram, dev.BusBranchDiagram, dev.NodeBreakerDiagram]):
        """
        Add diagram
        :param diagram: MapDiagram, BusBranchDiagram, NodeBreakerDiagram device
        :return:
        """
        self.diagrams.append(diagram)

    def remove_diagram(self, diagram: Union[dev.MapDiagram, dev.BusBranchDiagram, dev.NodeBreakerDiagram]):
        """
        Remove diagrams
        :param diagram: MapDiagram, BusBranchDiagram, NodeBreakerDiagram device
        """
        self.diagrams.remove(diagram)

    def get_buses(self) -> List[dev.Bus]:
        """
        List of buses
        :return:
        """
        return self.buses

    def get_bus_at(self, i: int) -> dev.Bus:
        """
        List of buses
        :param i: index
        :return:
        """
        return self.buses[i]

    def get_bus_names(self) -> StrVec:
        """
        List of bus names
        :return:
        """
        return np.array([e.name for e in self.buses])

    def get_branches_wo_hvdc(self) -> list[BRANCH_TYPES]:
        """
        Return all the branch objects.
        :return: lines + transformers 2w + hvdc
        """
        return (self.lines + self.dc_lines + self.transformers2w + self.windings +
                self.vsc_devices + self.upfc_devices + self.switch_devices)

    def get_branches_wo_hvdc_names(self) -> List[str]:
        """
        Get the non HVDC branches' names
        :return: list of names
        """
        return [e.name for e in self.get_branches_wo_hvdc()]

    def get_branches(self) -> List[BRANCH_TYPES]:
        """
        Return all the branch objects
        :return: lines + transformers 2w + hvdc
        """
        return self.get_branches_wo_hvdc() + self.hvdc_lines

    def get_branches_wo_hvdc_index_dict(self) -> Dict[BRANCH_TYPES, int]:
        """
        Get the branch to index dictionary
        :return:
        """
        return {b: i for i, b in enumerate(self.get_branches_wo_hvdc())}

    def get_injection_devices_lists(self) -> List[List[INJECTION_DEVICE_TYPES]]:
        """
        Get a list of all devices that can inject or subtract power from a node
        :return: List of EditableDevice
        """
        return [self.get_generators(),
                self.get_batteries(),
                self.get_loads(),
                self.get_external_grids(),
                self.get_static_generators(),
                self.get_shunts(),
                self.get_controllable_shunts(),
                self.get_current_injections()]

    def get_injection_devices(self) -> List[INJECTION_DEVICE_TYPES]:
        """
        Get a list of all devices that can inject or subtract power from a node
        :return: List of EditableDevice
        """

        elms = list()
        for lst in self.get_injection_devices_lists():
            elms += lst
        return elms

    def get_load_like_devices_lists(self) -> List[List[INJECTION_DEVICE_TYPES]]:
        """
        Get a list of all devices that can inject or subtract power from a node
        :return: List of EditableDevice
        """
        return [self.get_loads(),
                self.get_external_grids(),
                self.get_static_generators(),
                self.get_controllable_shunts(),
                self.get_current_injections()]

    def get_load_like_devices(self) -> List[INJECTION_DEVICE_TYPES]:
        """
        Get a list of all devices that can inject or subtract power from a node
        :return: List of EditableDevice
        """
        elms = list()
        for lst in self.get_load_like_devices_lists():
            elms += lst
        return elms

    def get_load_like_device_number(self) -> int:
        """
        Get a list of all devices that can inject or subtract power from a node
        :return: List of EditableDevice
        """
        n = 0
        for lst in self.get_load_like_devices_lists():
            n += len(lst)

        return n

    def get_generation_like_devices(self) -> List[INJECTION_DEVICE_TYPES]:
        """
        Get a list of all devices that can inject or subtract power from a node
        :return: List of EditableDevice
        """
        return (self.get_generators()
                + self.get_batteries())

    def get_fluid_devices(self) -> List[FLUID_TYPES]:
        """
        Get a list of all devices that can inject or subtract power from a node
        :return: List of EditableDevice
        """
        return (self.get_fluid_nodes()
                + self.get_fluid_paths()
                + self.get_fluid_pumps()
                + self.get_fluid_turbines()
                + self.get_fluid_p2xs())

    def get_fluid_lists(self) -> List[List[FLUID_TYPES]]:
        """
        Get a list of all devices that can inject or subtract power from a node
        :return: List of EditableDevice
        """
        return [self.get_fluid_nodes(),
                self.get_fluid_paths(),
                self.get_fluid_pumps(),
                self.get_fluid_turbines(),
                self.get_fluid_p2xs()]

    def get_contingency_devices(self) -> List[dev.EditableDevice]:
        """
        Get a list of devices susceptible to be included in contingencies
        :return: list of devices
        """
        return self.get_branches() + self.get_generators()

    def get_investment_devices(self) -> List[dev.EditableDevice]:
        """
        Get a list of devices susceptible to be included in investments
        :return: list of devices
        """
        return (self.get_branches() + self.get_generators() + self.get_batteries() +
                self.get_shunts() + self.get_loads() + self.buses)

    def get_investmenst_by_groups(self) -> List[Tuple[dev.InvestmentsGroup, List[dev.Investment]]]:
        """
        Get a dictionary of investments goups and their
        :return: list of investment groups and their list of associated investments
        """
        d = {e: list() for e in self.investments_groups}

        for inv in self.investments:
            inv_list = d.get(inv.group, None)

            if inv_list is not None:
                inv_list.append(inv)

        # second pass, sort it
        res = list()
        for inv_group in self.investments_groups:

            inv_list = d.get(inv_group, None)

            if inv_list is not None:
                res.append((inv_group, inv_list))
            else:
                res.append((inv_group, list()))

        return res

    def get_investmenst_by_groups_index_dict(self) -> Dict[int, List[dev.Investment]]:
        """
        Get a dictionary of investments goups and their
        :return: Dict[investment group index] = list of investments
        """
        d = {e: idx for idx, e in enumerate(self.investments_groups)}

        res = dict()
        for inv in self.investments:
            inv_group_idx = d.get(inv.group, None)
            inv_list = res.get(inv_group_idx, None)
            if inv_list is None:
                res[inv_group_idx] = [inv]
            else:
                inv_list.append(inv)

        return res

    def get_investment_groups_names(self) -> StrVec:
        """

        :return:
        """
        return np.array([e.name for e in self.investments_groups])

    def get_lines(self) -> List[dev.Line]:
        """
        get list of ac lines
        :return: list of lines
        """
        return self.lines

    def get_transformers2w(self) -> List[dev.Transformer2W]:
        """
        get list of 2-winding transformers
        :return: list of transformers
        """
        return self.transformers2w

    def get_transformers2w_number(self) -> int:
        """
        get the number of 2-winding transformers
        :return: int
        """
        return len(self.transformers2w)

    def get_transformers2w_names(self) -> List[str]:
        """
        get a list of names of the 2-winding transformers
        :return: list of names
        """
        return [elm.name for elm in self.transformers2w]

    def get_windings(self) -> List[dev.Winding]:
        """

        :return:
        """
        return self.windings

    def get_windings_number(self) -> int:
        """

        :return:
        """
        return len(self.windings)

    def get_windings_names(self) -> List[str]:
        """

        :return:
        """
        return [elm.name for elm in self.windings]

    def get_transformers3w(self) -> List[dev.Transformer3W]:
        """

        :return:
        """
        return self.transformers3w

    def get_transformers3w_number(self) -> int:
        """

        :return:
        """
        return len(self.transformers3w)

    def get_transformers3w_names(self) -> List[str]:
        """

        :return:
        """
        return [elm.name for elm in self.transformers3w]

    def get_vsc(self) -> List[dev.VSC]:
        """

        :return:
        """
        return self.vsc_devices

    def get_dc_lines(self) -> List[dev.DcLine]:
        """

        :return:
        """
        return self.dc_lines

    def get_upfc(self) -> List[dev.UPFC]:
        """

        :return:
        """
        return self.upfc_devices

    def get_switches(self) -> List[dev.Switch]:
        """

        :return:
        """
        return self.switch_devices

    def get_hvdc(self) -> List[dev.HvdcLine]:
        """

        :return:
        """
        return self.hvdc_lines

    def get_hvdc_number(self) -> int:
        """

        :return:
        """
        return len(self.hvdc_lines)

    def get_hvdc_names(self) -> StrVec:
        """

        :return:
        """
        return np.array([elm.name for elm in self.hvdc_lines])

    def get_fuels(self) -> List[dev.Fuel]:
        """

        :return:
        """
        return self.fuels

    def get_fuel_number(self) -> int:
        """

        :return:
        """
        return len(self.fuels)

    def get_fuel_names(self) -> StrVec:
        """

        :return:
        """
        return np.array([elm.name for elm in self.fuels])

    def get_emissions(self) -> List[dev.EmissionGas]:
        """

        :return:
        """
        return self.emission_gases

    def get_emission_number(self) -> int:
        """

        :return:
        """
        return len(self.emission_gases)

    def get_emission_names(self) -> StrVec:
        """

        :return:
        """
        return np.array([elm.name for elm in self.emission_gases])

    def get_loads(self) -> List[dev.Load]:
        """
        Returns a list of :ref:`Load<load>` objects in the grid.
        """
        return self.loads

    def get_loads_number(self) -> int:
        """
        Returns a list of :ref:`Load<load>` objects in the grid.
        """
        return len(self.loads)

    def get_load_names(self) -> StrVec:
        """
        Returns a list of :ref:`Load<load>` names.
        """
        return np.array([elm.name for elm in self.loads])

    def get_external_grids(self) -> List[dev.ExternalGrid]:
        """
        Returns a list of :ref:`ExternalGrid<external_grid>` objects in the grid.
        """
        return self.external_grids

    def get_external_grids_number(self) -> int:
        """
        Returns a list of :ref:`ExternalGrid<external_grid>` objects in the grid.
        """
        return len(self.external_grids)

    def get_external_grid_names(self) -> StrVec:
        """
        Returns a list of :ref:`ExternalGrid<external_grid>` names.
        """
        return np.array([elm.name for elm in self.external_grids])

    def get_static_generators(self) -> List[dev.StaticGenerator]:
        """
        Returns a list of :ref:`StaticGenerator<static_generator>` objects in the grid.
        """
        return self.static_generators

    def get_static_generators_number(self) -> int:
        """
        Return number of static generators
        :return:
        """
        return len(self.static_generators)

    def get_static_generators_names(self) -> StrVec:
        """
        Returns a list of :ref:`StaticGenerator<static_generator>` names.
        """
        return np.array([elm.name for elm in self.static_generators])

    def get_shunts(self) -> List[dev.Shunt]:
        """
        Returns a list of :ref:`Shunt<shunt>` objects in the grid.
        """
        return self.shunts

    def get_shunts_number(self) -> int:
        """
        Get the number of shunts
        """
        return len(self.shunts)

    def get_shunt_names(self):
        """
        Returns a list of :ref:`Shunt<shunt>` names.
        """
        return np.array([elm.name for elm in self.shunts])

    def get_generators(self) -> List[dev.Generator]:
        """
        Returns a list of :ref:`Generator<generator>` objects in the grid.
        """
        return self.generators

    def get_generators_number(self) -> int:
        """
        Get the number of generators
        :return: int
        """
        return len(self.generators)

    def get_generator_names(self) -> StrVec:
        """
        Returns a list of :ref:`Generator<generator>` names.
        """
        return np.array([elm.name for elm in self.generators])

    def get_batteries(self) -> List[dev.Battery]:
        """
        Returns a list of :ref:`Battery<battery>` objects in the grid.
        """
        return self.batteries

    def get_batteries_number(self) -> int:
        """
        Returns a list of :ref:`Battery<battery>` objects in the grid.
        """
        return len(self.batteries)

    def get_battery_names(self) -> StrVec:
        """
        Returns a list of :ref:`Battery<battery>` names.
        """
        return np.array([elm.name for elm in self.batteries])

    def get_battery_capacities(self):
        """
        Returns a list of :ref:`Battery<battery>` capacities.
        """
        return np.array([elm.Enom for elm in self.batteries])

    # ----------------------------------------------------------------------------------------------------------------------
    # current_injections
    # ----------------------------------------------------------------------------------------------------------------------

    def get_current_injections(self) -> List[dev.CurrentInjection]:
        """
        List of current_injections
        :return: List[dev.CurrentInjection]
        """
        return self.current_injections

    def get_current_injections_number(self) -> int:
        """
        Size of the list of current_injections
        :return: size of current_injections
        """
        return len(self.current_injections)

    def get_current_injection_at(self, i: int) -> dev.CurrentInjection:
        """
        Get current_injection at i
        :param i: index
        :return: CurrentInjection
        """
        return self.current_injections[i]

    def get_current_injection_names(self) -> StrVec:
        """
        Array of current_injection names
        :return: StrVec
        """
        return np.array([e.name for e in self.current_injections])

    def add_current_injection(self,
                              bus: dev.Bus,
                              api_obj: Union[None, dev.CurrentInjection] = None) -> dev.CurrentInjection:
        """
        Add a CurrentInjection object
        :param bus: Bus
        :param api_obj: CurrentInjection instance
        """

        if api_obj is None:
            api_obj = dev.CurrentInjection()
        api_obj.bus = bus

        if self.time_profile is not None:
            api_obj.create_profiles(self.time_profile)

        if api_obj.name == 'CInj':
            api_obj.name += '@' + bus.name

        self.current_injections.append(api_obj)

        return api_obj

    def delete_current_injection(self, obj: dev.CurrentInjection) -> None:
        """
        Add a CurrentInjection object
        :param obj: CurrentInjection instance
        """

        self.current_injections.remove(obj)

    # ----------------------------------------------------------------------------------------------------------------------
    # controllable_shunts
    # ----------------------------------------------------------------------------------------------------------------------

    def get_controllable_shunts(self) -> List[dev.ControllableShunt]:
        """
        List of controllable_shunts
        :return: List[dev.LinearShunt]
        """
        return self.controllable_shunts

    def get_controllable_shunts_number(self) -> int:
        """
        Size of the list of controllable_shunts
        :return: size of controllable_shunts
        """
        return len(self.controllable_shunts)

    def get_controllable_shunt_at(self, i: int) -> dev.ControllableShunt:
        """
        Get linear_shunt at i
        :param i: index
        :return: LinearShunt
        """
        return self.controllable_shunts[i]

    def get_controllable_shunt_names(self) -> StrVec:
        """
        Array of linear_shunt names
        :return: StrVec
        """
        return np.array([e.name for e in self.controllable_shunts])

    def add_controllable_shunt(self,
                               bus: dev.Bus,
                               api_obj: Union[None, dev.ControllableShunt] = None) -> dev.ControllableShunt:
        """
        Add a ControllableShunt object
        :param bus: Bus
        :param api_obj: ControllableShunt instance
        """

        if api_obj is None:
            api_obj = dev.ControllableShunt()
        api_obj.bus = bus

        if self.time_profile is not None:
            api_obj.create_profiles(self.time_profile)

        if api_obj.name == 'CShutn':
            api_obj.name += '@' + bus.name

        self.controllable_shunts.append(api_obj)

        return api_obj

    def delete_controllable_shunt(self, obj: dev.ControllableShunt) -> None:
        """
        Add a LinearShunt object
        :param obj: LinearShunt instance
        """

        self.controllable_shunts.remove(obj)

    # ----------------------------------------------------------------------------------------------------------------------
    # voltage_levels
    # ----------------------------------------------------------------------------------------------------------------------

    def get_voltage_levels(self) -> List[dev.VoltageLevel]:
        """
        List of voltage_levels
        :return: List[dev.VoltageLevel]
        """
        return self.voltage_levels

    def get_voltage_levels_number(self) -> int:
        """
        Size of the list of voltage_levels
        :return: size of voltage_levels
        """
        return len(self.voltage_levels)

    def get_voltage_level_at(self, i: int) -> dev.VoltageLevel:
        """
        Get voltage_level at i
        :param i: index
        :return: VoltageLevel
        """
        return self.voltage_levels[i]

    def get_voltage_level_names(self) -> StrVec:
        """
        Array of voltage_level names
        :return: StrVec
        """
        return np.array([e.name for e in self.voltage_levels])

    def add_voltage_level(self, obj: dev.VoltageLevel):
        """
        Add a VoltageLevel object
        :param obj: VoltageLevel instance
        """

        if self.time_profile is not None:
            obj.create_profiles(self.time_profile)
        self.voltage_levels.append(obj)

    def delete_voltage_level(self, obj: dev.VoltageLevel) -> None:
        """
        Add a VoltageLevel object
        :param obj: VoltageLevel instance
        """

        self.voltage_levels.remove(obj)

    # ----------------------------------------------------------------------------------------------------------------------
    # pi_measurements
    # ----------------------------------------------------------------------------------------------------------------------

    def get_pi_measurements(self) -> List[dev.PiMeasurement]:
        """
        List of pi_measurements
        :return: List[dev.PiMeasurement]
        """
        return self.pi_measurements

    def get_pi_measurements_number(self) -> int:
        """
        Size of the list of pi_measurements
        :return: size of pi_measurements
        """
        return len(self.pi_measurements)

    def get_pi_measurement_at(self, i: int) -> dev.PiMeasurement:
        """
        Get pi_measurement at i
        :param i: index
        :return: PiMeasurement
        """
        return self.pi_measurements[i]

    def get_pi_measurement_names(self) -> StrVec:
        """
        Array of pi_measurement names
        :return: StrVec
        """
        return np.array([e.name for e in self.pi_measurements])

    def add_pi_measurement(self, obj: dev.PiMeasurement):
        """
        Add a PiMeasurement object
        :param obj: PiMeasurement instance
        """

        if self.time_profile is not None:
            obj.create_profiles(self.time_profile)
        self.pi_measurements.append(obj)

    def delete_pi_measurement(self, obj: dev.PiMeasurement) -> None:
        """
        Add a PiMeasurement object
        :param obj: PiMeasurement instance
        """

        self.pi_measurements.remove(obj)

    # ----------------------------------------------------------------------------------------------------------------------
    # qi_measurements
    # ----------------------------------------------------------------------------------------------------------------------

    def get_qi_measurements(self) -> List[dev.QiMeasurement]:
        """
        List of qi_measurements
        :return: List[dev.QiMeasurement]
        """
        return self.qi_measurements

    def get_qi_measurements_number(self) -> int:
        """
        Size of the list of qi_measurements
        :return: size of qi_measurements
        """
        return len(self.qi_measurements)

    def get_qi_measurement_at(self, i: int) -> dev.QiMeasurement:
        """
        Get qi_measurement at i
        :param i: index
        :return: QiMeasurement
        """
        return self.qi_measurements[i]

    def get_qi_measurement_names(self) -> StrVec:
        """
        Array of qi_measurement names
        :return: StrVec
        """
        return np.array([e.name for e in self.qi_measurements])

    def add_qi_measurement(self, obj: dev.QiMeasurement):
        """
        Add a QiMeasurement object
        :param obj: QiMeasurement instance
        """

        if self.time_profile is not None:
            obj.create_profiles(self.time_profile)
        self.qi_measurements.append(obj)

    def delete_qi_measurement(self, obj: dev.QiMeasurement) -> None:
        """
        Add a QiMeasurement object
        :param obj: QiMeasurement instance
        """

        self.qi_measurements.remove(obj)

    # ----------------------------------------------------------------------------------------------------------------------
    # vm_measurements
    # ----------------------------------------------------------------------------------------------------------------------

    def get_vm_measurements(self) -> List[dev.VmMeasurement]:
        """
        List of vm_measurements
        :return: List[dev.VmMeasurement]
        """
        return self.vm_measurements

    def get_vm_measurements_number(self) -> int:
        """
        Size of the list of vm_measurements
        :return: size of vm_measurements
        """
        return len(self.vm_measurements)

    def get_vm_measurement_at(self, i: int) -> dev.VmMeasurement:
        """
        Get vm_measurement at i
        :param i: index
        :return: VmMeasurement
        """
        return self.vm_measurements[i]

    def get_vm_measurement_names(self) -> StrVec:
        """
        Array of vm_measurement names
        :return: StrVec
        """
        return np.array([e.name for e in self.vm_measurements])

    def add_vm_measurement(self, obj: dev.VmMeasurement):
        """
        Add a VmMeasurement object
        :param obj: VmMeasurement instance
        """

        if self.time_profile is not None:
            obj.create_profiles(self.time_profile)
        self.vm_measurements.append(obj)

    def delete_vm_measurement(self, obj: dev.VmMeasurement) -> None:
        """
        Add a VmMeasurement object
        :param obj: VmMeasurement instance
        """

        self.vm_measurements.remove(obj)

    # ----------------------------------------------------------------------------------------------------------------------
    # pf_measurements
    # ----------------------------------------------------------------------------------------------------------------------

    def get_pf_measurements(self) -> List[dev.PfMeasurement]:
        """
        List of pf_measurements
        :return: List[dev.PfMeasurement]
        """
        return self.pf_measurements

    def get_pf_measurements_number(self) -> int:
        """
        Size of the list of pf_measurements
        :return: size of pf_measurements
        """
        return len(self.pf_measurements)

    def get_pf_measurement_at(self, i: int) -> dev.PfMeasurement:
        """
        Get pf_measurement at i
        :param i: index
        :return: PfMeasurement
        """
        return self.pf_measurements[i]

    def get_pf_measurement_names(self) -> StrVec:
        """
        Array of pf_measurement names
        :return: StrVec
        """
        return np.array([e.name for e in self.pf_measurements])

    def add_pf_measurement(self, obj: dev.PfMeasurement):
        """
        Add a PfMeasurement object
        :param obj: PfMeasurement instance
        """

        if self.time_profile is not None:
            obj.create_profiles(self.time_profile)
        self.pf_measurements.append(obj)

    def delete_pf_measurement(self, obj: dev.PfMeasurement) -> None:
        """
        Add a PfMeasurement object
        :param obj: PfMeasurement instance
        """

        self.pf_measurements.remove(obj)

    # ----------------------------------------------------------------------------------------------------------------------
    # qf_measurements
    # ----------------------------------------------------------------------------------------------------------------------

    def get_qf_measurements(self) -> List[dev.QfMeasurement]:
        """
        List of qf_measurements
        :return: List[dev.QfMeasurement]
        """
        return self.qf_measurements

    def get_qf_measurements_number(self) -> int:
        """
        Size of the list of qf_measurements
        :return: size of qf_measurements
        """
        return len(self.qf_measurements)

    def get_qf_measurement_at(self, i: int) -> dev.QfMeasurement:
        """
        Get qf_measurement at i
        :param i: index
        :return: QfMeasurement
        """
        return self.qf_measurements[i]

    def get_qf_measurement_names(self) -> StrVec:
        """
        Array of qf_measurement names
        :return: StrVec
        """
        return np.array([e.name for e in self.qf_measurements])

    def add_qf_measurement(self, obj: dev.QfMeasurement):
        """
        Add a QfMeasurement object
        :param obj: QfMeasurement instance
        """

        if self.time_profile is not None:
            obj.create_profiles(self.time_profile)
        self.qf_measurements.append(obj)

    def delete_qf_measurement(self, obj: dev.QfMeasurement) -> None:
        """
        Add a QfMeasurement object
        :param obj: QfMeasurement instance
        """

        self.qf_measurements.remove(obj)

    # ----------------------------------------------------------------------------------------------------------------------
    # if_measurements
    # ----------------------------------------------------------------------------------------------------------------------

    def get_if_measurements(self) -> List[dev.IfMeasurement]:
        """
        List of if_measurements
        :return: List[dev.IfMeasurement]
        """
        return self.if_measurements

    def get_if_measurements_number(self) -> int:
        """
        Size of the list of if_measurements
        :return: size of if_measurements
        """
        return len(self.if_measurements)

    def get_if_measurement_at(self, i: int) -> dev.IfMeasurement:
        """
        Get if_measurement at i
        :param i: index
        :return: IfMeasurement
        """
        return self.if_measurements[i]

    def get_if_measurement_names(self) -> StrVec:
        """
        Array of if_measurement names
        :return: StrVec
        """
        return np.array([e.name for e in self.if_measurements])

    def add_if_measurement(self, obj: dev.IfMeasurement):
        """
        Add a IfMeasurement object
        :param obj: IfMeasurement instance
        """

        if self.time_profile is not None:
            obj.create_profiles(self.time_profile)
        self.if_measurements.append(obj)

    def delete_if_measurement(self, obj: dev.IfMeasurement) -> None:
        """
        Add a IfMeasurement object
        :param obj: IfMeasurement instance
        """

        self.if_measurements.remove(obj)

    # ----------------------------------------------------------------------------------------------------------------------
    # branch_groups
    # ----------------------------------------------------------------------------------------------------------------------

    def get_branch_groups(self) -> List[dev.BranchGroup]:
        """
        List of branch_groups
        :return: List[dev.BranchGroup]
        """
        return self.branch_groups

    def get_branch_groups_number(self) -> int:
        """
        Size of the list of branch_groups
        :return: size of branch_groups
        """
        return len(self.branch_groups)

    def get_branch_group_at(self, i: int) -> dev.BranchGroup:
        """
        Get branch_group at i
        :param i: index
        :return: BranchGroup
        """
        return self.branch_groups[i]

    def get_branch_group_names(self) -> StrVec:
        """
        Array of branch_group names
        :return: StrVec
        """
        return np.array([e.name for e in self.branch_groups])

    def add_branch_group(self, obj: dev.BranchGroup):
        """
        Add a BranchGroup object
        :param obj: BranchGroup instance
        """

        if self.time_profile is not None:
            obj.create_profiles(self.time_profile)
        self.branch_groups.append(obj)

    def delete_branch_group(self, obj: dev.BranchGroup) -> None:
        """
        Add a BranchGroup object
        :param obj: BranchGroup instance
        """

        self.branch_groups.remove(obj)

    def get_elements_by_type(self, device_type: DeviceType):
        """
        Get set of elements and their parent nodes
        :param device_type: DeviceTYpe instance
        :return: List of elements, it raises an exception if the elements are unknown
        """

        if device_type == DeviceType.LoadDevice:
            return self.get_loads()

        elif device_type == DeviceType.StaticGeneratorDevice:
            return self.get_static_generators()

        elif device_type == DeviceType.GeneratorDevice:
            return self.get_generators()

        elif device_type == DeviceType.BatteryDevice:
            return self.get_batteries()

        elif device_type == DeviceType.ShuntDevice:
            return self.get_shunts()

        elif device_type == DeviceType.ExternalGridDevice:
            return self.get_external_grids()

        elif device_type == DeviceType.CurrentInjectionDevice:
            return self.get_current_injections()

        elif device_type == DeviceType.ControllableShuntDevice:
            return self.get_controllable_shunts()

        elif device_type == DeviceType.LineDevice:
            return self.lines

        elif device_type == DeviceType.Transformer2WDevice:
            return self.transformers2w

        elif device_type == DeviceType.Transformer3WDevice:
            return self.transformers3w

        elif device_type == DeviceType.WindingDevice:
            return self.windings

        elif device_type == DeviceType.HVDCLineDevice:
            return self.hvdc_lines

        elif device_type == DeviceType.UpfcDevice:
            return self.upfc_devices

        elif device_type == DeviceType.VscDevice:
            return self.vsc_devices

        elif device_type == DeviceType.BranchGroupDevice:
            return self.branch_groups

        elif device_type == DeviceType.BusDevice:
            return self.buses

        elif device_type == DeviceType.OverheadLineTypeDevice:
            return self.overhead_line_types

        elif device_type == DeviceType.TransformerTypeDevice:
            return self.transformer_types

        elif device_type == DeviceType.UnderGroundLineDevice:
            return self.underground_cable_types

        elif device_type == DeviceType.SequenceLineDevice:
            return self.sequence_line_types

        elif device_type == DeviceType.WireDevice:
            return self.wire_types

        elif device_type == DeviceType.DCLineDevice:
            return self.dc_lines

        elif device_type == DeviceType.SwitchDevice:
            return self.switch_devices

        elif device_type == DeviceType.SubstationDevice:
            return self.substations

        elif device_type == DeviceType.VoltageLevelDevice:
            return self.voltage_levels

        elif device_type == DeviceType.ConnectivityNodeDevice:
            return self.connectivity_nodes

        elif device_type == DeviceType.BusBarDevice:
            return self.bus_bars

        elif device_type == DeviceType.AreaDevice:
            return self.areas

        elif device_type == DeviceType.ZoneDevice:
            return self.zones

        elif device_type == DeviceType.CountryDevice:
            return self.countries

        elif device_type == DeviceType.CommunityDevice:
            return self.communities

        elif device_type == DeviceType.RegionDevice:
            return self.regions

        elif device_type == DeviceType.MunicipalityDevice:
            return self.municipalities

        elif device_type == DeviceType.ContingencyDevice:
            return self.contingencies

        elif device_type == DeviceType.ContingencyGroupDevice:
            return self.contingency_groups

        elif device_type == DeviceType.Technology:
            return self.technologies

        elif device_type == DeviceType.InvestmentDevice:
            return self.investments

        elif device_type == DeviceType.InvestmentsGroupDevice:
            return self.investments_groups

        elif device_type == DeviceType.FuelDevice:
            return self.fuels

        elif device_type == DeviceType.EmissionGasDevice:
            return self.emission_gases

        elif device_type == DeviceType.GeneratorTechnologyAssociation:
            return self.generators_technologies

        elif device_type == DeviceType.GeneratorFuelAssociation:
            return self.generators_fuels

        elif device_type == DeviceType.GeneratorEmissionAssociation:
            return self.generators_emissions

        elif device_type == DeviceType.ConnectivityNodeDevice:
            return self.connectivity_nodes

        elif device_type == DeviceType.FluidNodeDevice:
            return self.fluid_nodes

        elif device_type == DeviceType.FluidPathDevice:
            return self.get_fluid_paths()

        elif device_type == DeviceType.FluidTurbineDevice:
            return self.get_fluid_turbines()

        elif device_type == DeviceType.FluidPumpDevice:
            return self.get_fluid_pumps()

        elif device_type == DeviceType.FluidP2XDevice:
            return self.get_fluid_p2xs()

        elif device_type == DeviceType.PiMeasurementDevice:
            return self.get_pi_measurements()

        elif device_type == DeviceType.QiMeasurementDevice:
            return self.get_qi_measurements()

        elif device_type == DeviceType.PfMeasurementDevice:
            return self.get_pf_measurements()

        elif device_type == DeviceType.QfMeasurementDevice:
            return self.get_qf_measurements()

        elif device_type == DeviceType.VmMeasurementDevice:
            return self.get_vm_measurements()

        elif device_type == DeviceType.IfMeasurementDevice:
            return self.get_if_measurements()

        elif device_type == DeviceType.LoadLikeDevice:
            return self.get_load_like_devices()

        elif device_type == DeviceType.BranchDevice:
            return self.get_branches_wo_hvdc()

        elif device_type == DeviceType.NoDevice:
            return list()

        elif device_type == DeviceType.TimeDevice:
            return self.get_time_array()

        else:
            raise Exception('Element type not understood ' + str(device_type))

    def set_elements_by_type(self, device_type: DeviceType,
                             devices: List[ALL_DEV_TYPES],
                             logger: Logger = Logger()):
        """
        Set a list of elements all at once
        :param device_type: DeviceType
        :param devices: list of devices
        :param logger: Logger
        """
        if device_type == DeviceType.LoadDevice:
            self.loads = devices

        elif device_type == DeviceType.StaticGeneratorDevice:
            self.static_generators = devices

        elif device_type == DeviceType.GeneratorDevice:
            self.generators = devices

        elif device_type == DeviceType.BatteryDevice:
            self.batteries = devices

        elif device_type == DeviceType.ShuntDevice:
            self.shunts = devices

        elif device_type == DeviceType.ExternalGridDevice:
            self.external_grids = devices

        elif device_type == DeviceType.CurrentInjectionDevice:
            self.current_injections = devices

        elif device_type == DeviceType.ControllableShuntDevice:
            self.controllable_shunts = devices

        elif device_type == DeviceType.LineDevice:
            for d in devices:
                # this is done to detect those lines that should be transformers
                self.add_line(d, logger=logger)

        elif device_type == DeviceType.Transformer2WDevice:
            self.transformers2w = devices

        elif device_type == DeviceType.Transformer3WDevice:
            self.transformers3w = devices

        elif device_type == DeviceType.WindingDevice:
            self.windings = devices

        elif device_type == DeviceType.HVDCLineDevice:
            self.hvdc_lines = devices

        elif device_type == DeviceType.UpfcDevice:
            self.upfc_devices = devices

        elif device_type == DeviceType.VscDevice:
            for elm in devices:
                elm.correct_buses_connection()
            self.vsc_devices = devices

        elif device_type == DeviceType.BranchGroupDevice:
            self.branch_groups = devices

        elif device_type == DeviceType.BusDevice:
            self.buses = devices

        elif device_type == DeviceType.OverheadLineTypeDevice:
            self.overhead_line_types = devices

        elif device_type == DeviceType.TransformerTypeDevice:
            self.transformer_types = devices

        elif device_type == DeviceType.UnderGroundLineDevice:
            self.underground_cable_types = devices

        elif device_type == DeviceType.SequenceLineDevice:
            self.sequence_line_types = devices

        elif device_type == DeviceType.WireDevice:
            self.wire_types = devices

        elif device_type == DeviceType.DCLineDevice:
            self.dc_lines = devices

        elif device_type == DeviceType.SwitchDevice:
            self.switch_devices = devices

        elif device_type == DeviceType.SubstationDevice:
            self.substations = devices

        elif device_type == DeviceType.VoltageLevelDevice:
            self.voltage_levels = devices

        elif device_type == DeviceType.ConnectivityNodeDevice:
            self.connectivity_nodes = devices

        elif device_type == DeviceType.BusBarDevice:
            self.bus_bars = devices

        elif device_type == DeviceType.AreaDevice:
            self.areas = devices

        elif device_type == DeviceType.ZoneDevice:
            self.zones = devices

        elif device_type == DeviceType.CountryDevice:
            self.countries = devices

        elif device_type == DeviceType.CommunityDevice:
            self.communities = devices

        elif device_type == DeviceType.RegionDevice:
            self.regions = devices

        elif device_type == DeviceType.MunicipalityDevice:
            self.municipalities = devices

        elif device_type == DeviceType.ContingencyDevice:
            self.contingencies = devices

        elif device_type == DeviceType.ContingencyGroupDevice:
            self.contingency_groups = devices

        elif device_type == DeviceType.Technology:
            self.technologies = devices

        elif device_type == DeviceType.InvestmentDevice:
            self.investments = devices

        elif device_type == DeviceType.InvestmentsGroupDevice:
            self.investments_groups = devices

        elif device_type == DeviceType.FuelDevice:
            self.fuels = devices

        elif device_type == DeviceType.EmissionGasDevice:
            self.emission_gases = devices

        elif device_type == DeviceType.GeneratorTechnologyAssociation:
            self.generators_technologies = devices

        elif device_type == DeviceType.GeneratorFuelAssociation:
            self.generators_fuels = devices

        elif device_type == DeviceType.GeneratorEmissionAssociation:
            self.generators_emissions = devices

        elif device_type == DeviceType.ConnectivityNodeDevice:
            self.connectivity_nodes = devices

        elif device_type == DeviceType.FluidNodeDevice:
            self.fluid_nodes = devices

        elif device_type == DeviceType.FluidPathDevice:
            self.fluid_paths = devices

        elif device_type == DeviceType.FluidTurbineDevice:
            self.turbines = devices

        elif device_type == DeviceType.FluidPumpDevice:
            self.pumps = devices

        elif device_type == DeviceType.FluidP2XDevice:
            self.p2xs = devices

        elif device_type == DeviceType.BranchDevice:
            for d in devices:
                self.add_branch(d)  # each branch needs to be converted accordingly

        elif device_type == DeviceType.PiMeasurementDevice:
            self.pi_measurements = devices

        elif device_type == DeviceType.QiMeasurementDevice:
            self.qi_measurements = devices

        elif device_type == DeviceType.PfMeasurementDevice:
            self.pf_measurements = devices

        elif device_type == DeviceType.QfMeasurementDevice:
            self.qf_measurements = devices

        elif device_type == DeviceType.VmMeasurementDevice:
            self.vm_measurements = devices

        elif device_type == DeviceType.IfMeasurementDevice:
            self.if_measurements = devices

        else:
            raise Exception('Element type not understood ' + str(device_type))

    def delete_elements_by_type(self, obj: ALL_DEV_TYPES):
        """
        Get set of elements and their parent nodes
        :param obj: device object to delete
        :return: List of elements, it raises an exception if the elements are unknown
        """

        element_type = obj.device_type

        if element_type == DeviceType.LoadDevice:
            self.loads.remove(obj)

        elif element_type == DeviceType.StaticGeneratorDevice:
            self.static_generators.remove(obj)

        elif element_type == DeviceType.GeneratorDevice:
            self.generators.remove(obj)

        elif element_type == DeviceType.BatteryDevice:
            self.batteries.remove(obj)

        elif element_type == DeviceType.ShuntDevice:
            self.shunts.remove(obj)

        elif element_type == DeviceType.ExternalGridDevice:
            self.external_grids.remove(obj)

        elif element_type == DeviceType.CurrentInjectionDevice:
            self.current_injections.remove(obj)

        elif element_type == DeviceType.ControllableShuntDevice:
            self.controllable_shunts.remove(obj)

        elif element_type == DeviceType.LineDevice:
            return self.delete_line(obj)

        elif element_type == DeviceType.Transformer2WDevice:
            return self.delete_transformer2w(obj)

        elif element_type == DeviceType.Transformer3WDevice:
            return self.delete_transformer3w(obj)

        elif element_type == DeviceType.WindingDevice:
            return self.delete_winding(obj)

        elif element_type == DeviceType.HVDCLineDevice:
            return self.delete_hvdc_line(obj)

        elif element_type == DeviceType.UpfcDevice:
            return self.delete_upfc_converter(obj)

        elif element_type == DeviceType.VscDevice:
            return self.delete_vsc_converter(obj)

        elif element_type == DeviceType.BusDevice:
            return self.delete_bus(obj, delete_associated=True)

        elif element_type == DeviceType.ConnectivityNodeDevice:
            return self.delete_connectivity_node(obj)

        elif element_type == DeviceType.BranchGroupDevice:
            return self.delete_branch_group(obj)

        elif element_type == DeviceType.BusBarDevice:
            return self.delete_bus_bar(obj)

        elif element_type == DeviceType.OverheadLineTypeDevice:
            return self.delete_overhead_line(obj)

        elif element_type == DeviceType.TransformerTypeDevice:
            return self.delete_transformer_type(obj)

        elif element_type == DeviceType.UnderGroundLineDevice:
            return self.delete_underground_line(obj)

        elif element_type == DeviceType.SequenceLineDevice:
            return self.delete_sequence_line(obj)

        elif element_type == DeviceType.WireDevice:
            return self.delete_wire(obj)

        elif element_type == DeviceType.DCLineDevice:
            return self.delete_dc_line(obj)

        elif element_type == DeviceType.SubstationDevice:
            return self.delete_substation(obj)

        elif element_type == DeviceType.VoltageLevelDevice:
            return self.delete_voltage_level(obj)

        elif element_type == DeviceType.AreaDevice:
            return self.delete_area(obj)

        elif element_type == DeviceType.ZoneDevice:
            return self.delete_zone(obj)

        elif element_type == DeviceType.CountryDevice:
            return self.delete_country(obj)

        elif element_type == DeviceType.CommunityDevice:
            return self.delete_community(obj)

        elif element_type == DeviceType.RegionDevice:
            return self.delete_region(obj)

        elif element_type == DeviceType.MunicipalityDevice:
            return self.delete_municipality(obj)

        elif element_type == DeviceType.ContingencyDevice:
            return self.delete_contingency(obj)

        elif element_type == DeviceType.ContingencyGroupDevice:
            return self.delete_contingency_group(obj)

        elif element_type == DeviceType.Technology:
            return self.delete_technology(obj)

        elif element_type == DeviceType.InvestmentDevice:
            return self.delete_investment(obj)

        elif element_type == DeviceType.InvestmentsGroupDevice:
            return self.delete_investment_groups(obj)

        elif element_type == DeviceType.FuelDevice:
            return self.delete_fuel(obj)

        elif element_type == DeviceType.EmissionGasDevice:
            return self.delete_emission_gas(obj)

        elif element_type == DeviceType.GeneratorTechnologyAssociation:
            return self.delete_generator_technology(obj)

        elif element_type == DeviceType.GeneratorFuelAssociation:
            return self.delete_generator_fuel(obj)

        elif element_type == DeviceType.GeneratorEmissionAssociation:
            return self.delete_generator_emission(obj)

        elif element_type == DeviceType.FluidNodeDevice:
            return self.delete_fluid_node(obj)

        elif element_type == DeviceType.FluidTurbineDevice:
            return self.delete_fluid_turbine(obj)

        elif element_type == DeviceType.FluidP2XDevice:
            return self.delete_fluid_p2x(obj)

        elif element_type == DeviceType.FluidPumpDevice:
            return self.delete_fluid_pump(obj)

        elif element_type == DeviceType.FluidPathDevice:
            return self.delete_fluid_path(obj)

        elif element_type == DeviceType.PiMeasurementDevice:
            return self.delete_pi_measurement(obj)

        elif element_type == DeviceType.QiMeasurementDevice:
            return self.delete_qi_measurement(obj)

        elif element_type == DeviceType.PfMeasurementDevice:
            return self.delete_pf_measurement(obj)

        elif element_type == DeviceType.QfMeasurementDevice:
            return self.delete_qf_measurement(obj)

        elif element_type == DeviceType.VmMeasurementDevice:
            return self.delete_vm_measurement(obj)

        elif element_type == DeviceType.IfMeasurementDevice:
            return self.delete_if_measurement(obj)

        else:
            raise Exception('Element type not understood ' + str(element_type))

    def get_all_elements_dict(self) -> dict[str, ALL_DEV_TYPES]:
        """
        Get a dictionary of all elements
        :return: Dict[idtag] -> object
        """
        data = dict()
        for key, tpe in self.device_type_name_dict.items():
            elements = self.get_elements_by_type(device_type=tpe)

            for elm in elements:
                data[elm.idtag] = elm

        return data

    def gat_all_elements_dict_by_type(self) -> dict[Callable[[], Any], Union[dict[str, ALL_DEV_TYPES], Any]]:
        """
        Get a dictionary of all elements by type
        :return:
        """

        data = dict()
        for key, tpe in self.device_type_name_dict.items():
            data[tpe.value] = self.get_elements_dict_by_type(element_type=tpe, use_secondary_key=False)

        return data

    def get_elements_dict_by_type(self, element_type: DeviceType,
                                  use_secondary_key=False) -> Dict[str, ALL_DEV_TYPES]:
        """
        Get dictionary of elements
        :param element_type: element type (Bus, Line, etc...)
        :param use_secondary_key: use the code as dictionary key? otherwise the idtag is used
        :return: Dict[str, dev.EditableDevice]
        """

        if use_secondary_key:
            return {elm.code: elm for elm in self.get_elements_by_type(element_type)}
        else:
            return {elm.idtag: elm for elm in self.get_elements_by_type(element_type)}

    def copy(self) -> "MultiCircuit":
        """
        Returns a deep (true) copy of this circuit.
        """
        cpy = MultiCircuit(name=self.name, Sbase=self.Sbase, fbase=self.fBase, idtag=self.idtag)

        ppts = ['branch_groups',
                'lines',
                'dc_lines',
                'transformers2w',
                'hvdc_lines',
                'vsc_devices',
                'upfc_devices',
                'switch_devices',
                'transformers3w',
                'windings',
                'buses',

                'loads',
                'generators',
                'external_grids',
                'shunts',
                'batteries',
                'static_generators',
                'current_injections',
                'controllable_shunts',

                'connectivity_nodes',
                'bus_bars',
                'overhead_line_types',
                'wire_types',
                'underground_cable_types',
                'sequence_line_types',
                'transformer_types',
                'substations',
                'voltage_levels',
                'areas',
                'zones',
                'countries',
                'communities',
                'regions',
                'municipalities',
                'time_profile',
                'contingencies',
                'contingency_groups',
                'investments',
                'investments_groups',
                'technologies',
                'fuels',
                'emission_gases',
                'generators_technologies',
                'generators_fuels',
                'generators_emissions',
                'fluid_nodes',
                'fluid_paths',
                'pi_measurements',
                'qi_measurements',
                'vm_measurements',
                'pf_measurements',
                'qf_measurements',
                'if_measurements',
                ]

        for pr in ppts:
            setattr(cpy, pr, copy.deepcopy(getattr(self, pr)))

        return cpy

    def clear(self) -> None:
        """
        Clear the multi-circuit (remove the bus and branch objects)
        """

        for lst in self.get_branch_lists():
            lst.clear()

        for lst in self.get_injection_devices_lists():
            lst.clear()

        self.areas = list()
        self.technologies = list()
        self.contingencies = list()
        self.contingency_groups = list()
        self.investments = list()
        self.investments_groups = list()
        self.fuels = list()
        self.emission_gases = list()

        # Should accept buses
        self.buses = list()
        self.voltage_levels = list()
        self.substations = list()

        # List of overhead line objects
        self.overhead_line_types = list()

        # list of wire types
        self.wire_types = list()

        # underground cable lines
        self.underground_cable_types = list()

        # sequence modelled lines
        self.sequence_line_types = list()

        # List of transformer types
        self.transformer_types = list()

        self.time_profile = None

        self.contingencies = list()

        self.branch_groups = list()

    def get_catalogue_dict(self, branches_only=False):
        """
        Returns a dictionary with the catalogue types and the associated list of objects.

        Arguments:

            **branches_only** (bool, False): Only branch types
        """
        # 'Wires', 'Overhead lines', 'Underground lines', 'Sequence lines', 'Transformers'

        if branches_only:

            catalogue_dict = {'Overhead lines': self.overhead_line_types,
                              'Transformers': self.transformer_types,
                              'Underground lines': self.underground_cable_types,
                              'Sequence lines': self.sequence_line_types}
        else:
            catalogue_dict = {'Wires': self.wire_types,
                              'Overhead lines': self.overhead_line_types,
                              'Underground lines': self.underground_cable_types,
                              'Sequence lines': self.sequence_line_types,
                              'Transformers': self.transformer_types}

        return catalogue_dict

    def get_catalogue_dict_by_name(self, type_class: str = None):
        """
        Get the catalogue elements by name
        :param type_class:
        :return:
        """
        d = dict()

        # ['Wires', 'Overhead lines', 'Underground lines', 'Sequence lines', 'Transformers']

        if type_class is None:
            tpes = [self.overhead_line_types,
                    self.underground_cable_types,
                    self.wire_types,
                    self.transformer_types,
                    self.sequence_line_types]
            name_prop = ''

        elif type_class == 'Wires':
            tpes = self.wire_types
            name_prop = 'name'

        elif type_class == 'Overhead lines':
            tpes = self.overhead_line_types
            name_prop = 'name'

        elif type_class == 'Underground lines':
            tpes = self.underground_cable_types
            name_prop = 'name'

        elif type_class == 'Sequence lines':
            tpes = self.sequence_line_types
            name_prop = 'name'

        elif type_class == 'Transformers':
            tpes = self.transformer_types
            name_prop = 'name'

        else:
            tpes = list()
            name_prop = 'name'

        # make dictionary
        for tpe in tpes:
            d[getattr(tpe, name_prop)] = tpe

        return d

    def get_properties_dict(self) -> Dict[str, str]:
        """
        Returns a JSON dictionary of the :ref:`MultiCircuit<multicircuit>` instance
        with the following values: id, type, phases, name, Sbase, comments.

        Arguments:

            **id**: Arbitrary identifier
        """
        d = {'id': self.idtag,
             'phases': 'ps',
             'name': self.name,
             'sbase': self.Sbase,
             'fbase': self.fBase,
             'model_version': self.model_version,
             'user_name': self.user_name,
             'comments': self.comments,
             }

        return d

    @staticmethod
    def get_units_dict() -> Dict[str, str]:
        """
        Dictionary of units
        used in json export v3
        """
        return {'time': 'Milliseconds since 1/1/1970 (Unix time in ms)'}

    def get_profiles_dict(self) -> Dict[str, List]:
        """
        Get the profiles dictionary
        mainly used in json export
        """
        if self.time_profile is not None:
            # recommended way to get the unix datetimes
            arr = (self.time_profile - pd.Timestamp("1970-01-01")) // pd.Timedelta("1s")
            # t = (self.time_profile.array.astype(int) * 1e-9).tolist()  # UNIX time in seconds
            t = arr.tolist()
        else:
            t = list()
        return {'time': t}

    def build_graph(self):
        """
        Returns a networkx DiGraph object of the grid.
        """
        graph = nx.DiGraph()

        bus_dictionary = dict()

        for i, bus in enumerate(self.buses):
            graph.add_node(i)
            bus_dictionary[bus.idtag] = i

        tuples = list()
        for branch_list in self.get_branch_lists():
            for branch in branch_list:
                f = bus_dictionary[branch.bus_from.idtag]
                t = bus_dictionary[branch.bus_to.idtag]
                if branch.device_type in [DeviceType.LineDevice,
                                          DeviceType.DCLineDevice,
                                          DeviceType.HVDCLineDevice]:
                    if hasattr(branch, 'X'):
                        w = branch.X
                    else:
                        w = 1e-3
                else:
                    if hasattr(branch, 'X'):
                        w = branch.X
                    else:
                        w = 1e-6

                # self.graph.add_edge(f, t)
                tuples.append((f, t, w))

        graph.add_weighted_edges_from(tuples)

        return graph

    def build_graph_real_power_flow(self, current_flow):
        """
        Returns a networkx DiGraph object of the grid.

        Arguments:

            **current_flow** (list): power_flow.results.If object
        """
        graph_real_power_flow = nx.DiGraph()

        current_flow_direction = np.real(current_flow) > 0
        bus_dictionary = self.get_elements_dict_by_type(element_type=DeviceType.BusDevice,
                                                        use_secondary_key=False)

        for branch_list in self.get_branch_lists():
            for direction, branch in zip(current_flow_direction, branch_list):
                f = bus_dictionary[branch.bus_from.idtag]
                t = bus_dictionary[branch.bus_to.idtag]
                if direction:
                    graph_real_power_flow.add_edge(f, t)
                else:
                    graph_real_power_flow.add_edge(t, f)

        return graph_real_power_flow

    def create_profiles(self, steps, step_length, step_unit, time_base: datetime = datetime.now()):
        """
        Set the default profiles in all the objects enabled to have profiles.
        :param steps: Number of time steps
        :param step_length: Time length (1, 2, 15, ...)
        :param step_unit: Unit of the time step ("h", "m" or "s")
        :param time_base: Date to start from
        """

        index = np.empty(steps, dtype=object)
        for i in range(steps):
            if step_unit == 'h':
                index[i] = time_base + timedelta(hours=i * step_length)
            elif step_unit == 'm':
                index[i] = time_base + timedelta(minutes=i * step_length)
            elif step_unit == 's':
                index[i] = time_base + timedelta(seconds=i * step_length)

        index = pd.DatetimeIndex(index)

        self.format_profiles(index)

    def format_profiles(self, index: pd.DatetimeIndex):
        """
        Format the pandas profiles in place using a time index.
        :param index: Time profile
        """

        self.time_profile = pd.to_datetime(index, dayfirst=True)

        for elm in self.buses:
            elm.create_profiles(index)

        for devs_list in self.get_injection_devices_lists():
            for elm in devs_list:
                elm.create_profiles(index)

        for devs_list in self.get_branch_lists():
            for elm in devs_list:
                elm.create_profiles(index)

        for devs_list in self.get_fluid_lists():
            for elm in devs_list:
                elm.create_profiles(index)

    def set_time_profile(self, unix_data: IntVec):
        """
        Set unix array as time array
        :param unix_data: array of seconds since 1970
        """
        # try parse
        try:
            self.time_profile = pd.to_datetime(np.array(unix_data), unit='s', origin='unix')
        except Exception as e:
            print("Error", e)
            # it may come in nanoseconds instead of seconds...
            self.time_profile = pd.to_datetime(np.array(unix_data) / 1e9, unit='s', origin='unix')

        self.ensure_profiles_exist()

        for elm in self.buses:
            elm.create_profiles(self.time_profile)

        for lst in self.get_branch_lists():
            for elm in lst:
                elm.create_profiles(self.time_profile)

        for lst in self.get_injection_devices_lists():
            for elm in lst:
                elm.create_profiles(self.time_profile)

    def ensure_profiles_exist(self) -> None:
        """
        Format the pandas profiles in place using a time index.
        """
        if self.time_profile is None:
            raise Exception('Cannot ensure profiles existence without a time index. Try format_profiles instead')

        for elm in self.buses:
            elm.ensure_profiles_exist(self.time_profile)

        for branch_list in self.get_branch_lists():
            for elm in branch_list:
                elm.ensure_profiles_exist(self.time_profile)

        for lst in self.get_injection_devices_lists():
            for elm in lst:
                elm.ensure_profiles_exist(self.time_profile)

    def get_bus_dict(self, by_idtag=False) -> Dict[str, dev.Bus]:
        """
        Return dictionary of buses
        :param by_idtag if true, the key is the idtag else the key is the name
        :return: dictionary of buses {name:object}
        """
        if by_idtag:
            return {b.idtag: b for b in self.buses}
        else:
            return {b.name: b for b in self.buses}

    def get_bus_index_dict(self) -> Dict[dev.Bus, int]:
        """
        Return dictionary of buses
        :return: dictionary of buses {name:object}
        """
        return {b: i for i, b in enumerate(self.buses)}

    def add_bus(self, obj: Union[None, dev.Bus] = None) -> dev.Bus:
        """
        Add a :ref:`Bus<bus>` object to the grid.

        Arguments:

            **obj** (:ref:`Bus<bus>`): :ref:`Bus<bus>` object
        """
        if obj is None:
            obj = dev.Bus()

        if self.time_profile is not None:
            obj.create_profiles(self.time_profile)

        self.buses.append(obj)

        return obj

    def delete_bus(self, obj: dev.Bus, delete_associated=False):
        """
        Delete a :ref:`Bus<bus>` object from the grid.
        :param obj: :ref:`Bus<bus>` object
        :param delete_associated:
        """

        # remove associated Branches in reverse order
        for branch_list in self.get_branch_lists():
            for i in range(len(branch_list) - 1, -1, -1):
                if branch_list[i].bus_from == obj:
                    if delete_associated:
                        self.delete_branch(branch_list[i])
                    else:
                        branch_list[i].bus_from = None
                elif branch_list[i].bus_to == obj:
                    if delete_associated:
                        self.delete_branch(branch_list[i])
                    else:
                        branch_list[i].bus_to = None

        # remove the associated injection devices
        for inj_list in self.get_injection_devices_lists():
            for i in range(len(inj_list) - 1, -1, -1):
                if inj_list[i].bus == obj:
                    if delete_associated:
                        self.delete_injection_device(inj_list[i])
                    else:
                        inj_list[i].bus = None

        # remove associations in bus_bars
        for cn in self.connectivity_nodes:
            if cn.default_bus == obj:
                cn.default_bus = None  # remove the association

        # remove the bus itself
        if obj in self.buses:
            self.buses.remove(obj)

    def add_line(self, obj: dev.Line, logger: Union[Logger, DataLogger] = Logger()):
        """
        Add a line object
        :param obj: Line instance
        :param logger: Logger to record events
        """
        if obj.should_this_be_a_transformer():
            tr = obj.get_equivalent_transformer()
            self.add_transformer2w(tr)
            # print('Converted {} ({}) to a transformer'.format(obj.name, obj.idtag))
            logger.add_warning("Converted line to transformer due to excessive nominal voltage difference",
                               device=obj.idtag)
        else:
            if self.time_profile is not None:
                obj.create_profiles(self.time_profile)
            self.lines.append(obj)

    def add_dc_line(self, obj: dev.DcLine):
        """
        Add a line object
        :param obj: Line instance
        """

        if self.time_profile is not None:
            obj.create_profiles(self.time_profile)
        self.dc_lines.append(obj)

    def add_transformer2w(self, obj: dev.Transformer2W):
        """
        Add a transformer object
        :param obj: Transformer2W instance
        """

        if self.time_profile is not None:
            obj.create_profiles(self.time_profile)
        self.transformers2w.append(obj)

    def add_winding(self, obj: dev.Winding):
        """
        Add a winding object
        :param obj: Winding instance
        """

        if self.time_profile is not None:
            obj.create_profiles(self.time_profile)
        self.windings.append(obj)

    def add_transformer3w(self, obj: dev.Transformer3W):
        """
        Add a transformer object
        :param obj: Transformer3W instance
        """

        if self.time_profile is not None:
            obj.create_profiles(self.time_profile)
        self.transformers3w.append(obj)
        self.add_bus(obj.bus0)  # add the middle transformer
        self.add_winding(obj.winding1)
        self.add_winding(obj.winding2)
        self.add_winding(obj.winding3)

    def add_hvdc(self, obj: dev.HvdcLine):
        """
        Add a hvdc line object
        :param obj: HvdcLine instance
        """

        if self.time_profile is not None:
            obj.create_profiles(self.time_profile)
        self.hvdc_lines.append(obj)

    def add_vsc(self, obj: dev.VSC):
        """
        Add a hvdc line object
        :param obj: HvdcLine instance
        """

        if self.time_profile is not None:
            obj.create_profiles(self.time_profile)
        self.vsc_devices.append(obj)

    def add_upfc(self, obj: dev.UPFC):
        """
        Add a UPFC object
        :param obj: UPFC instance
        """

        if self.time_profile is not None:
            obj.create_profiles(self.time_profile)
        self.upfc_devices.append(obj)

    def add_switch(self, obj: dev.Switch):
        """
        Add a Switch object
        :param obj: Switch instance
        """

        if self.time_profile is not None:
            obj.create_profiles(self.time_profile)
        self.switch_devices.append(obj)

    def add_branch(self, obj: Union[BRANCH_TYPES, dev.Branch]) -> None:
        """
        Add any branch object (it's type will be infered here)
        :param obj: any class inheriting from ParentBranch
        """

        if obj.device_type == DeviceType.LineDevice:
            self.add_line(obj)

        elif obj.device_type == DeviceType.DCLineDevice:
            self.add_dc_line(obj)

        elif obj.device_type == DeviceType.Transformer2WDevice:
            self.add_transformer2w(obj)

        elif obj.device_type == DeviceType.HVDCLineDevice:
            self.add_hvdc(obj)

        elif obj.device_type == DeviceType.VscDevice:
            self.add_vsc(obj)

        elif obj.device_type == DeviceType.UpfcDevice:
            self.add_upfc(obj)

        elif obj.device_type == DeviceType.WindingDevice:
            self.add_winding(obj)

        elif obj.device_type == DeviceType.SwitchDevice:
            self.add_switch(obj)

        elif obj.device_type == DeviceType.BranchDevice:

            if obj.should_this_be_a_transformer():
                self.add_transformer2w(obj.get_equivalent_transformer())
            else:
                self.add_line(obj.get_equivalent_line())
        else:
            raise Exception('Unrecognized branch type ' + obj.device_type.value)

    def delete_branch(self, obj: BRANCH_TYPES):
        """
        Delete a :ref:`Branch<branch>` object from the grid.

        Arguments:

            **obj** (:ref:`Branch<branch>`): :ref:`Branch<branch>` object
        """
        for branch_list in self.get_branch_lists():
            try:
                branch_list.remove(obj)
            except ValueError:  # element not found ...
                pass

    def delete_injection_device(self, obj: INJECTION_DEVICE_TYPES):
        """
        Delete a :ref:`Branch<branch>` object from the grid.

        Arguments:

            **obj** (:ref:`Branch<branch>`): :ref:`Branch<branch>` object
        """
        for inj_list in self.get_injection_devices_lists():
            try:
                inj_list.remove(obj)
            except ValueError:  # element not found ...
                pass

    def delete_line(self, obj: dev.Line):
        """
        Delete line
        :param obj: Line instance
        """
        self.lines.remove(obj)

    def delete_dc_line(self, obj: dev.DcLine):
        """
        Delete line
        :param obj: Line instance
        """
        self.dc_lines.remove(obj)

    def delete_transformer2w(self, obj: dev.Transformer2W):
        """
        Delete transformer
        :param obj: Transformer2W instance
        """
        self.transformers2w.remove(obj)

    def delete_switch(self, obj: dev.Switch):
        """
        Delete transformer
        :param obj: Transformer2W instance
        """
        self.switch_devices.remove(obj)

    def delete_winding(self, obj: dev.Winding):
        """
        Delete winding
        :param obj: Winding instance
        """
        for tr3 in self.transformers3w:

            if obj == tr3.winding1:
                tr3.bus1 = None
                # tr3.winding1 = None
                # if tr3.graphic_obj is not None:
                #     tr3.graphic_obj.connection_lines[0] = None

            elif obj == tr3.winding2:
                tr3.bus2 = None
                # tr3.winding2 = None
                # if tr3.graphic_obj is not None:
                #     tr3.graphic_obj.connection_lines[1] = None

            if obj == tr3.winding3:
                tr3.bus3 = None
                # tr3.winding3 = None
                # if tr3.graphic_obj is not None:
                #     tr3.graphic_obj.connection_lines[2] = None

        # self.windings.remove(obj)

    def delete_transformer3w(self, obj: dev.Transformer3W):
        """
        Delete transformer
        :param obj: Transformer2W instance
        """
        self.transformers3w.remove(obj)
        self.delete_winding(obj.winding1)
        self.delete_winding(obj.winding2)
        self.delete_winding(obj.winding3)
        self.delete_bus(obj.bus0, delete_associated=True)  # also remove the middle bus

    def delete_hvdc_line(self, obj: dev.HvdcLine):
        """
        Delete HVDC line
        :param obj:
        """
        self.hvdc_lines.remove(obj)

    def delete_vsc_converter(self, obj: dev.VSC):
        """
        Delete VSC
        :param obj: VSC Instance
        """
        self.vsc_devices.remove(obj)

    def delete_upfc_converter(self, obj: dev.UPFC):
        """
        Delete VSC
        :param obj: VSC Instance
        """
        self.upfc_devices.remove(obj)

    def add_load(self, bus: dev.Bus, api_obj=None):
        """
        Add a :ref:`Load<load>` object to a :ref:`Bus<bus>`.

        Arguments:

            **bus** (:ref:`Bus<bus>`): :ref:`Bus<bus>` object

            **api_obj** (:ref:`Load<load>`): :ref:`Load<load>` object
        """
        if api_obj is None:
            api_obj = dev.Load()
        api_obj.bus = bus

        if self.time_profile is not None:
            api_obj.create_profiles(self.time_profile)

        if api_obj.name == 'Load':
            api_obj.name += '@' + bus.name

        self.loads.append(api_obj)

        return api_obj

    def add_generator(self, bus: dev.Bus, api_obj: Union[dev.Generator, None] = None):
        """
        Add a generator
        :param bus: Bus object
        :param api_obj: Generator object
        :return: Generator object (created if api_obj is None)
        """

        if api_obj is None:
            api_obj = dev.Generator()
        api_obj.bus = bus

        if self.time_profile is not None:
            api_obj.create_profiles(self.time_profile)

        self.generators.append(api_obj)

        return api_obj

    def delete_generator(self, obj: dev.Generator):
        """
        Delete a generator
        :param obj:
        :return:
        """
        self.generators.remove(obj)

    def add_static_generator(self, bus: dev.Bus, api_obj: Union[dev.StaticGenerator, None] = None):
        """
        Add a generator
        :param bus: Bus object
        :param api_obj: StaticGenerator object
        :return: StaticGenerator object (created if api_obj is None)
        """

        if api_obj is None:
            api_obj = dev.StaticGenerator()
        api_obj.bus = bus

        if self.time_profile is not None:
            api_obj.create_profiles(self.time_profile)

        self.static_generators.append(api_obj)

        return api_obj

    def add_external_grid(self, bus: dev.Bus, api_obj: Union[None, dev.ExternalGrid] = None):
        """
        Add an external grid
        :param bus: Bus object
        :param api_obj: api_obj, if None, create a new one
        :return:
        """

        if api_obj is None:
            api_obj = dev.ExternalGrid()
        api_obj.bus = bus

        if self.time_profile is not None:
            api_obj.create_profiles(self.time_profile)

        if api_obj.name == 'External grid':
            api_obj.name += '@' + bus.name

        self.external_grids.append(api_obj)

        return api_obj

    def add_battery(self, bus: dev.Bus, api_obj=None):
        """
        Add a :ref:`Battery<battery>` object to a :ref:`Bus<bus>`.

        Arguments:

            **bus** (:ref:`Bus<bus>`): :ref:`Bus<bus>` object

            **api_obj** (:ref:`Battery<battery>`): :ref:`Battery<battery>` object
        """
        if api_obj is None:
            api_obj = dev.Battery()
        api_obj.bus = bus

        if self.time_profile is not None:
            api_obj.create_profiles(self.time_profile)

        self.batteries.append(api_obj)

        return api_obj

    def add_shunt(self, bus: dev.Bus, api_obj=None):
        """
        Add a :ref:`Shunt<shunt>` object to a :ref:`Bus<bus>`.

        Arguments:

            **bus** (:ref:`Bus<bus>`): :ref:`Bus<bus>` object

            **api_obj** (:ref:`Shunt<shunt>`): :ref:`Shunt<shunt>` object
        """
        if api_obj is None:
            api_obj = dev.Shunt()
        api_obj.bus = bus

        if self.time_profile is not None:
            api_obj.create_profiles(self.time_profile)

        self.shunts.append(api_obj)

        return api_obj

    def add_wire(self, obj: dev.Wire):
        """
        Add Wire to the collection
        :param obj: Wire instance
        """
        if obj is not None:
            if isinstance(obj, dev.Wire):
                self.wire_types.append(obj)
            else:
                print('The template is not a wire!')

    def delete_wire(self, obj: dev.Wire):
        """
        Delete wire from the collection
        :param obj: Wire object
        """
        for tower in self.overhead_line_types:
            for elm in tower.wires_in_tower:
                if elm.template == obj:
                    elm.template = None

        self.wire_types.remove(obj)

    def add_overhead_line(self, obj: dev.OverheadLineType):
        """
        Add overhead line (tower) template to the collection
        :param obj: Tower instance
        """
        if obj is not None:
            if isinstance(obj, dev.OverheadLineType):
                self.overhead_line_types.append(obj)
            else:
                print('The template is not an overhead line!')

    def delete_line_template_dependency(self, obj):
        """
        Search a branch template from lines and transformers and delete it
        :param obj:
        :return:
        """
        for elm in self.lines:
            if elm.template == obj:
                elm.template = None

    def delete_transformer_template_dependency(self, obj: dev.TransformerType):
        """
        Search a branch template from lines and transformers and delete it
        :param obj:
        :return:
        """
        for elm in self.transformers2w:
            if elm.template == obj:
                elm.template = None

    def delete_overhead_line(self, obj: dev.OverheadLineType):
        """
        Delete tower from the collection
        :param obj: OverheadLineType
        """

        self.delete_line_template_dependency(obj=obj)
        self.overhead_line_types.remove(obj)

    def add_underground_line(self, obj: dev.UndergroundLineType):
        """
        Add underground line
        :param obj: UndergroundLineType instance
        """
        if obj is not None:
            if isinstance(obj, dev.UndergroundLineType):
                self.underground_cable_types.append(obj)
            else:
                print('The template is not an underground line!')

    def delete_underground_line(self, obj):
        """
        Delete underground line
        :param obj:
        """
        self.delete_line_template_dependency(obj=obj)
        self.underground_cable_types.remove(obj)

    def add_sequence_line(self, obj: dev.SequenceLineType):
        """
        Add sequence line to the collection
        :param obj: SequenceLineType instance
        """
        if obj is not None:
            if isinstance(obj, dev.SequenceLineType):
                self.sequence_line_types.append(obj)
            else:
                print('The template is not a sequence line!')

    def delete_sequence_line(self, obj):
        """
        Delete sequence line from the collection
        :param obj:
        """
        self.delete_line_template_dependency(obj=obj)
        self.sequence_line_types.remove(obj)
        return True

    def add_transformer_type(self, obj: dev.TransformerType):
        """
        Add transformer template
        :param obj: TransformerType instance
        """
        if obj is not None:
            if isinstance(obj, dev.TransformerType):
                self.transformer_types.append(obj)
            else:
                print('The template is not a transformer!')

    def delete_transformer_type(self, obj: dev.TransformerType):
        """
        Delete transformer type from the collection
        :param obj
        """
        self.delete_transformer_template_dependency(obj=obj)
        self.transformer_types.remove(obj)

    def apply_all_branch_types(self) -> Logger:
        """
        Apply all the branch types
        """
        logger = Logger()
        for branch in self.lines:
            if branch.template is not None:
                branch.apply_template(branch.template, self.Sbase, logger=logger)

        for branch in self.transformers2w:
            if branch.template is not None:
                branch.apply_template(branch.template, self.Sbase, logger=logger)

        return logger

    def add_substation(self, obj: dev.Substation):
        """
        Add Substation
        :param obj: Substation object
        """
        self.substations.append(obj)

    def delete_substation(self, obj: dev.Substation):
        """
        Delete Substation
        :param obj: Substation object
        """
        for elm in self.buses:
            if elm.substation == obj:
                elm.substation = None

        self.substations.remove(obj)

    def get_bus_bars(self) -> List[dev.BusBar]:
        """
        Get all bus bars
        """
        return self.bus_bars

    def get_bus_bars_number(self) -> int:
        """
        Get all bus-bars number
        :return:
        """
        return len(self.bus_bars)

    def add_bus_bar(self, obj: dev.BusBar):
        """
        Add Substation
        :param obj: BusBar object
        """
        self.bus_bars.append(obj)

        # add the internal connectivity node
        self.add_connectivity_node(obj.cn)

    def delete_bus_bar(self, obj: dev.BusBar):
        """
        Delete Substation
        :param obj: Substation object
        """
        for elm in self.connectivity_nodes:
            if elm.bus_bar == obj:
                elm.bus_bar = None

        self.bus_bars.remove(obj)

    def get_connectivity_nodes(self) -> List[dev.ConnectivityNode]:
        """
        Get all connectivity nodes
        """
        return self.connectivity_nodes

    def add_connectivity_node(self, obj: dev.ConnectivityNode):
        """
        Add Substation
        :param obj: BusBar object
        """
        self.connectivity_nodes.append(obj)

    def delete_connectivity_node(self, obj: dev.ConnectivityNode):
        """
        Delete Substation
        :param obj: Substation object
        """
        for elm in self.bus_bars:
            elm.connectivity_node = None

        self.connectivity_nodes.remove(obj)

    def add_area(self, obj: dev.Area):
        """
        Add area
        :param obj: Area object
        """
        self.areas.append(obj)

    def delete_area(self, obj: dev.Area):
        """
        Delete area
        :param obj: Area
        """
        for elm in self.buses:
            if elm.area == obj:
                elm.area = None

        self.areas.remove(obj)

    def add_zone(self, obj: dev.Zone):
        """
        Add zone
        :param obj: Zone object
        """
        self.zones.append(obj)

    def add_contingency_group(self, obj: dev.ContingencyGroup):
        """
        Add contingency group
        :param obj: ContingencyGroup
        """
        self.contingency_groups.append(obj)

    def delete_contingency_group(self, obj):
        """
        Delete zone
        :param obj: index
        """
        self.contingency_groups.remove(obj)

    def get_contingency_group_names(self) -> List[str]:
        """
        Get list of contingency group names
        :return:
        """
        return [e.name for e in self.contingency_groups]

    def get_contingency_group_dict(self) -> Dict[str, List[dev.Contingency]]:
        """
        Get a dictionary of group idtags related to list of contingencies
        :return:
        """
        d = dict()

        for cnt in self.contingencies:
            if cnt.group.idtag not in d:
                d[cnt.group.idtag] = [cnt]
            else:
                d[cnt.group.idtag].append(cnt)

        return d

    def get_branches_wo_hvdc_dict(self) -> Dict[str, int]:
        """
        Get dictionary of branches (excluding HVDC)
        the key is the idtag, the value is the branch position
        :return: Dict[str, int]
        """
        return {e.idtag: ei for ei, e in enumerate(self.get_branches_wo_hvdc())}

    def add_contingency(self, obj: dev.Contingency):
        """
        Add a contingency
        :param obj: Contingency
        """
        self.contingencies.append(obj)

    def delete_contingency(self, obj):
        """
        Delete zone
        :param obj: index
        """
        self.contingencies.remove(obj)

    def add_investments_group(self, obj: dev.InvestmentsGroup):
        """
        Add investments group
        :param obj: InvestmentsGroup
        """
        self.investments_groups.append(obj)

    def delete_investment_groups(self, obj):
        """
        Delete zone
        :param obj: index
        """
        self.investments_groups.remove(obj)

    def add_investment(self, obj: dev.Investment):
        """
        Add investment
        :param obj: Investment
        """
        self.investments.append(obj)

    def delete_investment(self, obj):
        """
        Delete zone
        :param obj: index
        """
        self.investments.remove(obj)

    def add_technology(self, obj: dev.Technology):
        """
        Add technology
        :param obj: Technology
        """
        self.technologies.append(obj)

    def delete_technology(self, obj):
        """
        Delete zone
        :param obj: index
        """
        # todo: remove dependencies
        self.technologies.remove(obj)

    def delete_zone(self, obj):
        """
        Delete zone
        :param obj: index
        """
        for elm in self.buses:
            if elm.zone == obj:
                elm.zone = None

        self.zones.remove(obj)

    def get_countries(self) -> List[dev.Country]:
        """
        Get all countries
        """
        return self.countries

    def get_country_number(self) -> int:
        """
        Get country number
        :return:
        """
        return len(self.countries)

    def add_country(self, obj: dev.Country):
        """
        Add country
        :param obj:  object
        """
        self.countries.append(obj)

    def delete_country(self, obj):
        """
        Delete country
        :param obj: index
        """
        for elm in self.buses:
            if elm.country == obj:
                elm.country = None

        self.countries.remove(obj)

    # ----------------------------------------------------------------------------------------------------------------------
    # communities
    # ----------------------------------------------------------------------------------------------------------------------

    def get_communities(self) -> List[dev.Community]:
        """
        List of communities
        :return: List[dev.Community]
        """
        return self.communities

    def get_communities_number(self) -> int:
        """
        Size of the list of communities
        :return: size of communities
        """
        return len(self.communities)

    def get_community_at(self, i: int) -> dev.Community:
        """
        Get community at i
        :param i: index
        :return: Community
        """
        return self.communities[i]

    def get_community_names(self) -> StrVec:
        """
        Array of community names
        :return: StrVec
        """
        return np.array([e.name for e in self.communities])

    def add_community(self, obj: dev.Community):
        """
        Add a Community object
        :param obj: Community instance
        """

        if self.time_profile is not None:
            obj.create_profiles(self.time_profile)
        self.communities.append(obj)

    def delete_community(self, obj: dev.Community) -> None:
        """
        Add a Community object
        :param obj: Community instance
        """

        self.communities.remove(obj)

    # ----------------------------------------------------------------------------------------------------------------------
    # regions
    # ----------------------------------------------------------------------------------------------------------------------

    def get_regions(self) -> List[dev.Region]:
        """
        List of regions
        :return: List[dev.Region]
        """
        return self.regions

    def get_regions_number(self) -> int:
        """
        Size of the list of regions
        :return: size of regions
        """
        return len(self.regions)

    def get_region_at(self, i: int) -> dev.Region:
        """
        Get region at i
        :param i: index
        :return: Region
        """
        return self.regions[i]

    def get_region_names(self) -> StrVec:
        """
        Array of region names
        :return: StrVec
        """
        return np.array([e.name for e in self.regions])

    def add_region(self, obj: dev.Region):
        """
        Add a Region object
        :param obj: Region instance
        """

        if self.time_profile is not None:
            obj.create_profiles(self.time_profile)
        self.regions.append(obj)

    def delete_region(self, obj: dev.Region) -> None:
        """
        Add a Region object
        :param obj: Region instance
        """

        self.regions.remove(obj)

    # ----------------------------------------------------------------------------------------------------------------------
    # municipalities
    # ----------------------------------------------------------------------------------------------------------------------

    def get_municipalities(self) -> List[dev.Municipality]:
        """
        List of municipalities
        :return: List[dev.Municipality]
        """
        return self.municipalities

    def get_municipalities_number(self) -> int:
        """
        Size of the list of municipalities
        :return: size of municipalities
        """
        return len(self.municipalities)

    def get_municipality_at(self, i: int) -> dev.Municipality:
        """
        Get municipality at i
        :param i: index
        :return: Municipality
        """
        return self.municipalities[i]

    def get_municipality_names(self) -> StrVec:
        """
        Array of municipality names
        :return: StrVec
        """
        return np.array([e.name for e in self.municipalities])

    def add_municipality(self, obj: dev.Municipality):
        """
        Add a Municipality object
        :param obj: Municipality instance
        """

        if self.time_profile is not None:
            obj.create_profiles(self.time_profile)
        self.municipalities.append(obj)

    def delete_municipality(self, obj: dev.Municipality) -> None:
        """
        Add a Municipality object
        :param obj: Municipality instance
        """

        self.municipalities.remove(obj)

    def add_fuel(self, obj: dev.Fuel):
        """
        Add Fuel
        :param obj: Fuel object
        """
        self.fuels.append(obj)

    def delete_fuel(self, obj):
        """
        Delete Fuel
        :param obj: index
        """
        self.fuels.remove(obj)

    def add_emission_gas(self, obj: dev.EmissionGas):
        """
        Add EmissionGas
        :param obj: EmissionGas object
        """
        self.emission_gases.append(obj)

    def delete_emission_gas(self, obj: dev.EmissionGas):
        """
        Delete Substation
        :param obj: index
        """
        # store the associations
        rels = list()
        for elm in self.generators_emissions:
            if elm.emission == obj:
                rels.append(elm)

        # delete the assciations
        for elm in rels:
            self.delete_generator_emission(elm)

        # delete the gas
        self.emission_gases.remove(obj)

    def add_generator_technology(self, obj: dev.GeneratorTechnology):
        """
        Add GeneratorTechnology
        :param obj: GeneratorTechnology object
        """
        self.generators_technologies.append(obj)

    def delete_generator_technology(self, obj: dev.GeneratorTechnology):
        """
        Delete GeneratorTechnology
        :param obj: GeneratorTechnology
        """
        # store the associations
        rels = list()
        for elm in self.generators_technologies:
            if elm.technology == obj:
                rels.append(elm)

        # delete the associations
        for elm in rels:
            self.delete_generator_technology(elm)

        # delete the technology
        self.generators_technologies.remove(obj)

    def add_generator_fuel(self, obj: dev.GeneratorFuel):
        """
        Add GeneratorFuel
        :param obj: GeneratorFuel object
        """
        self.generators_fuels.append(obj)

    def delete_generator_fuel(self, obj: dev.GeneratorFuel):
        """
        Delete GeneratorFuel
        :param obj: GeneratorFuel
        """
        # store the associations
        rels = list()
        for elm in self.generators_fuels:
            if elm.fuel == obj:
                rels.append(elm)

        # delete the assciations
        for elm in rels:
            self.delete_generator_fuel(elm)

        # delete the fuel
        self.generators_fuels.remove(obj)

    def add_generator_emission(self, obj: dev.GeneratorEmission):
        """
        Add GeneratorFuel
        :param obj: GeneratorFuel object
        """
        self.generators_emissions.append(obj)

    def delete_generator_emission(self, obj: dev.GeneratorEmission):
        """
        Delete GeneratorFuel
        :param obj: GeneratorFuel
        """
        # todo: delete dependencies
        self.generators_emissions.remove(obj)

    def add_fluid_node(self, obj: dev.FluidNode):
        """
        Add fluid node
        :param obj: FluidNode
        """
        self.fluid_nodes.append(obj)

        if self.time_profile is not None:
            obj.create_profiles(self.time_profile)

    def delete_fluid_node(self, obj: dev.FluidNode):
        """
        Delete fluid node
        :param obj: FluidNode
        """
        # delete dependencies
        for fluid_path in reversed(self.fluid_paths):
            if fluid_path.source == obj or fluid_path.target == obj:
                self.delete_fluid_path(fluid_path)

        self.fluid_nodes.remove(obj)

    def get_fluid_nodes(self) -> List[dev.FluidNode]:
        """

        :return:
        """
        return self.fluid_nodes

    def get_fluid_nodes_number(self) -> int:
        """

        :return:
        """
        return len(self.fluid_nodes)

    def get_fluid_node_names(self) -> StrVec:
        """
        List of fluid node names
        :return:
        """
        return np.array([e.name for e in self.fluid_nodes])

    def add_fluid_path(self, obj: dev.FluidPath):
        """
        Add fluid path
        :param obj:FluidPath
        """
        self.fluid_paths.append(obj)

        if self.time_profile is not None:
            obj.create_profiles(self.time_profile)

    def delete_fluid_path(self, obj: dev.FluidPath):
        """
        Delete fuid path
        :param obj: FluidPath
        """
        self.fluid_paths.remove(obj)

    def get_fluid_paths(self) -> List[dev.FluidPath]:
        """

        :return:
        """
        return self.fluid_paths

    def get_fluid_path_names(self) -> StrVec:
        """
        List of fluid paths names
        :return:
        """
        return np.array([e.name for e in self.fluid_paths])

    def get_fluid_paths_number(self) -> int:
        """

        :return:
        """
        return len(self.fluid_paths)

    def add_fluid_turbine(self, node: dev.FluidNode, api_obj: Union[dev.FluidTurbine, None]) -> dev.FluidTurbine:
        """
        Add fluid turbine
        :param node: Fluid node to add to
        :param api_obj: FluidTurbine
        """

        if api_obj is None:
            api_obj = dev.FluidTurbine()
        api_obj.plant = node

        if self.time_profile is not None:
            api_obj.create_profiles(self.time_profile)

        self.turbines.append(api_obj)

        return api_obj

    def delete_fluid_turbine(self, obj: dev.FluidTurbine):
        """
        Delete fuid turbine
        :param obj: FluidTurbine
        """
        self.turbines.remove(obj)

    def get_fluid_turbines(self) -> List[dev.FluidTurbine]:
        """
        Returns a list of :ref:`Load<load>` objects in the grid.
        """
        return self.turbines.copy()

    def get_fluid_turbines_number(self) -> int:
        """
        :return: number of total turbines in the network
        """
        return len(self.turbines)

    def get_fluid_turbines_names(self) -> StrVec:
        """
        Returns a list of :ref:`Turbine<turbine>` names.
        """
        return np.array([elm.name for elm in self.turbines])

    def add_fluid_pump(self, node: dev.FluidNode, api_obj: Union[dev.FluidPump, None]) -> dev.FluidPump:
        """
        Add fluid pump
        :param node: Fluid node to add to
        :param api_obj:FluidPump
        """
        if api_obj is None:
            api_obj = dev.FluidTurbine()
        api_obj.plant = node

        if self.time_profile is not None:
            api_obj.create_profiles(self.time_profile)

        self.pumps.append(api_obj)

        return api_obj

    def delete_fluid_pump(self, obj: dev.FluidPump):
        """
        Delete fuid pump
        :param obj: FluidPump
        """
        self.pumps.remove(obj)

    def get_fluid_pumps(self) -> List[dev.FluidPump]:
        """
        Returns a list of :ref:`Load<load>` objects in the grid.
        """
        return self.pumps

    def get_fluid_pumps_number(self) -> int:
        """
        :return: number of total pumps in the network
        """
        return len(self.pumps)

    def get_fluid_pumps_names(self) -> StrVec:
        """
        Returns a list of :ref:`Pump<pump>` names.
        """
        return np.array([elm.name for elm in self.pumps])

    def add_fluid_p2x(self, node: dev.FluidNode,
                      api_obj: Union[dev.FluidP2x, None]) -> dev.FluidP2x:
        """
        Add power to x
        :param node: Fluid node to add to
        :param api_obj:FluidP2x
        """
        if api_obj is None:
            api_obj = dev.FluidTurbine()
        api_obj.plant = node

        if self.time_profile is not None:
            api_obj.create_profiles(self.time_profile)

        self.p2xs.append(api_obj)

        return api_obj

    def delete_fluid_p2x(self, obj: dev.FluidP2x):
        """
        Delete fuid pump
        :param obj: FluidP2x
        """
        self.p2xs.remove(obj)

    def get_fluid_p2xs(self) -> List[dev.FluidP2x]:
        """
        Returns a list of :ref:`Load<load>` objects in the grid.
        """
        return self.p2xs

    def get_fluid_p2xs_number(self) -> int:
        """
        :return: number of total pumps in the network
        """
        return len(self.p2xs)

    def get_fluid_p2xs_names(self) -> StrVec:
        """
        Returns a list of :ref:`P2X<P2X>` names.
        """
        return np.array([elm.name for elm in self.p2xs])

    def get_fluid_injection_number(self) -> int:
        """
        Get number of fluid injections
        :return: int
        """
        return self.get_fluid_turbines_number() + self.get_fluid_pumps_number() + self.get_fluid_p2xs_number()

    def get_fluid_injection_names(self) -> StrVec:
        """
        Returns a list of :ref:`Injection<Injection>` names.
        Sort by order: turbines, pumps, p2xs
        """
        names = list()
        for elm in self.turbines:
            names.append(elm.name)

        for elm in self.pumps:
            names.append(elm.name)

        for elm in self.p2xs:
            names.append(elm.name)

        return np.array(names)

    def get_fluid_injections(self) -> List[FLUID_TYPES]:
        """
        Returns a list of :ref:`Injection<Injection>` names.
        Sort by order: turbines, pumps, p2xs
        """
        return self.turbines + self.pumps + self.p2xs

    def convert_line_to_hvdc(self, line: dev.Line) -> dev.HvdcLine:
        """
        Convert a line to HVDC, this is the GUI way to create HVDC objects
        :param line: Line instance
        :return: HvdcLine
        """
        hvdc = dev.HvdcLine(bus_from=line.bus_from,
                            bus_to=line.bus_to,
                            name='HVDC Line',
                            active=line.active,
                            rate=line.rate,
                            )

        hvdc.active_prof = line.active_prof
        hvdc.rate_prof = line.rate_prof

        # add device to the circuit
        self.add_hvdc(hvdc)

        # delete the line from the circuit
        self.delete_line(line)

        return hvdc

    def convert_line_to_transformer(self, line: dev.Line) -> dev.Transformer2W:
        """
        Convert a line to Transformer
        :param line: Line instance
        :return: Transformer2W
        """
        transformer = dev.Transformer2W(bus_from=line.bus_from,
                                        bus_to=line.bus_to,
                                        name='Transformer',
                                        active=line.active,
                                        rate=line.rate,
                                        r=line.R,
                                        x=line.X,
                                        b=line.B,
                                        )

        transformer.active_prof = line.active_prof
        transformer.rate_prof = line.rate_prof

        # add device to the circuit
        self.add_transformer2w(transformer)

        # delete the line from the circuit
        self.delete_line(line)

        return transformer

    def convert_generator_to_battery(self, gen: dev.Generator) -> dev.Battery:
        """
        Convert a generator to battery
        :param gen: Generator instance
        :return: Transformer2W
        """
        batt = dev.Battery(name=gen.name,
                           idtag=gen.idtag,
                           P=gen.P,
                           power_factor=gen.Pf,
                           vset=gen.Vset,
                           is_controlled=gen.is_controlled,
                           Qmin=gen.Qmin,
                           Qmax=gen.Qmax,
                           Snom=gen.Snom,
                           active=gen.active,
                           Pmin=gen.Pmin,
                           Pmax=gen.Pmax,
                           Cost=gen.Cost,
                           Sbase=gen.Sbase,
                           enabled_dispatch=gen.enabled_dispatch,
                           mttf=gen.mttf,
                           mttr=gen.mttr,
                           r1=gen.R1, x1=gen.X1,
                           r0=gen.R0, x0=gen.X0,
                           r2=gen.R2, x2=gen.X2,
                           capex=gen.capex,
                           opex=gen.opex,
                           build_status=gen.build_status)

        batt.active_prof = gen.active_prof
        batt.P_prof = gen.P_prof
        batt.power_factor_prof = gen.Pf_prof
        batt.vset_prof = gen.Vset_prof

        # add device to the circuit
        self.add_battery(gen.bus, batt)

        # delete the line from the circuit
        self.delete_injection_device(gen)

        return batt

    def convert_line_to_vsc(self, line: dev.Line) -> dev.VSC:
        """
        Convert a line to voltage source converter
        :param line: Line instance
        :return: Nothing
        """
        vsc = dev.VSC(bus_from=line.bus_from,
                      bus_to=line.bus_to,
                      name='VSC',
                      active=line.active,
                      rate=line.rate,
                      r=line.R,
                      x=line.X,
                      Beq=line.B,
                      tap_module=1.0,
                      )

        vsc.active_prof = line.active_prof
        vsc.rate_prof = line.rate_prof

        # add device to the circuit
        self.add_vsc(vsc)

        # delete the line from the circuit
        self.delete_line(line)

        return vsc

    def convert_line_to_upfc(self, line: dev.Line) -> dev.UPFC:
        """
        Convert a line to voltage source converter
        :param line: Line instance
        :return: Nothing
        """
        upfc = dev.UPFC(bus_from=line.bus_from,
                        bus_to=line.bus_to,
                        name='UPFC',
                        active=line.active,
                        rate=line.rate,
                        rs=line.R,
                        xs=line.X,
                        # bl=line.B,
                        )

        upfc.active_prof = line.active_prof
        upfc.rate_prof = line.rate_prof

        # add device to the circuit
        self.add_upfc(upfc)

        # delete the line from the circuit
        self.delete_line(line)

        return upfc

    def convert_fluid_path_to_line(self, fluid_path: dev.FluidPath) -> dev.Line:
        """
        Convert a line to voltage source converter
        :param fluid_path: FluidPath
        :return: Line
        """
        line = dev.Line(bus_from=fluid_path.source.bus,
                        bus_to=fluid_path.target.bus,
                        name='line',
                        active=True,
                        rate=9999,
                        r=0.001,
                        x=0.01)

        # add device to the circuit
        self.add_line(line)

        # delete the line from the circuit
        self.delete_fluid_path(fluid_path)

        return line

    def plot_graph(self, ax=None):
        """
        Plot the grid.
        :param ax: Matplotlib axis object
        :return:
        """
        if ax is None:
            fig = plt.figure()
            ax = fig.add_subplot(111)

        graph = self.build_graph()
        nx.draw_spring(graph, ax=ax)

    def export_pf(self, file_name, power_flow_results):
        """
        Export power flow results to file.

        Arguments:

            **file_name** (str): Excel file name
        """

        if power_flow_results is not None:
            df_bus, df_branch = power_flow_results.export_all()

            df_bus.index = self.get_bus_names()
            df_branch.index = self.get_branch_names_wo_hvdc()

            with pd.ExcelWriter(file_name) as writer:  # pylint: disable=abstract-class-instantiated
                df_bus.to_excel(writer, 'Bus results')
                df_branch.to_excel(writer, 'Branch results')

        else:
            raise Exception('There are no power flow results!')

    def export_profiles(self, file_name):
        """
        Export object profiles to file.

        Arguments:

            **file_name** (str): Excel file name
        """

        if self.time_profile is not None:

            # collect data
            P = list()
            Q = list()
            Ir = list()
            Ii = list()
            G = list()
            B = list()
            P_gen = list()
            V_gen = list()
            E_batt = list()

            load_names = list()
            gen_names = list()
            bat_names = list()

            for elm in self.loads:
                load_names.append(elm.name)
                P.append(elm.P_prof)
                Q.append(elm.Q_prof)

                Ir.append(elm.Ir_prof)
                Ii.append(elm.Ii_prof)

                G.append(elm.G_prof)
                B.append(elm.B_prof)

            for elm in self.generators:
                gen_names.append(elm.name)

                P_gen.append(elm.P_prof)
                V_gen.append(elm.Vset_prof)

            for elm in self.batteries:
                bat_names.append(elm.name)
                gen_names.append(elm.name)
                P_gen.append(elm.P_prof)
                V_gen.append(elm.Vset_prof)
                E_batt.append(elm.energy_array)

            # form DataFrames
            P = pd.DataFrame(data=np.array(P).transpose(), index=self.time_profile, columns=load_names)
            Q = pd.DataFrame(data=np.array(Q).transpose(), index=self.time_profile, columns=load_names)
            Ir = pd.DataFrame(data=np.array(Ir).transpose(), index=self.time_profile, columns=load_names)
            Ii = pd.DataFrame(data=np.array(Ii).transpose(), index=self.time_profile, columns=load_names)
            G = pd.DataFrame(data=np.array(G).transpose(), index=self.time_profile, columns=load_names)
            B = pd.DataFrame(data=np.array(B).transpose(), index=self.time_profile, columns=load_names)
            P_gen = pd.DataFrame(data=np.array(P_gen).transpose(), index=self.time_profile, columns=gen_names)
            V_gen = pd.DataFrame(data=np.array(V_gen).transpose(), index=self.time_profile, columns=gen_names)
            E_batt = pd.DataFrame(data=np.array(E_batt).transpose(), index=self.time_profile, columns=bat_names)

            with pd.ExcelWriter(file_name) as writer:  # pylint: disable=abstract-class-instantiated
                P.to_excel(writer, 'P loads')
                Q.to_excel(writer, 'Q loads')

                Ir.to_excel(writer, 'Ir loads')
                Ii.to_excel(writer, 'Ii loads')

                G.to_excel(writer, 'G loads')
                B.to_excel(writer, 'B loads')

                P_gen.to_excel(writer, 'P generators')
                V_gen.to_excel(writer, 'V generators')

                E_batt.to_excel(writer, 'Energy batteries')

        else:
            raise Exception('There are no time series!')

    def set_state(self, t):
        """
        Set the profiles state at the index t as the default values.
        """
        for bus in self.buses:
            bus.set_profile_values(t)

        for elm in self.get_injection_devices():
            elm.set_profile_values(t)

        for elm in self.get_fluid_devices():
            elm.set_profile_values(t)

        for branch in self.get_branches():
            branch.set_profile_values(t)

    def get_bus_branch_connectivity_matrix(self) -> Tuple[csc_matrix, csc_matrix, csc_matrix]:
        """
        Get the branch-bus connectivity
        :return: Cf, Ct, C
        """
        n = self.get_bus_number()
        m = self.get_branch_number()
        Cf = lil_matrix((m, n))
        Ct = lil_matrix((m, n))

        bus_dict = {bus: i for i, bus in enumerate(self.buses)}

        k = 0
        for branch_list in self.get_branch_lists():
            for br in branch_list:
                i = bus_dict[br.bus_from]  # store the row indices
                j = bus_dict[br.bus_to]  # store the row indices
                Cf[k, i] = 1
                Ct[k, j] = 1
                k += 1

        C = csc_matrix(Cf + Ct)
        Cf = csc_matrix(Cf)
        Ct = csc_matrix(Ct)

        return Cf, Ct, C

    def get_adjacent_matrix(self) -> csc_matrix:
        """
        Get the bus adjacent matrix
        :return: Adjacent matrix
        """
        Cf, Ct, C = self.get_bus_branch_connectivity_matrix()
        A = C.T * C
        return A.tocsc()

    @staticmethod
    def get_adjacent_buses(A: csc_matrix, bus_idx):
        """
        Return array of indices of the buses adjacent to the bus given by it's index
        :param A: Adjacent matrix
        :param bus_idx: bus index
        :return: array of adjacent bus indices
        """
        return A.indices[A.indptr[bus_idx]:A.indptr[bus_idx + 1]]

    def get_center_location(self):
        """
        Get the mean coordinates of the system (lat, lon)
        """
        coord = np.array([b.get_coordinates() for b in self.buses])

        return coord.mean(axis=0).tolist()

    def add_circuit(self, circuit: "MultiCircuit"):
        """
        Add a circuit to this circuit
        :param circuit: Circuit to insert
        :return: Nothing
        """

        # add profiles if required
        if self.time_profile is not None:

            for bus in circuit.buses:
                bus.create_profiles(index=self.time_profile)

            for lst in [circuit.lines, circuit.transformers2w, circuit.hvdc_lines]:
                for branch in lst:
                    branch.create_profiles(index=self.time_profile)

        self.add_devices_list(self.buses, circuit.buses)
        self.add_devices_list(self.lines, circuit.lines)
        self.add_devices_list(self.transformers2w, circuit.transformers2w)
        self.add_devices_list(self.windings, circuit.windings)
        self.add_devices_list(self.transformers3w, circuit.transformers3w)
        self.add_devices_list(self.hvdc_lines, circuit.hvdc_lines)
        self.add_devices_list(self.vsc_devices, circuit.vsc_devices)
        self.add_devices_list(self.upfc_devices, circuit.upfc_devices)
        self.add_devices_list(self.dc_lines, circuit.dc_lines)

        self.add_devices_list(self.switch_devices, circuit.switch_devices)
        self.add_devices_list(self.areas, circuit.areas)
        self.add_devices_list(self.zones, circuit.zones)
        self.add_devices_list(self.substations, circuit.substations)
        self.add_devices_list(self.countries, circuit.countries)

        self.add_devices_list(self.technologies, circuit.technologies)

        self.add_devices_list(self.overhead_line_types, circuit.overhead_line_types)
        self.add_devices_list(self.wire_types, circuit.wire_types)
        self.add_devices_list(self.underground_cable_types, circuit.underground_cable_types)
        self.add_devices_list(self.sequence_line_types, circuit.sequence_line_types)
        self.add_devices_list(self.transformer_types, circuit.transformer_types)

        return circuit.buses

    @staticmethod
    def add_devices_list(original_list, new_list):
        """
        Add a list of devices to another keeping coherence
        :param original_list:
        :param new_list:
        :return:
        """
        existing_uuids = {e.idtag for e in original_list}

        for elm in new_list:
            if elm.idtag in existing_uuids:
                print(elm.name, 'uuid is repeated..generating new one')
                elm.generate_uuid()
            original_list.append(elm)

    def snapshot_balance(self):
        """
        Creates a report DataFrame with the snapshot active power balance
        :return: DataFrame
        """

        data = {'Generators': 0.0,
                'Static generators': 0.0,
                'Batteries': 0.0,
                'Loads': 0.0,
                'Balance': 0.0}

        for gen in self.generators:
            if gen.active:
                data['Generators'] = data['Generators'] + gen.P

        for gen in self.static_generators:
            if gen.active:
                data['Static generators'] = data['Static generators'] + gen.P

        for gen in self.batteries:
            if gen.active:
                data['Batteries'] = data['Batteries'] + gen.P

        for load in self.loads:
            if load.active:
                data['Loads'] = data['Loads'] + load.P

        generation = data['Generators'] + data['Static generators'] + data['Batteries']
        load = data['Loads']
        data['Generation - Load'] = generation - data['Loads']
        data['Imbalance (%)'] = abs(load - generation) / max(load, generation) * 100.0

        return pd.DataFrame(data, index=['Power (MW)']).transpose()

    def scale_power(self, factor):
        """
        Modify the loads and generators
        :param factor: multiplier
        :return: Nothing
        """
        for elm in self.get_loads():
            elm.P *= factor
            elm.Q *= factor

        for elm in self.get_generators():
            elm.P *= factor

        for elm in self.get_static_generators():
            elm.P *= factor
            elm.Q *= factor

    def get_used_templates(self):
        """
        Get a list of the used templates in the objects
        :return: list
        """
        val = set()

        branches = self.get_branches()

        for branch in branches:
            if hasattr(branch, 'template'):
                obj = getattr(branch, 'template')
                val.add(obj)

                # if it is a tower, add the wire templates too
                if obj.device_type == DeviceType.OverheadLineTypeDevice:
                    for wire in obj.wires_in_tower:
                        val.add(wire)

        return list(val)

    def get_automatic_precision(self):
        """
        Get the precision that simulates correctly the power flow
        :return: tolerance parameter for the power flow options, exponent
        """
        injections = np.array([g.P for g in self.get_generators()])
        P = np.abs(injections) / self.Sbase
        P = P[P > 0]
        if np.sum(P) > 0:
            lg = np.log10(P)
            lg[lg == -np.inf] = 1e20
            exponent = int(np.min(np.abs(lg))) * 3
            tolerance = 1.0 / (10.0 ** exponent)
        else:
            exponent = 3
            tolerance = 1e-3

        return tolerance, exponent

    def fill_xy_from_lat_lon(self,
                             destructive: bool = True,
                             factor: float = 0.01,
                             remove_offset: bool = True) -> Logger:
        """
        fill the x and y value from the latitude and longitude values
        :param destructive: if true, the values are overwritten regardless, otherwise only if x and y are 0
        :param factor: Explosion factor
        :param remove_offset: remove the sometimes huge offset coming from pyproj
        :return Logger object
        """

        n = len(self.buses)
        lon = np.zeros(n)
        lat = np.zeros(n)
        for i, bus in enumerate(self.buses):
            lon[i] = bus.longitude
            lat[i] = bus.latitude

        # perform the coordinate transformation
        logger = Logger()
        try:
            import pyproj
        except ImportError:
            logger.add_error("pyproj is not installed")
            return logger

        transformer = pyproj.Transformer.from_crs(4326, 25830, always_xy=True)

        # the longitude is more reated to x, the latitude is more related to y
        x, y = transformer.transform(xx=lon, yy=lat)
        x *= factor
        y *= factor

        # remove the offset
        if remove_offset:
            x_min = np.min(x)
            y_max = np.max(y)
            x -= x_min + 100  # 100 is a healthy offset
            y -= y_max - 100  # 100 is a healthy offset

        # assign the values
        for i, bus in enumerate(self.buses):
            if destructive or (bus.x == 0.0 and bus.y == 0.0):
                bus.x = x[i]
                bus.y = y[i]

        return logger

    def fill_lat_lon_from_xy(self, destructive=True, factor=1.0, offset_x=0, offset_y=0):
        """
        Convert the coordinates to some random lat lon
        :param destructive:
        :param factor:
        :param offset_x:
        :param offset_y:
        :return:
        """
        n = len(self.buses)
        x = np.zeros(n)
        y = np.zeros(n)
        for i, bus in enumerate(self.buses):
            x[i] = bus.x * factor + offset_x
            y[i] = bus.y * factor + offset_y

        logger = Logger()
        try:
            import pyproj
        except ImportError:
            logger.add_error("pyproj is not installed")
            return logger

        proj_latlon = pyproj.Proj(proj='latlong', datum='WGS84')
        proj_xy = pyproj.Proj(proj="utm", zone=33, datum='WGS84')
        lonlat = pyproj.transform(proj_xy, proj_latlon, x, y)

        lon = lonlat[0]
        lat = lonlat[1]

        # assign the values
        for i, bus in enumerate(self.buses):
            if destructive or (bus.x == 0.0 and bus.y == 0.0):
                bus.latitude = lat[i]
                bus.longitude = lon[i]

        return logger

    def import_bus_lat_lon(self, df: pd.DataFrame, bus_col, lat_col, lon_col) -> Logger:
        """
        Import the buses' latitude and longitude
        :param df: Pandas DataFrame with the information
        :param bus_col: bus column name
        :param lat_col: latitude column name
        :param lon_col: longitude column name
        :return: Logger
        """
        logger = Logger()
        lats = df[lat_col].values
        lons = df[lon_col].values
        names = df[bus_col].values

        d = dict()
        for lat, lon, name in zip(lats, lons, names):
            d[str(name)] = (lat, lon)

        # assign the values
        for i, bus in enumerate(self.buses):
            if bus.name in d.keys():
                lat, lon = d[bus.name]
                bus.latitude = lat
                bus.longitude = lon
            elif bus.code in d.keys():
                lat, lon = d[bus.code]
                bus.latitude = lat
                bus.longitude = lon
            else:
                logger.add_error("No coordinates for bus", bus.name)

        return logger

    def get_bus_area_indices(self) -> IntVec:
        """
        Get array of area indices for each bus
        :return:
        """
        areas_dict = {elm: k for k, elm in enumerate(self.get_areas())}

        lst = np.zeros(len(self.buses), dtype=int)
        for k, bus in enumerate(self.buses):
            if bus.area is not None:
                lst[k] = areas_dict.get(bus.area, 0)
            else:
                lst[k] = 0
        return lst

    def get_area_buses(self, area: dev.Area) -> List[Tuple[int, dev.Bus]]:
        """
        Get the selected buses
        :return:
        """
        lst: List[Tuple[int, dev.Bus]] = list()
        for k, bus in enumerate(self.buses):
            if bus.area == area:
                lst.append((k, bus))
        return lst

    def get_areas_buses(self, areas: List[dev.Area]) -> List[Tuple[int, dev.Bus]]:
        """
        Get the selected buses
        :return:
        """
        lst: List[Tuple[int, dev.Bus]] = list()
        for k, bus in enumerate(self.buses):
            if bus.area in areas:
                lst.append((k, bus))
        return lst

    def get_zone_buses(self, zone: dev.Zone) -> List[Tuple[int, dev.Bus]]:
        """
        Get the selected buses
        :return:
        """
        lst: List[Tuple[int, dev.Bus]] = list()
        for k, bus in enumerate(self.buses):
            if bus.zone == zone:
                lst.append((k, bus))
        return lst

    def get_inter_area_branches(self, a1: dev.Area, a2: dev.Area):
        """
        Get the inter-area Branches
        :param a1: Area from
        :param a2: Area to
        :return: List of (branch index, branch object, flow sense w.r.t the area exchange)
        """
        lst: List[Tuple[int, object, float]] = list()
        for k, branch in enumerate(self.get_branches()):
            if branch.bus_from.area == a1 and branch.bus_to.area == a2:
                lst.append((k, branch, 1.0))
            elif branch.bus_from.area == a2 and branch.bus_to.area == a1:
                lst.append((k, branch, -1.0))
        return lst

    def get_inter_areas_branches(self, a1: List[dev.Area], a2: List[dev.Area]) -> List[Tuple[int, object, float]]:
        """
        Get the inter-area Branches. HVDC Branches are not considered
        :param a1: Area from
        :param a2: Area to
        :return: List of (branch index, branch object, flow sense w.r.t the area exchange)
        """
        lst: List[Tuple[int, object, float]] = list()
        for k, branch in enumerate(self.get_branches_wo_hvdc()):
            if branch.bus_from.area in a1 and branch.bus_to.area in a2:
                lst.append((k, branch, 1.0))
            elif branch.bus_from.area in a2 and branch.bus_to.area in a1:
                lst.append((k, branch, -1.0))
        return lst

    def get_inter_areas_hvdc_branches(self, a1: List[dev.Area], a2: List[dev.Area]) -> List[Tuple[int, object, float]]:
        """
        Get the inter-area Branches
        :param a1: Area from
        :param a2: Area to
        :return: List of (branch index, branch object, flow sense w.r.t the area exchange)
        """
        lst: List[Tuple[int, object, float]] = list()
        for k, branch in enumerate(self.hvdc_lines):
            if branch.bus_from.area in a1 and branch.bus_to.area in a2:
                lst.append((k, branch, 1.0))
            elif branch.bus_from.area in a2 and branch.bus_to.area in a1:
                lst.append((k, branch, -1.0))
        return lst

    def get_inter_zone_branches(self, z1: dev.Zone, z2: dev.Zone) -> List[Tuple[int, object, float]]:
        """
        Get the inter-area Branches
        :param z1: Zone from
        :param z2: Zone to
        :return: List of (branch index, branch object, flow sense w.r.t the area exchange)
        """
        lst: List[Tuple[int, object, float]] = list()
        for k, branch in enumerate(self.get_branches()):
            if branch.bus_from.zone == z1 and branch.bus_to.zone == z2:
                lst.append((k, branch, 1.0))
            elif branch.bus_from.zone == z2 and branch.bus_to.zone == z1:
                lst.append((k, branch, -1.0))
        return lst

    def get_branch_area_connectivity_matrix(self, a1: List[dev.Area], a2: List[dev.Area]) -> csc_matrix:
        """
        Get the inter area connectivity matrix
        :param a1: list of sending areas
        :param a2: list of receiving areas
        :return: Connectivity of the Branches to each sending or receiving area groups (Branches, 2)
        """
        area_dict = {a: i for i, a in enumerate(self.areas)}

        area1_list = [area_dict[a] for a in a1]
        area2_list = [area_dict[a] for a in a2]

        branches = self.get_branches()  # all including HVDC

        conn = lil_matrix((len(branches), 2), dtype=int)

        for k, elm in enumerate(branches):
            i = area_dict[elm.bus_from.area]
            j = area_dict[elm.bus_to.area]
            if i != j:
                if (i in area1_list) and (j in area2_list):
                    # from->to matches the areas
                    conn[k, 0] = 1
                    conn[k, 1] = -1
                elif (i in area2_list) and (j in area1_list):
                    # reverse the sign
                    conn[k, 0] = -1
                    conn[k, 1] = 1

        return conn.tocsc()

    def get_branch_areas_info(self) -> Tuple[List[str], IntVec, IntVec, IntVec, IntVec, IntVec]:
        """
        Get the area-branches information
        :return: area_names, bus_area_indices, F, T, hvdc_F, hvdc_T
        """
        area_dict = {elm: i for i, elm in enumerate(self.get_areas())}
        bus_dict = self.get_bus_index_dict()

        area_names = [a.name for a in self.get_areas()]
        bus_area_indices = np.array([area_dict.get(b.area, 0) for b in self.get_buses()])

        branches = self.get_branches_wo_hvdc()
        F = np.zeros(len(branches), dtype=int)
        T = np.zeros(len(branches), dtype=int)
        for k, elm in enumerate(branches):
            F[k] = bus_dict[elm.bus_from]
            T[k] = bus_dict[elm.bus_to]

        hvdc = self.get_hvdc()
        hvdc_F = np.zeros(len(hvdc), dtype=int)
        hvdc_T = np.zeros(len(hvdc), dtype=int)
        for k, elm in enumerate(hvdc):
            hvdc_F[k] = bus_dict[elm.bus_from]
            hvdc_T[k] = bus_dict[elm.bus_to]

        return area_names, bus_area_indices, F, T, hvdc_F, hvdc_T

    def change_base(self, Sbase_new: float):
        """
        Change the elements base impedance
        :param Sbase_new: new base impedance in MVA
        """
        Sbase_old = self.Sbase

        # get all the Branches with impedance
        elms = self.get_branches_wo_hvdc()

        # change the base at each element
        for elm in elms:
            elm.change_base(Sbase_old, Sbase_new)

        # assign the new base
        self.Sbase = Sbase_new

    def get_injection_devices_grouped_by_bus(self) -> Dict[dev.Bus, Dict[DeviceType, List[INJECTION_DEVICE_TYPES]]]:
        """
        Get the injection devices grouped by bus and by device type
        :return: Dict[bus, Dict[DeviceType, List[Injection devs]]
        """
        groups: Dict[dev.Bus, Dict[DeviceType, List[INJECTION_DEVICE_TYPES]]] = dict()

        for lst in self.get_injection_devices_lists():

            for elm in lst:

                devices_by_type = groups.get(elm.bus, None)

                if devices_by_type is None:
                    groups[elm.bus] = {elm.device_type: [elm]}
                else:
                    lst = devices_by_type.get(elm.device_type, None)
                    if lst is None:
                        devices_by_type[elm.device_type] = [elm]
                    else:
                        devices_by_type[elm.device_type].append(elm)

        return groups

    def get_injection_devices_grouped_by_fluid_node(self) -> Dict[dev.FluidNode, Dict[DeviceType, List[FLUID_TYPES]]]:
        """
        Get the injection devices grouped by bus and by device type
        :return: Dict[bus, Dict[DeviceType, List[Injection devs]]
        """
        groups: Dict[dev.FluidNode, Dict[DeviceType, List[FLUID_TYPES]]] = dict()

        for elm in self.get_fluid_injections():

            devices_by_type = groups.get(elm.plant, None)

            if devices_by_type is None:
                groups[elm.plant] = {elm.device_type: [elm]}
            else:
                lst = devices_by_type.get(elm.device_type, None)
                if lst is None:
                    devices_by_type[elm.device_type] = [elm]
                else:
                    devices_by_type[elm.device_type].append(elm)

        return groups

    def get_injection_devices_grouped_by_group_type(
            self,
            group_type: DeviceType) -> List[Dict[DeviceType, List[INJECTION_DEVICE_TYPES]]]:
        """
        Get the injection devices grouped by bus and by device type
        :return: Dict[bus, Dict[DeviceType, List[Injection devs]]
        """
        result: List[Dict[DeviceType, List[INJECTION_DEVICE_TYPES]]] = list()

        group_devices = self.get_elements_by_type(device_type=group_type)

        for group_device in group_devices:

            devices_by_type = dict()

            for lst in self.get_injection_devices_lists():

                for elm in lst:

                    if group_type == DeviceType.AreaDevice:
                        matches = elm.bus.area == group_device

                    elif group_type == DeviceType.ZoneDevice:
                        matches = elm.bus.zone == group_device

                    elif group_type == DeviceType.SubstationDevice:
                        matches = elm.bus.substation == group_device

                    elif group_type == DeviceType.CountryDevice:
                        matches = ((elm.bus.country == group_device) or
                                   (elm.bus.substation.country == group_device))

                    elif group_type == DeviceType.CommunityDevice:
                        matches = (elm.bus.substation.community == group_device)

                    elif group_type == DeviceType.RegionDevice:
                        matches = elm.bus.substation.region == group_device

                    elif group_type == DeviceType.MunicipalityDevice:
                        matches = elm.bus.substation.municipality == group_device

                    else:
                        matches = False

                    if matches:
                        lst = devices_by_type.get(elm.device_type, None)
                        if lst is None:
                            devices_by_type[elm.device_type] = [elm]
                        else:
                            devices_by_type[elm.device_type].append(elm)

            result.append(devices_by_type)

        return result

    def get_batteries_by_bus(self) -> Dict[dev.Bus, List[dev.Battery]]:
        """
        Get the injection devices grouped by bus and by device type
        :return: Dict[bus, Dict[DeviceType, List[Injection devs]]
        """
        groups: Dict[dev.Bus, List[dev.Battery]] = dict()

        for elm in self.get_batteries():

            lst = groups.get(elm.bus, None)
            if lst is None:
                groups[elm.bus] = [elm]
            else:
                lst.append(elm)

        return groups

    def fuse_devices(self) -> List[INJECTION_DEVICE_TYPES]:
        """
        Fuse all the different devices in a node to a single device per node
        :return:
        """
        list_of_deleted = list()
        for bus, devices_by_type in self.get_injection_devices_grouped_by_bus().items():

            for dev_tpe, injection_devs_list in devices_by_type.items():

                if len(injection_devs_list) > 1:
                    # there are more than one device of this type in the bus
                    # we keep the first, we delete the others
                    if dev_tpe == DeviceType.GeneratorDevice:
                        _, to_delete = get_fused_device_lst(injection_devs_list,
                                                            ['P', 'Pmin', 'Pmax',
                                                             'Qmin', 'Qmax', 'Snom', 'P_prof'])
                    elif dev_tpe == DeviceType.BatteryDevice:
                        _, to_delete = get_fused_device_lst(injection_devs_list,
                                                            ['P', 'Pmin', 'Pmax',
                                                             'Qmin', 'Qmax', 'Snom', 'Enom', 'P_prof'])
                    elif dev_tpe == DeviceType.LoadDevice:
                        _, to_delete = get_fused_device_lst(injection_devs_list,
                                                            ['P', 'Q', 'Ir', 'Ii', 'G', 'B',
                                                             'P_prof', 'Q_prof'])
                    elif dev_tpe == DeviceType.StaticGeneratorDevice:
                        _, to_delete = get_fused_device_lst(injection_devs_list, ['P', 'Q', 'P_prof', 'Q_prof'])

                    elif dev_tpe == DeviceType.ShuntDevice:
                        _, to_delete = get_fused_device_lst(injection_devs_list, ['G', 'B', 'G_prof', 'B_prof'])

                    else:
                        to_delete = list()

                    # delete elements
                    for elm in to_delete:
                        self.delete_injection_device(obj=elm)
                        list_of_deleted.append(elm)

        return list_of_deleted

    def re_index_time(self, year=None, hours_per_step=1.0):
        """
        Generate sequential time steps to correct the time_profile
        :param year: base year, if None, this year is taken
        :param hours_per_step: number of hours per step, by default 1 hour by step
        """
        if year is None:
            t0 = datetime.now()
            year = t0.year

        t0 = datetime(year=year, month=1, day=1)
        self.re_index_time2(t0=t0, step_size=hours_per_step, step_unit='h')

    def re_index_time2(self, t0, step_size, step_unit):
        """
        Generate sequential time steps to correct the time_profile
        :param t0: base time
        :param step_size: number of hours per step, by default 1 hour by step
        :param step_unit: 'h', 'm', 's'
        """
        nt = self.get_time_number()

        if step_unit == 'h':
            tm = [t0 + timedelta(hours=t * step_size) for t in range(nt)]
        elif step_unit == 'm':
            tm = [t0 + timedelta(minutes=t * step_size) for t in range(nt)]
        elif step_unit == 's':
            tm = [t0 + timedelta(seconds=t * step_size) for t in range(nt)]
        else:
            raise Exception("Unsupported time unit")

        self.time_profile = pd.to_datetime(tm)

    def set_generators_active_profile_from_their_active_power(self):
        """
        Modify the generators active profile to match the active power profile
        if P=0, active = False else active=True
        """
        for g in self.get_generators():
            g.active_prof.set(g.P_prof.toarray().astype(bool))

    def set_batteries_active_profile_from_their_active_power(self):
        """
        Modify the batteries active profile to match the active power profile
        if P=0, active = False else active=True
        """
        for g in self.get_batteries():
            g.active_prof.set(g.P_prof.toarray().astype(bool))

    def set_loads_active_profile_from_their_active_power(self):
        """
        Modify the loads active profile to match the active power profile
        if P=0, active = False else active=True
        """
        for ld in self.get_loads():
            ld.active_prof.set(ld.P_prof.toarray().astype(bool))

    def set_contingencies(self, contingencies: List[dev.Contingency]):
        """
        Set contingencies and contingency groups to circuit
        :param contingencies: List of contingencies
        :return:
        """
        devices = self.get_contingency_devices()
        groups = dict()

        devices_code_dict = {d.code: d for d in devices}
        devices_key_dict = {d.idtag: d for d in devices}
        devices_dict = {**devices_code_dict, **devices_key_dict}

        logger = Logger()

        for contingency in contingencies:
            if contingency.code in devices_dict.keys() or contingency.idtag in devices_dict.keys():
                # ensure proper device_idtag and code
                element = devices_dict[contingency.code]
                contingency.device_idtag = element.idtag
                contingency.code = element.code

                self.contingencies.append(contingency)

                if contingency.group.idtag not in groups.keys():
                    groups[contingency.group.idtag] = contingency.group
            else:
                logger.add_info(
                    msg='Contingency element not found in circuit',
                    device=contingency.code,
                )

        for group in groups.values():
            self.contingency_groups.append(group)

        return logger

    def get_voltage_guess(self) -> CxVec:
        """
        Get the buses stored voltage guess
        :return: array of complex voltages per bus
        """
        v = np.zeros(len(self.buses), dtype=complex)

        for i, bus in enumerate(self.buses):
            if bus.active:
                v[i] = cmath.rect(bus.Vm0, bus.Va0)

        return v

    def get_Sbus(self) -> CxVec:
        """
        Get the complex bus power Injections
        :return: (nbus) [MW + j MVAr]
        """
        val = np.zeros(self.get_bus_number(), dtype=complex)
        bus_dict = self.get_bus_index_dict()

        for elm in self.get_injection_devices():
            k = bus_dict[elm.bus]
            val[k] = elm.get_S()

        return val

    def get_Sbus_prof(self) -> CxMat:
        """
        Get the complex bus power Injections
        :return: (ntime, nbus) [MW + j MVAr]
        """
        val = np.zeros((self.get_time_number(), self.get_bus_number()), dtype=complex)

        bus_dict = self.get_bus_index_dict()

        for elm in self.get_injection_devices():
            k = bus_dict[elm.bus]
            val[:, k] = elm.get_Sprof()

        return val

    def get_Sbus_prof_fixed(self) -> CxMat:
        """
        Get the complex bus power Injections considering those devices that cannot be dispatched
        This is, all devices except generators and batteries with enabled_dispatch=True
        :return: (ntime, nbus) [MW + j MVAr]
        """
        val = np.zeros((self.get_time_number(), self.get_bus_number()), dtype=complex)
        bus_dict = self.get_bus_index_dict()

        for elm in self.get_load_like_devices():
            k = bus_dict[elm.bus]
            val[:, k] = elm.get_Sprof()

        for elm in self.get_generation_like_devices():
            if not elm.enabled_dispatch:
                k = bus_dict[elm.bus]
                val[:, k] = elm.get_Sprof()

        return val

    def get_Sbus_prof_dispatchable(self) -> CxMat:
        """
        Get the complex bus power Injections only considering those devices that can be dispatched
        This is, generators and batteries with enabled_dispatch=True
        :return: (ntime, nbus) [MW + j MVAr]
        """
        val = np.zeros((self.get_time_number(), self.get_bus_number()), dtype=complex)
        bus_dict = self.get_bus_index_dict()

        for elm in self.get_generation_like_devices():
            if elm.enabled_dispatch:
                k = bus_dict[elm.bus]
                val[:, k] = elm.get_Sprof()

        return val

    def get_Pbus(self) -> Vec:
        """
        Get snapshot active power array per bus
        :return: Vec
        """
        return self.get_Sbus().real

    def get_Pbus_prof(self) -> Mat:
        """
        Get profiles active power per bus
        :return: Mat
        """
        return self.get_Sbus_prof().real

    def get_branch_rates_prof_wo_hvdc(self) -> Mat:
        """
        Get the complex bus power Injections
        :return: (ntime, nbr) [MVA]
        """
        val = np.zeros((self.get_time_number(), self.get_branch_number_wo_hvdc()))

        for i, branch in enumerate(self.get_branches_wo_hvdc()):
            val[:, i] = branch.rate_prof

        return val

    def get_branch_rates_wo_hvdc(self) -> Vec:
        """
        Get the complex bus power Injections
        :return: (nbr) [MVA]
        """
        val = np.zeros(self.get_branch_number_wo_hvdc())

        for i, branch in enumerate(self.get_branches_wo_hvdc()):
            val[i] = branch.rate

        return val

    def get_branch_contingency_rates_prof_wo_hvdc(self) -> Mat:
        """
        Get the complex bus power Injections
        :return: (ntime, nbr) [MVA]
        """
        val = np.zeros((self.get_time_number(), self.get_branch_number_wo_hvdc()))

        for i, branch in enumerate(self.get_branches_wo_hvdc()):
            val[:, i] = branch.rate_prof.toarray() * branch.contingency_factor_prof.toarray()

        return val

    def get_branch_contingency_rates_wo_hvdc(self) -> Vec:
        """
        Get the complex bus power Injections
        :return: (nbr) [MVA]
        """
        val = np.zeros(self.get_branch_number_wo_hvdc())

        for i, branch in enumerate(self.get_branches_wo_hvdc()):
            val[i] = branch.rate_prof.toarray() * branch.contingency_factor.toarray()

        return val

    def get_generator_indexing_dict(self) -> Dict[str, int]:
        """
        Get a dictionary that relates the generator uuid's with their index
        :return: Dict[str, int]
        """
        gen_index_dict: Dict[str, int] = dict()
        for k, elm in enumerate(self.get_generators()):
            gen_index_dict[elm.idtag] = k  # associate the idtag to the index
        return gen_index_dict

    def get_fuel_indexing_dict(self) -> Dict[str, int]:
        """
        Get a dictionary that relates the fuel uuid's with their index
        :return: Dict[str, int]
        """
        index_dict: Dict[str, int] = dict()
        for k, elm in enumerate(self.get_fuels()):
            index_dict[elm.idtag] = k  # associate the idtag to the index
        return index_dict

    def get_emissions_indexing_dict(self) -> Dict[str, int]:
        """
        Get a dictionary that relates the fuel uuid's with their index
        :return: Dict[str, int]
        """
        index_dict: Dict[str, int] = dict()
        for k, elm in enumerate(self.get_emissions()):
            index_dict[elm.idtag] = k  # associate the idtag to the index
        return index_dict

    def get_technology_indexing_dict(self) -> Dict[str, int]:
        """
        Get a dictionary that relates the fuel uuid's with their index
        :return: Dict[str, int]
        """
        index_dict: Dict[str, int] = dict()
        for k, elm in enumerate(self.technologies):
            index_dict[elm.idtag] = k  # associate the idtag to the index
        return index_dict

    def get_fuel_rates_sparse_matrix(self) -> csc_matrix:
        """
        Get the fuel rates matrix with relation to the generators
        should be used to get the fuel amounts by: Rates_mat x Pgen
        :return: CSC sparse matrix (n_fuel, n_gen)
        """
        nfuel = len(self.fuels)
        gen_index_dict = self.get_generator_indexing_dict()
        fuel_index_dict = self.get_fuel_indexing_dict()
        nelm = len(gen_index_dict)

        gen_fuel_rates_matrix: lil_matrix = lil_matrix((nfuel, nelm), dtype=float)

        # create associations between generators and fuels
        for entry in self.generators_fuels:
            gen_idx = gen_index_dict[entry.generator.idtag]
            fuel_idx = fuel_index_dict[entry.fuel.idtag]
            gen_fuel_rates_matrix[fuel_idx, gen_idx] = entry.rate

        return gen_fuel_rates_matrix.tocsc()

    def get_emission_rates_sparse_matrix(self) -> csc_matrix:
        """
        Get the emission rates matrix with relation to the generators
        should be used to get the fuel amounts by: Rates_mat x Pgen
        :return: CSC sparse matrix (n_emissions, n_gen)
        """
        nemissions = len(self.emission_gases)
        gen_index_dict = self.get_generator_indexing_dict()
        em_index_dict = self.get_emissions_indexing_dict()
        nelm = len(gen_index_dict)

        gen_emissions_rates_matrix: lil_matrix = lil_matrix((nemissions, nelm), dtype=float)

        # create associations between generators and emissions
        for entry in self.generators_emissions:
            gen_idx = gen_index_dict[entry.generator.idtag]
            em_idx = em_index_dict[entry.emission.idtag]
            gen_emissions_rates_matrix[em_idx, gen_idx] = entry.rate

        return gen_emissions_rates_matrix.tocsc()

    def get_technology_connectivity_matrix(self) -> csc_matrix:
        """
        Get the technology connectivity matrix with relation to the generators
        should be used to get the generatio per technology by: Tech_mat x Pgen
        :return: CSC sparse matrix (n_tech, n_gen)
        """
        ntech = len(self.technologies)
        gen_index_dict = self.get_generator_indexing_dict()
        tech_index_dict = self.get_technology_indexing_dict()
        nelm = len(gen_index_dict)

        gen_tech_proportions_matrix: lil_matrix = lil_matrix((ntech, nelm), dtype=int)

        # create associations between generators and technologies
        for i, entry in enumerate(self.generators_technologies):
            gen_idx = gen_index_dict[entry.generator.idtag]
            tech_idx = tech_index_dict[entry.technology.idtag]
            gen_tech_proportions_matrix[tech_idx, gen_idx] = entry.proportion

        return gen_tech_proportions_matrix.tocsc()

    def set_investments_status(self, investments_list: List[dev.Investment], status: bool,
                               all_elemnts_dict: Union[None, dict[str, EditableDevice]] = None) -> None:
        """
        Set the active (and active profile) status of a list of investmensts' objects
        :param investments_list: list of investments
        :param status: status to set in the internal strctures
        :param all_elemnts_dict: Dictionary of all elemets (idtag -> object), if None if is computed
        """

        if all_elemnts_dict is None:
            all_elemnts_dict = self.get_all_elements_dict()

        for inv in investments_list:
            device_idtag = inv.device_idtag
            device = all_elemnts_dict[device_idtag]

            if hasattr(device, 'active'):
                device.active = status
                profile = device.get_profile('active')
                if profile is not None:
                    profile.fill(status)

    def merge_buses(self, bus1: dev.Bus, bus2: dev.Bus):
        """
        Transfer the injection elements' associations from bus2 to bus 1
        :param bus1: Bus that will receive the devices
        :param bus2: Bus that "donates" the devices
        """
        for elm in self.get_injection_devices():

            if elm.bus == bus2:
                elm.bus = bus1

    def compare_circuits(self, grid2: "MultiCircuit", detailed_profile_comparison: bool = True) -> Tuple[bool, Logger]:
        """
        Compare this circuit with another circuits for equality
        :param grid2: MultiCircuit
        :param detailed_profile_comparison: if true, profiles are compared element-wise with the getters
        :return: equal?, Logger with the comparison information
        """
        logger = Logger()

        if self.get_time_number() != grid2.get_time_number():
            nt = 0
            logger.add_error(msg="Different number of time steps",
                             device_class="time",
                             value=grid2.get_time_number(),
                             expected_value=self.get_time_number())
        else:
            nt = self.get_time_number()

        # for each category
        for key, template_elms_list in self.objects_with_profiles.items():

            # for each object type
            for template_elm in template_elms_list:

                # get all objects of the type
                elms1 = self.get_elements_by_type(device_type=template_elm.device_type)
                elms2 = grid2.get_elements_by_type(device_type=template_elm.device_type)

                if len(elms1) != len(elms2):
                    logger.add_error(msg="Different number of elements",
                                     device_class=template_elm.device_type.value)

                # for every property
                for prop_name, prop in template_elm.registered_properties.items():

                    # for every pair of elements:
                    for elm1, elm2 in zip(elms1, elms2):

                        # compare the snapshot values
                        v1 = elm1.get_property_value(prop=prop, t_idx=None)
                        v2 = elm2.get_property_value(prop=prop, t_idx=None)

                        if v1 != v2:
                            logger.add_error(msg="Different snapshot values",
                                             device_class=template_elm.device_type.value,
                                             device_property=prop.name,
                                             value=v2,
                                             expected_value=v1)

                        if prop.has_profile():
                            p1 = elm1.get_profile_by_prop(prop=prop)
                            p2 = elm1.get_profile_by_prop(prop=prop)

                            if p1 != p2:
                                logger.add_error(msg="Different profile values",
                                                 device_class=template_elm.device_type.value,
                                                 device_property=prop.name,
                                                 object_value=p2,
                                                 expected_object_value=p1)

                            if detailed_profile_comparison:
                                for t_idx in range(nt):

                                    v1 = p1[t_idx]
                                    v2 = p2[t_idx]

                                    if v1 != v2:
                                        logger.add_error(msg="Different time series values",
                                                         device_class=template_elm.device_type.value,
                                                         device_property=prop.name,
                                                         device=str(elm1),
                                                         value=v2,
                                                         expected_value=v1)

                                    v1b = elm1.get_property_value(prop=prop, t_idx=t_idx)
                                    v2b = elm2.get_property_value(prop=prop, t_idx=t_idx)

                                    if v1 != v1b:
                                        logger.add_error(
                                            msg="Profile getting values differ with different getter methods!",
                                            device_class=template_elm.device_type.value,
                                            device_property=prop.name,
                                            device=str(elm1),
                                            value=v1b,
                                            expected_value=v1)

                                    if v2 != v2b:
                                        logger.add_error(
                                            msg="Profile getting values differ with different getter methods!",
                                            device_class=template_elm.device_type.value,
                                            device_property=prop.name,
                                            device=str(elm1),
                                            value=v1b,
                                            expected_value=v1)

        # if any error in the logger, bad
        return logger.error_count() == 0, logger

    def convert_to_node_breaker(self) -> None:
        """
        Convert this MultiCircuit from bus/branch to node/breaker network model
        """

        bbcn = dict()
        for bus in self.buses:
            bus_bar = dev.BusBar(name='Artificial_BusBar_{}'.format(bus.name))
            self.add_bus_bar(bus_bar)
            bbcn[bus.idtag] = bus_bar.cn
            bus_bar.cn.code = bus.code  # for soft checking later
            # bus_bar.cn.default_bus = bus

        # branches
        for elm in self.get_branches():
            # Create two new connectivity nodes
            cnfrom = dev.ConnectivityNode(name='Artificial_CN_from_L{}'.format(elm.name))
            cnto = dev.ConnectivityNode(name='Artificial_CN_to_L{}'.format(elm.name))
            self.add_connectivity_node(cnfrom)
            self.add_connectivity_node(cnto)
            elm.cn_to = cnto
            elm.cn_from = cnfrom
            # Create two new switches
            sw1 = dev.Switch(name='Artificial_SW_from_L{}'.format(elm.name),
                             cn_from=bbcn[elm.bus_from.idtag],
                             cn_to=cnfrom,
                             active=True)
            sw2 = dev.Switch(name='Artificial_SW_to_L{}'.format(elm.name),
                             cn_from=cnto,
                             cn_to=bbcn[elm.bus_to.idtag],
                             active=True)
            self.add_switch(sw1)
            self.add_switch(sw2)

        # injections
        for elm in self.get_injection_devices():
            # TODO: Add the posibbility to add a switch here too
            elm.cn = bbcn[elm.bus.idtag]

        # Removing original buses
        # if not keep_buses:
        bidx = [b for b in self.get_buses()]
        for b in bidx:
            self.delete_bus(b)

    def clean_branches(self,
                       nt: int,
                       bus_set: Set[dev.Bus],
                       cn_set: Set[dev.ConnectivityNode],
                       logger: Logger) -> None:
        """
        Clean the branch refferences
        :param nt: number of time steps
        :param bus_set: Set of Buses
        :param cn_set: Set of connectivity nodes
        :param logger: Logger
        """
        elements_to_delete = list()
        for lst in self.get_branch_lists():
            for elm in lst:
                if elm.bus_from is not None:
                    if elm.bus_from not in bus_set:
                        elm.bus_from = None
                        logger.add_info("Bus from set to None",
                                        device=elm.idtag,
                                        device_class=elm.device_type.value,
                                        device_property="bus_from")

                if elm.bus_to is not None:
                    if elm.bus_to not in bus_set:
                        elm.bus_to = None
                        logger.add_info("Bus to set to None",
                                        device=elm.idtag,
                                        device_class=elm.device_type.value,
                                        device_property="bus_to")

                if elm.cn_from is not None:
                    if elm.cn_from not in cn_set:
                        elm.cn_from = None
                        logger.add_info("Cn from set to None",
                                        device=elm.idtag,
                                        device_class=elm.device_type.value,
                                        device_property="cn_from")

                if elm.cn_to is not None:
                    if elm.cn_to not in cn_set:
                        elm.cn_to = None
                        logger.add_info("Cn to set to None",
                                        device=elm.idtag,
                                        device_class=elm.device_type.value,
                                        device_property="cn_to")

                all_bus_from_prof_none = True
                all_bus_to_prof_none = True
                for t_idx in range(nt):
                    if elm.bus_from_prof[t_idx] is not None:
                        if elm.bus_from_prof[t_idx] not in bus_set:
                            elm.bus_from_prof[t_idx] = None
                        else:
                            all_bus_from_prof_none = False

                    if elm.bus_to_prof[t_idx] is not None:
                        if elm.bus_to_prof[t_idx] not in bus_set:
                            elm.bus_to_prof[t_idx] = None
                        else:
                            all_bus_to_prof_none = False

                # if the element is topologically isolated, delete it
                if (all_bus_from_prof_none and all_bus_to_prof_none
                        and elm.bus_from is None and elm.bus_to is None
                        and elm.cn_from is None and elm.cn_to is None):
                    elements_to_delete.append(elm)

        for elm in elements_to_delete:
            self.delete_elements_by_type(obj=elm)
            logger.add_info("Deleted isolated branch",
                            device=elm.idtag,
                            device_class=elm.device_type.value)

    def clean_injections(self,
                         nt: int,
                         bus_set: Set[dev.Bus],
                         cn_set: Set[dev.ConnectivityNode],
                         logger: Logger) -> None:
        """
        Clean the branch refferences
        :param nt: number of time steps
        :param bus_set: Set of Buses
        :param cn_set: Set of connectivity nodes
        :param logger: Logger
        """
        elements_to_delete = list()
        for lst in self.get_injection_devices_lists():
            for elm in lst:
                if elm.bus is not None:
                    if elm.bus not in bus_set:
                        elm.bus = None
                        logger.add_info("Bus set to None",
                                        device=elm.idtag,
                                        device_class=elm.device_type.value,
                                        device_property="bus")

                if elm.cn is not None:
                    if elm.cn not in cn_set:
                        elm.cn = None
                        logger.add_info("Cn set to None",
                                        device=elm.idtag,
                                        device_class=elm.device_type.value,
                                        device_property="cn")

                all_bus_prof_none = True
                for t_idx in range(nt):
                    if elm.bus_prof[t_idx] is not None:
                        if elm.bus_prof[t_idx] not in bus_set:
                            elm.bus_prof[t_idx] = None
                        else:
                            all_bus_prof_none = False

                # if the element is topologically isolated, delete it
                if all_bus_prof_none and elm.bus is None and elm.cn is None:
                    elements_to_delete.append(elm)

        for elm in elements_to_delete:
            self.delete_elements_by_type(obj=elm)
            logger.add_info("Deleted isolated injection",
                            device=elm.idtag,
                            device_class=elm.device_type.value)

    def clean_contingencies(self, all_dev: Dict[str, ALL_DEV_TYPES], logger: Logger) -> None:
        """
        Clean the contingencies and contingency groups
        :param all_dev:
        :param logger: Logger
        """
        contingencies_to_delete = list()

        # pass 1: detect the "null" contingencies
        for elm in self.contingencies:
            if elm.device_idtag not in all_dev.keys():
                contingencies_to_delete.append(elm)

        # pass 2: delete the "null" contingencies
        for elm in contingencies_to_delete:
            self.delete_contingency(obj=elm)
            logger.add_info("Deleted isolated contingency",
                            device=elm.idtag,
                            device_class=elm.device_type.value)

        # pass 3: count how many times a group is refferenced
        group_counter = np.zeros(len(self.contingency_groups), dtype=int)
        group_dict = {elm: i for i, elm in enumerate(self.contingency_groups)}
        for elm in self.contingencies:
            group_idx = group_dict[elm.group]
            group_counter[group_idx] += 1

        # pass 4: delete unrefferenced groups
        groups_to_delete = [elm for i, elm in enumerate(self.contingency_groups) if group_counter[i] == 0]
        for elm in groups_to_delete:
            self.delete_contingency_group(obj=elm)
            logger.add_info("Deleted isolated contingency group",
                            device=elm.idtag,
                            device_class=elm.device_type.value)

    def clean_investments(self, all_dev: Dict[str, ALL_DEV_TYPES], logger: Logger) -> None:
        """
        Clean the investments and investment groups
        :param all_dev:
        :param logger: Logger
        """
        contingencies_to_delete = list()

        # pass 1: detect the "null" contingencies
        for elm in self.investments:
            if elm.device_idtag not in all_dev.keys():
                contingencies_to_delete.append(elm)

        # pass 2: delete the "null" contingencies
        for elm in contingencies_to_delete:
            self.delete_investment(obj=elm)
            logger.add_info("Deleted isolated investment",
                            device=elm.idtag,
                            device_class=elm.device_type.value)

        # pass 3: count how many times a group is refferenced
        group_counter = np.zeros(len(self.investments_groups), dtype=int)
        group_dict = {elm: i for i, elm in enumerate(self.investments_groups)}
        for elm in self.investments:
            group_idx = group_dict[elm.group]
            group_counter[group_idx] += 1

        # pass 4: delete unrefferenced groups
        groups_to_delete = [elm for i, elm in enumerate(self.investments_groups) if group_counter[i] == 0]
        for elm in groups_to_delete:
            self.delete_investment_groups(obj=elm)
            logger.add_info("Deleted isolated investment group",
                            device=elm.idtag,
                            device_class=elm.device_type.value)

    def clean(self) -> Logger:
        """
        Clean dead references
        """
        logger = Logger()
        bus_set = set(self.buses)
        cn_set = set(self.connectivity_nodes)
        all_dev = self.get_all_elements_dict()
        nt = self.get_time_number()

        self.clean_branches(nt=nt, bus_set=bus_set, cn_set=cn_set, logger=logger)
        self.clean_injections(nt=nt, bus_set=bus_set, cn_set=cn_set, logger=logger)
        self.clean_contingencies(all_dev=all_dev, logger=logger)
        self.clean_investments(all_dev=all_dev, logger=logger)

        return logger

<<<<<<< HEAD

=======
>>>>>>> f26539da
    # def split_line(self, line: dev.Line, position: float) -> Tuple["Line", "Line", Bus]:
    #     """
    #     Split a branch by a given distance
    #     :param position: per unit distance measured from the "from" bus (0 ~ 1)
    #     :return: the two new Branches and the mid short circuited bus
    #     """
    #
    #     assert (0.0 < position < 1.0)
    #
    #     # Each of the Branches will have the proportional impedance
    #     # Bus_from           Middle_bus            Bus_To
    #     # o----------------------o--------------------o
    #     #   >-------- x -------->|
    #     #   (x: distance measured in per unit (0~1)
    #
    #     middle_bus = line.bus_from.copy()
    #     middle_bus.name += ' split'
    #
    #     # C(x, y) = (x1 + t * (x2 - x1), y1 + t * (y2 - y1))
    #     middle_bus.X = line.bus_from.x + (line.bus_to.x - line.bus_from.x) * position
    #     middle_bus.y = line.bus_from.y + (line.bus_to.y - line.bus_from.y) * position
    #
    #     props_to_scale = ['R', 'R0', 'X', 'X0', 'B', 'B0', 'length']  # list of properties to scale
    #
    #     br1 = line.copy()
    #     br1.bus_from = line.bus_from
    #     br1.bus_to = middle_bus
    #     for p in props_to_scale:
    #         setattr(br1, p, getattr(line, p) * position)
    #
    #     br2 = line.copy()
    #     br2.bus_from = middle_bus
    #     br2.bus_to = line.bus_to
    #     for p in props_to_scale:
    #         setattr(br2, p, getattr(line, p) * (1.0 - position))
    #
    #     return br1, br2, middle_bus<|MERGE_RESOLUTION|>--- conflicted
+++ resolved
@@ -5769,10 +5769,6 @@
 
         return logger
 
-<<<<<<< HEAD
-
-=======
->>>>>>> f26539da
     # def split_line(self, line: dev.Line, position: float) -> Tuple["Line", "Line", Bus]:
     #     """
     #     Split a branch by a given distance
