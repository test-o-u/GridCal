from typing import Union, Any, List, Dict

from GridCalEngine.Devices.Parents.editable_device import EditableDevice, DeviceType, SubObjectType
from GridCalEngine.Devices.Aggregation.investments_group import InvestmentsGroup


class Investment(EditableDevice):
    """
    Investment
    """

    def __init__(self,
                 idtag: Union[str, None] = None,
                 device_idtag: Union[str, None] = None,
                 name="Investment",
                 code='',
                 CAPEX=0.0,
                 OPEX=0.0,
                 status: bool = True,
                 group: InvestmentsGroup = None,
<<<<<<< HEAD
                 template: Union[Dict, None] = None,
=======
                 template: SubObjectType.Associations = None,
>>>>>>> af00b5b9
                 comment: str = ""):
        """
        Investment object formed by CAPEX, OPEX, status (on/off) and possible template
        :param idtag: String. Element unique identifier
        :param name: String. Contingency name
        :param code: String. Contingency code name
        :param CAPEX: Float. Capital expenditures
        :param OPEX: Float. Operating expenditures
        :param status: If true the investment activates when applied, otherwise is deactivated
        :param group: InvestmentGroup. Investment group
        :param template: DeviceType. Possible templates of each component
        :param comment: Comment
        """

        EditableDevice.__init__(self,
                                idtag=idtag,
                                code=code,
                                name=name,
                                device_type=DeviceType.InvestmentDevice,
                                comment=comment)

        # Contingency type
        self.device_idtag = device_idtag
        self.CAPEX = CAPEX
        self.OPEX = OPEX
        self._group: InvestmentsGroup = group
        self.status: bool = status
        self.template = template

        self.register(key='device_idtag', units='', tpe=str, definition='Unique ID')
        self.register(key='CAPEX', units='M€', tpe=float,
                      definition='Capital expenditures. This is the initial investment.')
        self.register(key='OPEX', units='M€', tpe=float,
                      definition='Operation expenditures. Maintenance costs among other recurrent costs.')
        self.register(key='status', units='', tpe=bool,
                      definition='If true the investment activates when applied, otherwise is deactivated.')
<<<<<<< HEAD
=======
        self.register(key='template', units='', tpe=SubObjectType.Associations,
                      definition='Possible templates of each component')
>>>>>>> af00b5b9
        self.register(key='group', units='', tpe=DeviceType.InvestmentsGroupDevice, definition='Investment group')

        self.register(key='template', units='', tpe=SubObjectType.TemplateLinks,
                          definition='Possible templates of each component')

    @property
    def group(self) -> InvestmentsGroup:
        """
        Group of investments
        :return:
        """
        return self._group

    @group.setter
    def group(self, val: InvestmentsGroup):
        self._group = val

    @property
    def category(self):
        """
        Display the group category
        :return:
        """
        return self.group.category

    @category.setter
    def category(self, val):
        # The category is set through the group, so no implementation here
        pass

    # @property
    # def template(self):
    #     """
    #     Template of component
    #     :return:
    #     """
    #     return self.template
    #
    # @template.setter
    # def template(self, val):
    #     self.template = val<|MERGE_RESOLUTION|>--- conflicted
+++ resolved
@@ -1,4 +1,4 @@
-from typing import Union, Any, List, Dict
+from typing import Union, Any
 
 from GridCalEngine.Devices.Parents.editable_device import EditableDevice, DeviceType, SubObjectType
 from GridCalEngine.Devices.Aggregation.investments_group import InvestmentsGroup
@@ -18,14 +18,10 @@
                  OPEX=0.0,
                  status: bool = True,
                  group: InvestmentsGroup = None,
-<<<<<<< HEAD
-                 template: Union[Dict, None] = None,
-=======
                  template: SubObjectType.Associations = None,
->>>>>>> af00b5b9
                  comment: str = ""):
         """
-        Investment object formed by CAPEX, OPEX, status (on/off) and possible template
+        Investment
         :param idtag: String. Element unique identifier
         :param name: String. Contingency name
         :param code: String. Contingency code name
@@ -33,7 +29,6 @@
         :param OPEX: Float. Operating expenditures
         :param status: If true the investment activates when applied, otherwise is deactivated
         :param group: InvestmentGroup. Investment group
-        :param template: DeviceType. Possible templates of each component
         :param comment: Comment
         """
 
@@ -59,15 +54,9 @@
                       definition='Operation expenditures. Maintenance costs among other recurrent costs.')
         self.register(key='status', units='', tpe=bool,
                       definition='If true the investment activates when applied, otherwise is deactivated.')
-<<<<<<< HEAD
-=======
         self.register(key='template', units='', tpe=SubObjectType.Associations,
                       definition='Possible templates of each component')
->>>>>>> af00b5b9
         self.register(key='group', units='', tpe=DeviceType.InvestmentsGroupDevice, definition='Investment group')
-
-        self.register(key='template', units='', tpe=SubObjectType.TemplateLinks,
-                          definition='Possible templates of each component')
 
     @property
     def group(self) -> InvestmentsGroup:
