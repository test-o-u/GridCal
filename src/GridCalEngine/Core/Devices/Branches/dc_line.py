--- conflicted
+++ resolved
@@ -77,10 +77,6 @@
         :param contingency_factor: Rating factor in case of contingency
         :param contingency_enabled: enabled for contingencies (Legacy)
         :param monitor_loading: monitor the loading (used in OPF)
-<<<<<<< HEAD
-        :param contingency_factor_prof: profile of contingency ratings
-=======
->>>>>>> 40369d95
         :param capex: Cost of investment (e/MW)
         :param opex: Cost of operation (e/MWh)
         :param build_status: build status (now time)
