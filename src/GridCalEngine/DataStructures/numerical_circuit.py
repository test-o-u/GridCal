# This Source Code Form is subject to the terms of the Mozilla Public
# License, v. 2.0. If a copy of the MPL was not distributed with this
# file, You can obtain one at https://mozilla.org/MPL/2.0/.
# SPDX-License-Identifier: MPL-2.0
from __future__ import annotations

from typing import List, Tuple, Dict, Union
from enum import Enum
import numba as nb
import numpy as np
import pandas as pd
import scipy.sparse as sp

from GridCalEngine.Devices import RemedialAction
from GridCalEngine.Topology.simulation_indices import SimulationIndices
from GridCalEngine.Topology.topology import find_islands
from GridCalEngine.basic_structures import Logger
from GridCalEngine.basic_structures import Vec, IntVec, CxVec, BoolVec, Mat, CxMat
from GridCalEngine.enumerations import BusMode, ContingencyOperationTypes
import GridCalEngine.Topology.topology as tp
import GridCalEngine.Topology.simulation_indices as si
import GridCalEngine.Topology.admittance_matrices as ycalc
from GridCalEngine.DataStructures.battery_data import BatteryData
from GridCalEngine.DataStructures.passive_branch_data import PassiveBranchData
from GridCalEngine.DataStructures.active_branch_data import ActiveBranchData
from GridCalEngine.DataStructures.bus_data import BusData
from GridCalEngine.DataStructures.generator_data import GeneratorData
from GridCalEngine.DataStructures.hvdc_data import HvdcData
from GridCalEngine.DataStructures.vsc_data import VscData
from GridCalEngine.DataStructures.load_data import LoadData
from GridCalEngine.DataStructures.shunt_data import ShuntData
from GridCalEngine.DataStructures.fluid_node_data import FluidNodeData
from GridCalEngine.DataStructures.fluid_turbine_data import FluidTurbineData
from GridCalEngine.DataStructures.fluid_pump_data import FluidPumpData
from GridCalEngine.DataStructures.fluid_p2x_data import FluidP2XData
from GridCalEngine.DataStructures.fluid_path_data import FluidPathData
from GridCalEngine.Devices.Aggregation.investment import Investment
from GridCalEngine.Devices.Aggregation.contingency import Contingency

ALL_STRUCTS = Union[
    BusData,
    GeneratorData,
    BatteryData,
    LoadData,
    ShuntData,
    PassiveBranchData,
    HvdcData,
    FluidNodeData,
    FluidTurbineData,
    FluidPumpData,
    FluidP2XData,
    FluidPathData
]




@nb.njit(cache=True)
def build_q_limits(nbus: int, Sbase: float,
                   gen_idx, q_min_gen, q_max_gen, active_gen, controllable_gen,
                   batt_idx, q_min_batt, q_max_batt, active_batt,controllable_batt,
                   sh_idx, q_min_sh, q_max_sh, active_sh, controllable_sh,
                   hvdc_f, hvdc_t, q_min_hvdc_f, q_max_hvdc_f, q_min_hvdc_t, q_max_hvdc_t, active_hvdc):
    """

    :param nbus:
    :param Sbase:
    :param gen_idx:
    :param q_min_gen:
    :param q_max_gen:
    :param active_gen:
    :param batt_idx:
    :param q_min_batt:
    :param q_max_batt:
    :param active_batt:
    :param sh_idx:
    :param q_min_sh:
    :param q_max_sh:
    :param active_sh:
    :param hvdc_f:
    :param hvdc_t:
    :param q_min_hvdc_f:
    :param q_max_hvdc_f:
    :param q_min_hvdc_t:
    :param q_max_hvdc_t:
    :param active_hvdc:
    :return:
    """
    max_mask = np.zeros(nbus, dtype=nb.int32)
    Qmax_bus = np.full(nbus, 1e-20)

    min_mask = np.zeros(nbus, dtype=nb.int32)
    Qmin_bus = np.full(nbus, 1e20)

    for i, qmin, qmax, active, controllable in zip(gen_idx, q_min_gen, q_max_gen, active_gen, controllable_gen):

        if active and controllable:
            if max_mask[i] == 0:
                Qmax_bus[i] = qmax / Sbase
            else:
                Qmax_bus[i] += qmax / Sbase

<<<<<<< HEAD
# @nb.njit(cache=True)
def build_branches_C_coo_3(bus_active: IntVec,
                           F1: IntVec, T1: IntVec, active1: BoolVec,
                           F2: IntVec, T2: IntVec, active2: BoolVec,
                           F3: IntVec, T3: IntVec, active3: BoolVec):
    """
    Build the COO coordinates of the C matrix
    :param bus_active: array of bus active values
    :param F1: Passive branches from bus indices array
    :param T1: Passive branches to bus indices array
    :param active1: Passive branches active array
    :param F2: VSC from buses indices array
    :param T2: VSC to buses indices array
    :param active2: VSC active array
    :param F3: HVDC from bus indices array
    :param T3: HVDC to bus indices array
    :param active3: HVDC active array
    :return: i, j, data, nelm to build C(nelm, nbus)
    """
=======
            if min_mask[i] == 0:
                Qmin_bus[i] = qmin / Sbase
            else:
                Qmin_bus[i] += qmin / Sbase
>>>>>>> 67578471

            max_mask[i] += 1
            min_mask[i] += 1

    for i, qmin, qmax, active, controllable in zip(batt_idx, q_min_batt, q_max_batt, active_batt, controllable_batt):

        if active and controllable:
            if max_mask[i] == 0:
                Qmax_bus[i] = qmax / Sbase
            else:
                Qmax_bus[i] += qmax / Sbase

            if min_mask[i] == 0:
                Qmin_bus[i] = qmin / Sbase
            else:
                Qmin_bus[i] += qmin / Sbase

            max_mask[i] += 1
            min_mask[i] += 1

    for i, qmin, qmax, active, controllable in zip(sh_idx, q_min_sh, q_max_sh, active_sh, controllable_sh):

        if active and controllable:
            if max_mask[i] == 0:
                Qmax_bus[i] = qmax / Sbase
            else:
                Qmax_bus[i] += qmax / Sbase

            if min_mask[i] == 0:
                Qmin_bus[i] = qmin / Sbase
            else:
                Qmin_bus[i] += qmin / Sbase

            max_mask[i] += 1
            min_mask[i] += 1

    for f, t, qmin_f, qmax_f, qmin_t, qmax_t, active in zip(hvdc_f, hvdc_t, q_min_hvdc_f, q_max_hvdc_f,
                                                            q_min_hvdc_t, q_max_hvdc_t, active_hvdc):

        if active:
            if max_mask[f] == 0:
                Qmax_bus[f] = qmax_f / Sbase
            else:
                Qmax_bus[f] += qmax_f / Sbase

            if min_mask[f] == 0:
                Qmin_bus[f] = qmin_f / Sbase
            else:
                Qmin_bus[f] += qmin_f / Sbase

            max_mask[f] += 1
            min_mask[f] += 1

            if max_mask[t] == 0:
                Qmax_bus[t] = qmax_t / Sbase
            else:
                Qmax_bus[t] += qmax_t / Sbase

            if min_mask[t] == 0:
                Qmin_bus[t] = qmin_t / Sbase
            else:
                Qmin_bus[t] += qmin_t / Sbase

            max_mask[t] += 1
            min_mask[t] += 1

    return Qmax_bus, Qmin_bus


def check_arr(arr: Vec | IntVec | BoolVec | CxVec,
              arr_expected: Vec | IntVec | BoolVec | CxVec,
              tol: float, name: str, test: str, logger: Logger) -> int:
    """

    :param arr:
    :param arr_expected:
    :param tol:
    :param name:
    :param test:
    :param logger:
    :return:
    """
    if arr.shape != arr_expected.shape:
        logger.add_error(msg="Different shape",
                         device=name,
                         device_property=test,
                         value=str(arr.shape),
                         expected_value=str(arr_expected.shape))
        return 1

    if np.allclose(arr, arr_expected, atol=tol):
        return 0
    else:
        if arr.dtype in (np.bool_, bool):
            diff = arr.astype(int) - arr_expected.astype(int)
            logger.add_error(msg="Numeric differences",
                             device=name,
                             device_property=test,
                             value=f"min diff: {diff.min()}, max diff: {diff.max()}",
                             expected_value=tol)
        else:
            diff = arr - arr_expected
            logger.add_error(msg="Numeric differences",
                             device=name,
                             device_property=test,
                             value=f"min diff: {diff.min()}, max diff: {diff.max()}",
                             expected_value=tol)
        return 1


class DataStructType(Enum):
    BUSDATA = 1
    BRANCHDATA = 2
    HVDCDATA = 3
    GENERATORDATA = 4
    BATTERYDATA = 5
    LOADDATA = 6
    SHUNTDATA = 7
    VSCDATA = 8
    NOSTRUCT = 0


class NumericalCircuit:
    """
    Class storing the calculation information of the devices
    """
    available_structures = {
        "Bus arrays": [
            'V', 'Va', 'Vm',
            'S', 'P', 'Q',
            'I',
            'Y',
            'Qmin',
            'Qmax',
        ],
        "Bus indices": [
            'Types',
            'bus_ctrl',
            'pq',
            'pqv',
            'p',
            'pv',
            'vd'
        ],
        "Branch arrays": [
            'tap_f',
            'tap_t',
            'Pf_set',
            'Qf_set',
            'Pt_set',
            'Qt_set',
        ],

        "System matrices": [
            'Ybus',
            'G',
            'B',
            'Yf',
            'Yt',
            'Bbus',
            'Bf',
            'Cf',
            'Ct',
            "B'",
            "B''",
            'Yshunt',
            'Yseries',
        ],
        "Power flow arrays": [
            'idx_dPf',
            'idx_dQf',
            'idx_dPt',
            'idx_dQt',
            'idx_dVa',
            'idx_dVm',
            'idx_dm',
            'idx_dtau',
            'x',
            'f(x)',
            'Jacobian',
        ]
    }

    def __init__(self,
                 nbus: int,
                 nbr: int,
                 nhvdc: int,
                 nvsc: int,
                 nload: int,
                 ngen: int,
                 nbatt: int,
                 nshunt: int,
                 nfluidnode: int,
                 nfluidturbine: int,
                 nfluidpump: int,
                 nfluidp2x: int,
                 nfluidpath: int,
                 sbase: float,
                 t_idx: int = 0):
        """
        Numerical circuit
        :param nbus: Number of calculation buses
        :param nbr: Number of calculation Branches
        :param nhvdc: Number of calculation hvdc devices
        :param nvsc: Number of calculation vsc devices
        :param nload:  Number of calculation load devices
        :param ngen:  Number of calculation generator devices
        :param nbatt:  Number of calculation battery devices
        :param nshunt:  Number of calculation shunt devices
        :param sbase:  Base power (MVA)
        :param t_idx:  Time index
        """

        self.nbus: int = nbus
        self.nbr: int = nbr
        self.t_idx: int = t_idx

        self.nload: int = nload
        self.ngen: int = ngen
        self.nbatt: int = nbatt
        self.nshunt: int = nshunt
        self.nhvdc: int = nhvdc
        self.nvsc: int = nvsc

        self.nfluidnode: int = nfluidnode
        self.nfluidturbine: int = nfluidturbine
        self.nfluidpump: int = nfluidpump
        self.nfluidp2x: int = nfluidp2x
        self.nfluidpath: int = nfluidpath

        self.Sbase: float = sbase

        # --------------------------------------------------------------------------------------------------------------
        # Data structures
        # --------------------------------------------------------------------------------------------------------------
        self.bus_data: BusData = BusData(nbus=nbus)
        self.passive_branch_data: PassiveBranchData = PassiveBranchData(nelm=nbr, nbus=nbus)
        self.active_branch_data: ActiveBranchData = ActiveBranchData(nelm=nbr, nbus=nbus)
        self.hvdc_data: HvdcData = HvdcData(nelm=nhvdc, nbus=nbus)
        self.vsc_data: VscData = VscData(nelm=nvsc, nbus=nbus)

        self.load_data: LoadData = LoadData(nelm=nload, nbus=nbus)
        self.battery_data: BatteryData = BatteryData(nelm=nbatt, nbus=nbus)
        self.generator_data: GeneratorData = GeneratorData(nelm=ngen, nbus=nbus)
        self.shunt_data: ShuntData = ShuntData(nelm=nshunt, nbus=nbus)

        self.fluid_node_data: FluidNodeData = FluidNodeData(nelm=nfluidnode)
        self.fluid_turbine_data: FluidTurbineData = FluidTurbineData(nelm=nfluidturbine)
        self.fluid_pump_data: FluidPumpData = FluidPumpData(nelm=nfluidpump)
        self.fluid_p2x_data: FluidP2XData = FluidP2XData(nelm=nfluidp2x)
        self.fluid_path_data: FluidPathData = FluidPathData(nelm=nfluidpath)

        # this array is used to keep track of the bus topological reduction
        self.__bus_map_arr = np.arange(self.bus_data.nbus, dtype=int)

        self.__topology_performed = False

        # map to relate the elements idtag to their structures
        # used during contingency analysis to modify the structures active, etc...
        # based on the device idtag
        self.structs_idtag_dict: Dict[str, Tuple[DataStructType, int]] = dict()

    def propagate_bus_result(self, bus_magnitude: Vec | CxVec):
        """
        This function applies the __bus_map_arr to a calculated magnitude to
        propagate the calculated nodal result
        :param bus_magnitude: some array of the size of buses (all)
        :return: propagated results
        """
        return bus_magnitude[self.__bus_map_arr]

    def propagate_bus_result_mat(self, bus_magnitude: Mat | CxMat):
        """
        This function applies the __bus_map_arr to a calculated magnitude to
        propagate the calculated nodal result
        :param bus_magnitude: some array of the size of buses (all)
        :return: propagated results
        """
        return bus_magnitude[:, self.__bus_map_arr]

    @property
    def topology_performed(self) -> bool:
        """
        Flag indicating if topology processing happened here
        :return:
        """
        return self.__topology_performed

    def get_reduction_bus_mapping(self) -> IntVec:
        """
        Get array is used to keep track of the bus topological reduction
        :return: IntVec
        """
        return self.__bus_map_arr

    def get_power_injections(self) -> CxVec:
        """
        Compute the power
        :return: return the array of power Injections in MW if normalized is false, in p.u. otherwise
        """

        # load
        Sbus = self.load_data.get_injections_per_bus()  # MW (negative already)

        # generators
        Sbus += self.generator_data.get_injections_per_bus()

        # battery
        Sbus += self.battery_data.get_injections_per_bus()

        return Sbus

    def get_power_injections_pu(self) -> CxVec:
        """
        Compute the power
        :return: return the array of power Injections in MW if normalized is false, in p.u. otherwise
        """
        return self.get_power_injections() / self.Sbase

    def get_current_injections_pu(self) -> CxVec:
        """

        :return:
        """
        return self.load_data.get_current_injections_per_bus() / self.Sbase

    def get_admittance_injections_pu(self) -> CxVec:
        """

        :return:
        """
        return self.load_data.get_admittance_injections_per_bus() / self.Sbase

    def get_Yshunt_bus_pu(self) -> CxVec:
        """

        :return:
        """
        return self.shunt_data.get_injections_per_bus() / self.Sbase

    def consolidate_information(self) -> None:
        """
        Consolidates the information of this object
        """

        self.nbus = len(self.bus_data)
        self.nbr = len(self.passive_branch_data)
        self.nhvdc = len(self.hvdc_data)
        self.nvsc = len(self.vsc_data)
        self.nload = len(self.load_data)
        self.ngen = len(self.generator_data)
        self.nbatt = len(self.battery_data)
        self.nshunt = len(self.shunt_data)

    def copy(self) -> "NumericalCircuit":
        """
        Deep copy of ths object
        :return: NumericalCircuit instance
        """
        nc = NumericalCircuit(nbus=self.nbus,
                              nbr=self.nbr,
                              nhvdc=self.nhvdc,
                              nvsc=self.nvsc,
                              nload=self.nload,
                              ngen=self.ngen,
                              nbatt=self.nbatt,
                              nshunt=self.nshunt,
                              nfluidnode=self.nfluidnode,
                              nfluidturbine=self.nfluidturbine,
                              nfluidpump=self.nfluidpump,
                              nfluidp2x=self.nfluidp2x,
                              nfluidpath=self.nfluidpath,
                              sbase=self.Sbase,
                              t_idx=self.t_idx)

        nc.bus_data = self.bus_data.copy()
        nc.passive_branch_data = self.passive_branch_data.copy()
        nc.hvdc_data = self.hvdc_data.copy()
        nc.load_data = self.load_data.copy()
        nc.shunt_data = self.shunt_data.copy()
        nc.generator_data = self.generator_data.copy()
        nc.battery_data = self.battery_data.copy()
        nc.fluid_node_data = self.fluid_node_data.copy()
        nc.fluid_turbine_data = self.fluid_turbine_data.copy()
        nc.fluid_pump_data = self.fluid_pump_data.copy()
        nc.fluid_p2x_data = self.fluid_p2x_data.copy()
        nc.fluid_path_data = self.fluid_path_data.copy()
        nc.structs_idtag_dict = self.structs_idtag_dict.copy()
        nc.consolidate_information()

        return nc

    def init_idtags_dict(self):
        """
        Initialize the internal structure for idtags querying
        :return:
        """
        self.structs_idtag_dict.clear()

        for i, idtag in enumerate(self.passive_branch_data.idtag):
            self.structs_idtag_dict[str(idtag)] = (DataStructType.BRANCHDATA, i)

        for i, idtag in enumerate(self.generator_data.idtag):
            self.structs_idtag_dict[str(idtag)] = (DataStructType.GENERATORDATA, i)

        for i, idtag in enumerate(self.hvdc_data.idtag):
            self.structs_idtag_dict[str(idtag)] = (DataStructType.HVDCDATA, i)

        for i, idtag in enumerate(self.battery_data.idtag):
            self.structs_idtag_dict[str(idtag)] = (DataStructType.BATTERYDATA, i)

        for i, idtag in enumerate(self.shunt_data.idtag):
            self.structs_idtag_dict[str(idtag)] = (DataStructType.SHUNTDATA, i)

        for i, idtag in enumerate(self.load_data.idtag):
            self.structs_idtag_dict[str(idtag)] = (DataStructType.LOADDATA, i)

        for i, idtag in enumerate(self.vsc_data.idtag):
            self.structs_idtag_dict[str(idtag)] = (DataStructType.VSCDATA, i)

        for i, idtag in enumerate(self.bus_data.idtag):
            self.structs_idtag_dict[str(idtag)] = (DataStructType.BUSDATA, i)

    def query_idtag(self, idtag: str) -> Tuple[DataStructType, int]:
        """
        Query the structure and index where an idtag exists
        :param idtag: idtag
        :return: DataStructType, integer position
        """
        # lazy initialization in case we forgot...
        if len(self.structs_idtag_dict) == 0:
            if self.bus_data.nbus > 0 or self.passive_branch_data.nelm > 0:
                self.init_idtags_dict()

        return self.structs_idtag_dict.get(idtag, (DataStructType.NOSTRUCT, 0))

    def set_investments_status(self, investments_list: List[Investment], status: int) -> None:
        """
        Set the status of a list of investments
        :param investments_list: list of investments
        :param status: status to set in the internal structures
        """

        for inv in investments_list:

            structure, idx = self.query_idtag(inv.device_idtag)

            if structure == DataStructType.NOSTRUCT:
                raise Exception('Could not find the idtag, is this a programming bug?')

            elif structure == DataStructType.BRANCHDATA:
                self.passive_branch_data.active[idx] = status

            elif structure == DataStructType.GENERATORDATA:
                self.generator_data.active[idx] = status

            elif structure == DataStructType.HVDCDATA:
                self.hvdc_data.active[idx] = status

            elif structure == DataStructType.BUSDATA:
                self.bus_data.active[idx] = status

            elif structure == DataStructType.BATTERYDATA:
                self.battery_data.active[idx] = status

            elif structure == DataStructType.LOADDATA:
                self.load_data.active[idx] = status

            elif structure == DataStructType.SHUNTDATA:
                self.shunt_data.active[idx] = status

            elif structure == DataStructType.VSCDATA:
                self.vsc_data.active[idx] = status

    def set_con_or_ra_status(self,
                             event_list: List[Contingency | RemedialAction],
                             revert: bool = False) -> Vec:
        """
        Set the status of a list of contingencies or remedial actions
        :param event_list: list of contingencies and or remedial actions
        :param revert: if false, the contingencies are applied, else they are reversed
        :return: vector of power injection increments
        """

        # vector of power injection increments
        inj_increment = np.zeros(self.nbus)

        # apply the contingencies
        for cnt in event_list:

            structure, idx = self.query_idtag(cnt.device_idtag)

            if structure == DataStructType.NOSTRUCT:
                raise Exception('Could not find the idtag, is this a programming bug?')

            elif structure == DataStructType.BRANCHDATA:

                if cnt.prop == ContingencyOperationTypes.Active:
                    if revert:
                        self.passive_branch_data.active[idx] = int(not bool(cnt.value))
                    else:
                        self.passive_branch_data.active[idx] = int(cnt.value)
                else:
                    print(f'Unknown contingency property {cnt.prop} at {cnt.name} {cnt.idtag}')

            elif structure == DataStructType.GENERATORDATA:

                if cnt.prop == ContingencyOperationTypes.Active:
                    if revert:
                        self.generator_data.active[idx] = int(not bool(cnt.value))
                    else:
                        self.generator_data.active[idx] = int(cnt.value)

                elif cnt.prop == ContingencyOperationTypes.PowerPercentage:

                    inj_increment[self.generator_data.bus_idx[idx]] -= self.generator_data.p[idx]

                    if revert:
                        self.generator_data.p[idx] /= float(cnt.value / 100.0)
                    else:
                        self.generator_data.p[idx] *= float(cnt.value / 100.0)

                    inj_increment[self.generator_data.bus_idx[idx]] += self.generator_data.p[idx]
                else:
                    print(f'Unknown contingency property {cnt.prop} at {cnt.name} {cnt.idtag}')

            elif structure == DataStructType.HVDCDATA:
                if cnt.prop == ContingencyOperationTypes.Active:
                    if revert:
                        self.hvdc_data.active[idx] = int(not bool(cnt.value))
                    else:
                        self.hvdc_data.active[idx] = int(cnt.value)

                elif cnt.prop == ContingencyOperationTypes.PowerPercentage:

                    inj_increment[self.hvdc_data.F[idx]] += self.hvdc_data.Pset[idx]
                    inj_increment[self.hvdc_data.T[idx]] -= self.hvdc_data.Pset[idx]

                    if revert:
                        self.hvdc_data.Pset[idx] /= float(cnt.value / 100.0)
                    else:
                        self.hvdc_data.Pset[idx] *= float(cnt.value / 100.0)

                    inj_increment[self.hvdc_data.F[idx]] -= self.hvdc_data.Pset[idx]
                    inj_increment[self.hvdc_data.T[idx]] += self.hvdc_data.Pset[idx]
                else:
                    print(f'Unknown contingency property {cnt.prop} at {cnt.name} {cnt.idtag}')

            elif structure == DataStructType.BUSDATA:
                if cnt.prop == ContingencyOperationTypes.Active:
                    if revert:
                        self.bus_data.active[idx] = int(not bool(cnt.value))
                    else:
                        self.bus_data.active[idx] = int(cnt.value)
                else:
                    print(f'Unknown contingency property {cnt.prop} at {cnt.name} {cnt.idtag}')

            elif structure == DataStructType.BATTERYDATA:
                if cnt.prop == ContingencyOperationTypes.Active:
                    if revert:
                        self.battery_data.active[idx] = int(not bool(cnt.value))
                    else:
                        self.battery_data.active[idx] = int(cnt.value)

                elif cnt.prop == ContingencyOperationTypes.PowerPercentage:

                    inj_increment[self.battery_data.bus_idx[idx]] -= self.battery_data.p[idx]

                    if revert:
                        self.battery_data.p[idx] /= float(cnt.value / 100.0)
                    else:
                        self.battery_data.p[idx] *= float(cnt.value / 100.0)

                    inj_increment[self.battery_data.bus_idx[idx]] += self.battery_data.p[idx]
                else:
                    print(f'Unknown contingency property {cnt.prop} at {cnt.name} {cnt.idtag}')

            elif structure == DataStructType.LOADDATA:
                if cnt.prop == ContingencyOperationTypes.Active:
                    if revert:
                        self.load_data.active[idx] = int(not bool(cnt.value))
                    else:
                        self.load_data.active[idx] = int(cnt.value)

                elif cnt.prop == ContingencyOperationTypes.PowerPercentage:

                    inj_increment[self.load_data.bus_idx[idx]] -= self.load_data.S[idx].real

                    if revert:
                        self.load_data.S[idx] /= float(cnt.value / 100.0)
                    else:
                        self.load_data.S[idx] *= float(cnt.value / 100.0)

                    inj_increment[self.load_data.bus_idx[idx]] += self.load_data.S[idx].real
                else:
                    print(f'Unknown contingency property {cnt.prop} at {cnt.name} {cnt.idtag}')

            elif structure == DataStructType.SHUNTDATA:
                if cnt.prop == ContingencyOperationTypes.Active:
                    if revert:
                        self.shunt_data.active[idx] = int(not bool(cnt.value))
                    else:
                        self.shunt_data.active[idx] = int(cnt.value)

                elif cnt.prop == ContingencyOperationTypes.PowerPercentage:

                    inj_increment[self.shunt_data.bus_idx[idx]] -= self.shunt_data.Y[idx].real

                    if revert:
                        self.shunt_data.Y[idx] /= float(cnt.value / 100.0)
                    else:
                        self.shunt_data.Y[idx] *= float(cnt.value / 100.0)

                    inj_increment[self.shunt_data.bus_idx[idx]] += self.shunt_data.Y[idx].real
                else:
                    print(f'Unknown contingency property {cnt.prop} at {cnt.name} {cnt.idtag}')

            elif structure == DataStructType.VSCDATA:
                if cnt.prop == ContingencyOperationTypes.Active:
                    if revert:
                        self.vsc_data.active[idx] = int(not bool(cnt.value))
                    else:
                        self.vsc_data.active[idx] = int(cnt.value)
                else:
                    print(f'Unknown contingency property {cnt.prop} at {cnt.name} {cnt.idtag}')

        return inj_increment

    def get_simulation_indices(self, Sbus: CxVec | None = None,
                               bus_types: IntVec | None = None,
                               force_only_pq_pv_vd_types=False) -> si.SimulationIndices:
        """
        Get the simulation indices
        :param Sbus: Array of bus powers (optional)
        :param bus_types: different array of bus_types (optional)
        :param force_only_pq_pv_vd_types: if true, all bus types are forced into PQ PV or VD,
                                          for certain types of simulations that cannot handle other bus types
        :return: SimulationIndices
        """
        if Sbus is None:
            Sbus = self.get_power_injections_pu()

        if bus_types is None:
            bus_types = self.bus_data.bus_types

        return si.SimulationIndices(bus_types=bus_types,
                                    Pbus=Sbus.real,
                                    tap_module_control_mode=self.active_branch_data.tap_module_control_mode,
                                    tap_phase_control_mode=self.active_branch_data.tap_phase_control_mode,
                                    tap_controlled_buses=self.active_branch_data.tap_controlled_buses,
                                    F=self.passive_branch_data.F,
                                    T=self.passive_branch_data.T,
                                    is_dc_bus=self.bus_data.is_dc,
                                    force_only_pq_pv_vd_types=force_only_pq_pv_vd_types)

    def get_connectivity_matrices(self) -> tp.ConnectivityMatrices:
        """
        Get connectivity matrices
        :return:
        """
        return tp.compute_connectivity(
            branch_active=self.passive_branch_data.active.astype(int),
            Cf_=self.passive_branch_data.Cf.tocsc(),
            Ct_=self.passive_branch_data.Ct.tocsc()
        )

    def get_admittance_matrices(self) -> ycalc.AdmittanceMatrices:
        """
        Get Admittance structures
        :return: Admittance object
        """

        # compute admittances on demand
        return ycalc.compute_admittances(
            R=self.passive_branch_data.R,
            X=self.passive_branch_data.X,
            G=self.passive_branch_data.G,
            B=self.passive_branch_data.B,
            tap_module=self.active_branch_data.tap_module,
            vtap_f=self.passive_branch_data.virtual_tap_f,
            vtap_t=self.passive_branch_data.virtual_tap_t,
            tap_angle=self.active_branch_data.tap_angle,
            Cf=self.passive_branch_data.Cf.tocsc(),
            Ct=self.passive_branch_data.Ct.tocsc(),
            Yshunt_bus=self.get_Yshunt_bus_pu(),
            conn=self.passive_branch_data.conn,
            seq=1
        )

    def get_series_admittance_matrices(self) -> ycalc.SeriesAdmittanceMatrices:
        """

        :return:
        """
        return ycalc.compute_split_admittances(
            R=self.passive_branch_data.R,
            X=self.passive_branch_data.X,
            G=self.passive_branch_data.G,
            B=self.passive_branch_data.B,
            active=self.passive_branch_data.active.astype(int),
            tap_module=self.active_branch_data.tap_module,
            vtap_f=self.passive_branch_data.virtual_tap_f,
            vtap_t=self.passive_branch_data.virtual_tap_t,
            tap_angle=self.active_branch_data.tap_angle,
            Cf=self.passive_branch_data.Cf.tocsc(),
            Ct=self.passive_branch_data.Ct.tocsc(),
            Yshunt_bus=self.get_Yshunt_bus_pu(),
        )

    def get_fast_decoupled_amittances(self) -> ycalc.FastDecoupledAdmittanceMatrices:
        """

        :return:
        """
        return ycalc.compute_fast_decoupled_admittances(
            X=self.passive_branch_data.X,
            B=self.passive_branch_data.B,
            tap_module=self.active_branch_data.tap_module,
            active=self.passive_branch_data.active.astype(int),
            vtap_f=self.passive_branch_data.virtual_tap_f,
            vtap_t=self.passive_branch_data.virtual_tap_t,
            Cf=self.passive_branch_data.Cf.tocsc(),
            Ct=self.passive_branch_data.Ct.tocsc(),
        )

    def get_linear_admittance_matrices(self, indices: SimulationIndices | None = None) -> ycalc.LinearAdmittanceMatrices:
        """
        Get the linear admittances
        :return:LinearAdmittanceMatrices
        """
        if indices is None:
            indices = self.get_simulation_indices()

        return ycalc.compute_linear_admittances(
            nbr=self.nbr,
            X=self.passive_branch_data.X,
            R=self.passive_branch_data.R,
            m=self.active_branch_data.tap_module,
            active=self.passive_branch_data.active.astype(int),
            Cf=self.passive_branch_data.Cf.tocsc(),
            Ct=self.passive_branch_data.Ct.tocsc(),
            ac=indices.ac,
            dc=indices.dc
        )

    def get_reactive_power_limits(self) -> Tuple[Vec, Vec]:
        """
        compute the reactive power limits in place
        :return: Qmax_bus, Qmin_bus in per unit
        """
        # # generators
        # Qmax_bus = self.generator_data.get_qmax_per_bus()
        # Qmin_bus = self.generator_data.get_qmin_per_bus()
        #
        # if self.nbatt > 0:
        #     # batteries
        #     Qmax_bus += self.battery_data.get_qmax_per_bus()
        #     Qmin_bus += self.battery_data.get_qmin_per_bus()
        #
        # if self.nhvdc > 0:
        #     # hvdc from
        #     Qmax_bus += self.hvdc_data.get_qmax_from_per_bus()
        #     Qmin_bus += self.hvdc_data.get_qmin_from_per_bus()
        #
        #     # hvdc to
        #     Qmax_bus += self.hvdc_data.get_qmax_to_per_bus()
        #     Qmin_bus += self.hvdc_data.get_qmin_to_per_bus()
        #
        # if self.nshunt > 0:
        #     Qmax_bus += self.shunt_data.get_qmax_per_bus()
        #     Qmin_bus += self.shunt_data.get_qmin_per_bus()
        #
        # # fix zero values
        # Qmax_bus[Qmax_bus == 0] = 1e20
        # Qmin_bus[Qmin_bus == 0] = -1e20
        #
        # return Qmax_bus / self.Sbase, Qmin_bus / self.Sbase

        Qmax_bus, Qmin_bus = build_q_limits(
            nbus=self.bus_data.nbus,
            Sbase=self.Sbase,
            gen_idx=self.generator_data.bus_idx,
            q_min_gen=self.generator_data.qmin,
            q_max_gen=self.generator_data.qmax,
            active_gen=self.generator_data.active,
            controllable_gen=self.generator_data.controllable,

            batt_idx=self.battery_data.bus_idx,
            q_min_batt=self.battery_data.qmin,
            q_max_batt=self.battery_data.qmax,
            active_batt=self.battery_data.active,
            controllable_batt=self.battery_data.controllable,

            sh_idx=self.shunt_data.bus_idx,
            q_min_sh=self.shunt_data.qmin,
            q_max_sh=self.shunt_data.qmax,
            active_sh=self.shunt_data.active,
            controllable_sh=self.shunt_data.controllable,

            hvdc_f=self.hvdc_data.F,
            hvdc_t=self.hvdc_data.T,
            q_min_hvdc_f=self.hvdc_data.Qmin_f,
            q_max_hvdc_f=self.hvdc_data.Qmax_f,
            q_min_hvdc_t=self.hvdc_data.Qmin_t,
            q_max_hvdc_t=self.hvdc_data.Qmax_t,
            active_hvdc=self.hvdc_data.active
        )
        return Qmax_bus, Qmin_bus

    def get_structure(self, structure_type: str) -> pd.DataFrame:
        """
        Get a DataFrame with the input.
        :param: structure_type: String representing structure type
        :return: pandas DataFrame
        """
        Sbus = self.get_power_injections_pu()
        idx = self.get_simulation_indices(Sbus=Sbus)

        Qmax_bus, Qmin_bus = self.get_reactive_power_limits()

        from GridCalEngine.Simulations.PowerFlow.Formulations.pf_advanced_formulation import (
            PfAdvancedFormulation)
        from GridCalEngine.Simulations.PowerFlow.power_flow_options import PowerFlowOptions

        formulation = PfAdvancedFormulation(V0=self.bus_data.Vbus,
                                            S0=Sbus,
                                            I0=self.get_current_injections_pu(),
                                            Y0=self.get_admittance_injections_pu(),
                                            Qmin=Qmin_bus,
                                            Qmax=Qmax_bus,
                                            nc=self,
                                            options=PowerFlowOptions(),
                                            logger=Logger())

        if structure_type == 'V':
            df = pd.DataFrame(
                data=self.bus_data.Vbus,
                columns=['Voltage (p.u.)'],
                index=self.bus_data.names,
            )

        elif structure_type == 'Va':
            df = pd.DataFrame(
                data=np.angle(self.bus_data.Vbus),
                columns=['Voltage angles (rad)'],
                index=self.bus_data.names,
            )
        elif structure_type == 'Vm':
            df = pd.DataFrame(
                data=np.abs(self.bus_data.Vbus),
                columns=['Voltage modules (p.u.)'],
                index=self.bus_data.names,
            )
        elif structure_type == 'S':
            df = pd.DataFrame(
                data=Sbus,
                columns=['Power (p.u.)'],
                index=self.bus_data.names,
            )

        elif structure_type == 'P':
            df = pd.DataFrame(
                data=Sbus.real,
                columns=['Power (p.u.)'],
                index=self.bus_data.names,
            )

        elif structure_type == 'Q':
            df = pd.DataFrame(
                data=Sbus.imag,
                columns=['Power (p.u.)'],
                index=self.bus_data.names,
            )

        elif structure_type == 'I':
            df = pd.DataFrame(
                data=self.get_current_injections_pu(),
                columns=['Current (p.u.)'],
                index=self.bus_data.names,
            )

        elif structure_type == 'Y':
            df = pd.DataFrame(
                data=self.get_admittance_injections_pu(),
                columns=['Admittance (p.u.)'],
                index=self.bus_data.names,
            )

        elif structure_type == 'Ybus':
            adm = self.get_admittance_matrices()
            df = pd.DataFrame(
                data=adm.Ybus.toarray(),
                columns=self.bus_data.names,
                index=self.bus_data.names,
            )

        elif structure_type == 'G':
            adm = self.get_admittance_matrices()
            df = pd.DataFrame(
                data=adm.Ybus.real.toarray(),
                columns=self.bus_data.names,
                index=self.bus_data.names,
            )

        elif structure_type == 'B':
            adm = self.get_admittance_matrices()
            df = pd.DataFrame(
                data=adm.Ybus.imag.toarray(),
                columns=self.bus_data.names,
                index=self.bus_data.names,
            )

        elif structure_type == 'Yf':
            adm = self.get_admittance_matrices()
            df = pd.DataFrame(
                data=adm.Yf.toarray(),
                columns=self.bus_data.names,
                index=self.passive_branch_data.names,
            )

        elif structure_type == 'Yt':
            adm = self.get_admittance_matrices()
            df = pd.DataFrame(
                data=adm.Yt.toarray(),
                columns=self.bus_data.names,
                index=self.passive_branch_data.names,
            )

        elif structure_type == 'Bbus':
            adm = self.get_linear_admittance_matrices(idx)
            df = pd.DataFrame(
                data=adm.Bbus.toarray(),
                columns=self.bus_data.names,
                index=self.bus_data.names,
            )

        elif structure_type == 'Bf':
            adm = self.get_linear_admittance_matrices(idx)
            df = pd.DataFrame(
                data=adm.Bf.toarray(),
                columns=self.bus_data.names,
                index=self.passive_branch_data.names,
            )

        elif structure_type == 'Cf':
            df = pd.DataFrame(
                data=self.passive_branch_data.Cf.toarray(),
                columns=self.bus_data.names,
                index=self.passive_branch_data.names,
            )

        elif structure_type == 'Ct':
            df = pd.DataFrame(
                data=self.passive_branch_data.Ct.toarray(),
                columns=self.bus_data.names,
                index=self.passive_branch_data.names,
            )

        elif structure_type == 'Yshunt':
            df = pd.DataFrame(
                data=self.get_Yshunt_bus_pu(),
                columns=['Shunt admittance (p.u.)'],
                index=self.bus_data.names,
            )

        elif structure_type == 'Yseries':
            adms = self.get_series_admittance_matrices()
            df = pd.DataFrame(
                data=adms.Yseries.toarray(),
                columns=self.bus_data.names,
                index=self.bus_data.names,
            )

        elif structure_type == "B'":
            adm = self.get_fast_decoupled_amittances()
            if adm.B1.shape[0] == len(idx.pqpv):
                data = adm.B1.toarray()
                names = self.bus_data.names[idx.pqpv]
            else:
                data = adm.B1[np.ix_(idx.pqpv, idx.pqpv)].toarray()
                names = self.bus_data.names[idx.pqpv]

            df = pd.DataFrame(
                data=data,
                columns=names,
                index=names,
            )

        elif structure_type == "B''":
            adm = self.get_fast_decoupled_amittances()
            if adm.B2.shape[0] == len(idx.pq):
                data = adm.B2.toarray()
                names = self.bus_data.names[idx.pq]
            else:
                data = adm.B2[np.ix_(idx.pq, idx.pq)].toarray()
                names = self.bus_data.names[idx.pq]

            df = pd.DataFrame(
                data=data,
                columns=names,
                index=names,
            )

        elif structure_type == 'Types':
            data = self.bus_data.bus_types
            df = pd.DataFrame(
                data=data,
                columns=['Bus types'],
                index=self.bus_data.names,
            )

        elif structure_type == 'x':
            df = pd.DataFrame(
                data=formulation.var2x(),
                columns=['x'],
                index=formulation.get_x_names(),
            )

        elif structure_type == 'f(x)':
            df = pd.DataFrame(
                data=formulation.fx(),
                columns=['f(x)'],
                index=formulation.get_fx_names(),
            )

        elif structure_type == 'Jacobian':
            df = formulation.get_jacobian_df(autodiff=False)

        elif structure_type == 'Qmin':
            df = pd.DataFrame(
                data=Qmin_bus,
                columns=['Qmin'],
                index=self.bus_data.names,
            )

        elif structure_type == 'Qmax':
            df = pd.DataFrame(
                data=Qmax_bus,
                columns=['Qmax'],
                index=self.bus_data.names,
            )

        elif structure_type == 'bus_ctrl':
            data1 = [BusMode.as_str(val) for val in self.bus_data.bus_types]

            df = pd.DataFrame(
                data=data1,
                columns=['bus_ctrl'],
                index=self.bus_data.names,
            )

        elif structure_type == 'branch_ctrl':

            data1 = [val.value if val != 0 else "-" for val in self.active_branch_data.tap_module_control_mode]
            data2 = [val.value if val != 0 else "-" for val in self.active_branch_data.tap_phase_control_mode]

            df = pd.DataFrame(
                data=np.c_[
                    self.passive_branch_data.F,
                    self.passive_branch_data.T,
                    self.active_branch_data.tap_controlled_buses,
                    data1,
                    data2
                ],
                columns=['bus F', 'bus T', 'V ctrl bus', 'm control', 'tau control'],
                index=[f"{k}) {name}" for k, name in enumerate(self.passive_branch_data.names)],
            )

        elif structure_type == 'pq':
            df = pd.DataFrame(
                data=idx.pq.astype(int).astype(str),
                columns=['pq'],
                index=self.bus_data.names[idx.pq],
            )

        elif structure_type == 'pv':
            df = pd.DataFrame(
                data=idx.pv.astype(int).astype(str),
                columns=['pv'],
                index=self.bus_data.names[idx.pv],
            )

        elif structure_type == 'pqv':
            df = pd.DataFrame(
                data=idx.pqv.astype(int).astype(str),
                columns=['pqv'],
                index=self.bus_data.names[idx.pqv],
            )

        elif structure_type == 'p':
            df = pd.DataFrame(
                data=idx.p.astype(int).astype(str),
                columns=['p'],
                index=self.bus_data.names[idx.p],
            )

        elif structure_type == 'vd':
            df = pd.DataFrame(
                data=idx.vd.astype(int).astype(str),
                columns=['vd'],
                index=self.bus_data.names[idx.vd],
            )

        elif structure_type == 'pqpv':
            df = pd.DataFrame(
                data=idx.pqpv.astype(int).astype(str),
                columns=['pqpv'],
                index=self.bus_data.names[idx.pqpv],
            )

        elif structure_type == 'tap_f':
            df = pd.DataFrame(
                data=self.passive_branch_data.virtual_tap_f,
                columns=['Virtual tap from (p.u.)'],
                index=self.passive_branch_data.names,
            )

        elif structure_type == 'tap_t':
            df = pd.DataFrame(
                data=self.passive_branch_data.virtual_tap_t,
                columns=['Virtual tap to (p.u.)'],
                index=self.passive_branch_data.names,
            )


        elif structure_type == 'idx_dPf':
            df = pd.DataFrame(
                data=formulation.idx_dPf.astype(int).astype(str),
                columns=['idx_dPf'],
                index=self.passive_branch_data.names[formulation.idx_dPf],
            )

        elif structure_type == 'idx_dQf':
            df = pd.DataFrame(
                data=formulation.idx_dQf.astype(int).astype(str),
                columns=['idx_dQf'],
                index=self.passive_branch_data.names[formulation.idx_dQf],
            )

        elif structure_type == 'idx_dPt':
            df = pd.DataFrame(
                data=formulation.idx_dPt.astype(int).astype(str),
                columns=['idx_dPt'],
                index=self.passive_branch_data.names[formulation.idx_dPt],
            )

        elif structure_type == 'idx_dQt':
            df = pd.DataFrame(
                data=formulation.idx_dQt.astype(int).astype(str),
                columns=['idx_dQt'],
                index=self.passive_branch_data.names[formulation.idx_dQt],
            )

        elif structure_type == 'idx_dVa':
            df = pd.DataFrame(
                data=formulation.idx_dVa.astype(int).astype(str),
                columns=['idx_dVa'],
                index=self.bus_data.names[formulation.idx_dVa],
            )

        elif structure_type == 'idx_dVm':
            df = pd.DataFrame(
                data=formulation.idx_dVm.astype(int).astype(str),
                columns=['idx_dVm'],
                index=self.bus_data.names[formulation.idx_dVm],
            )

        elif structure_type == 'idx_dm':
            df = pd.DataFrame(
                data=formulation.idx_dm.astype(int).astype(str),
                columns=['idx_dm'],
                index=self.passive_branch_data.names[formulation.idx_dm],
            )

        elif structure_type == 'idx_dtau':
            df = pd.DataFrame(
                data=formulation.idx_dtau.astype(int).astype(str),
                columns=['idx_dtau'],
                index=self.passive_branch_data.names[formulation.idx_dtau],
            )

        elif structure_type == 'Pf_set':
            df = pd.DataFrame(
                data=self.active_branch_data.Pset[formulation.idx_dPf],
                columns=['Pf_set'],
                index=self.passive_branch_data.names[formulation.idx_dPf],
            )

        elif structure_type == 'Pt_set':
            df = pd.DataFrame(
                data=self.active_branch_data.Pset[formulation.idx_dPt],
                columns=['Pt_set'],
                index=self.passive_branch_data.names[formulation.idx_dPt],
            )

        elif structure_type == 'Qf_set':
            df = pd.DataFrame(
                data=self.active_branch_data.Qset[formulation.idx_dQf],
                columns=['Qf_set'],
                index=self.passive_branch_data.names[formulation.idx_dQf],
            )

        elif structure_type == 'Qt_set':
            df = pd.DataFrame(
                data=self.active_branch_data.Qset[formulation.idx_dQt],
                columns=['Qt_set'],
                index=self.passive_branch_data.names[formulation.idx_dQt],
            )

        else:
            raise Exception('PF input: structure type not found' + str(structure_type))

        return df

    def compute_adjacency_matrix(self, consider_hvdc_as_island_links: bool = False) -> sp.csc_matrix:
        """
        Compute the adjacency matrix
        :param consider_hvdc_as_island_links: Does the HVDCLine works for the topology as a normal line?
        :return: csc_matrix
        """

        if consider_hvdc_as_island_links:
            i, j, data, n_elm = tp.build_branches_C_coo_3(
                bus_active=self.bus_data.active,
                F1=self.passive_branch_data.F, T1=self.passive_branch_data.T, active1=self.passive_branch_data.active,
                F2=self.vsc_data.F_dcp, T2=self.vsc_data.T_ac, active2=self.vsc_data.active,
                F3=self.hvdc_data.F, T3=self.hvdc_data.T, active3=self.hvdc_data.active,
            )
        else:
<<<<<<< HEAD
            # i, j, data, n_elm = build_branches_C_coo_2(
            #     bus_active=self.bus_data.active,
            #     F1=self.passive_branch_data.F, T1=self.passive_branch_data.T, active1=self.passive_branch_data.active,
            #     F2=self.vsc_data.F_dcp, T2=self.vsc_data.T_ac, active2=self.vsc_data.active,
            # )

            # To treat VSC with a link between AC and DCP, and between DCP and DCN
            i, j, data, n_elm = build_branches_C_coo_3(
=======
            i, j, data, n_elm = tp.build_branches_C_coo_2(
>>>>>>> 67578471
                bus_active=self.bus_data.active,
                F1=self.passive_branch_data.F, T1=self.passive_branch_data.T, active1=self.passive_branch_data.active,
                F2=self.vsc_data.F_dcp, T2=self.vsc_data.T_ac, active2=self.vsc_data.active,
                F3=self.vsc_data.F_dcn, T3=self.vsc_data.F_dcp, active3=self.vsc_data.active,
            )

        C = sp.coo_matrix((data, (i, j)), shape=(n_elm, self.bus_data.nbus), dtype=int)

        return (C.T @ C).tocsc()

    def process_reducible_branches(self) -> int:
        """
        Process the reducible branches (i.e. reduce branches like the switches) in-place
        :return: Number of reduced branches
        """
        i, j, data, n_red = tp.build_reducible_branches_C_coo(
            F=self.passive_branch_data.F,
            T=self.passive_branch_data.T,
            reducible=self.passive_branch_data.reducible,
            active=self.passive_branch_data.active.astype(int),
        )
        C = sp.coo_matrix((data, (i, j)),
                          shape=(self.passive_branch_data.nelm, self.bus_data.nbus),
                          dtype=int)

        if n_red > 0:

            # compute the adjacency matrix
            A = C.T @ C

            # get the islands formed by the reducible branches
            islands = find_islands(adj=A.tocsc(), active=self.bus_data.active)

            # compose the bus mapping array where each entry point to the final island bus
            self.__bus_map_arr = np.arange(self.bus_data.nbus, dtype=int)

            for island in islands:
                if len(island):
                    i0 = island[0]
                    for ii in range(1, len(island)):
                        i = island[ii]
                        self.__bus_map_arr[i] = i0

                        # deactivate the reduced buses
                        self.bus_data.active[i] = False

            # remap
            self.passive_branch_data.remap(self.__bus_map_arr)
            self.vsc_data.remap(self.__bus_map_arr)
            self.hvdc_data.remap(self.__bus_map_arr)
            self.load_data.remap(self.__bus_map_arr)
            self.generator_data.remap(self.__bus_map_arr)
            self.battery_data.remap(self.__bus_map_arr)
            self.shunt_data.remap(self.__bus_map_arr)
            self.__topology_performed = True
        else:
            pass

        return n_red

    def get_island(self,
                   bus_idx: IntVec,
                   logger: Logger | None = None) -> "NumericalCircuit":
        """
        Get the island corresponding to the given buses
        :param bus_idx: array of bus indices
        :param logger: Logger
        :return: NumericalCircuit
        """
        if logger is None:
            logger = Logger()

        # this is an array to map the old indices to the new indices
        # it is used by the structures to re-map the bus indices
        bus_map = np.full(self.bus_data.nbus, -1, dtype=int)
        bus_map[bus_idx] = np.arange(len(bus_idx))

        br_idx = tp.get_island_branch_indices(bus_map=bus_map,
                                              elm_active=self.passive_branch_data.active,
                                              F=self.passive_branch_data.F,
                                              T=self.passive_branch_data.T)

        hvdc_idx = tp.get_island_branch_indices(bus_map=bus_map,
                                                elm_active=self.hvdc_data.active,
                                                F=self.hvdc_data.F,
                                                T=self.hvdc_data.T)

        vsc_idx = tp.get_island_branch_indices(bus_map=bus_map,
                                               elm_active=self.vsc_data.active,
                                               F=self.vsc_data.F_dcp,
                                               T=self.vsc_data.T_ac)

        load_idx = tp.get_island_monopole_indices(bus_map=bus_map,
                                                  elm_active=self.load_data.active,
                                                  elm_bus=self.load_data.bus_idx)

        gen_idx = tp.get_island_monopole_indices(bus_map=bus_map,
                                                 elm_active=self.generator_data.active,
                                                 elm_bus=self.generator_data.bus_idx)

        batt_idx = tp.get_island_monopole_indices(bus_map=bus_map,
                                                  elm_active=self.battery_data.active,
                                                  elm_bus=self.battery_data.bus_idx)

        shunt_idx = tp.get_island_monopole_indices(bus_map=bus_map,
                                                   elm_active=self.shunt_data.active,
                                                   elm_bus=self.shunt_data.bus_idx)

        nc = NumericalCircuit(
            nbus=len(bus_idx),
            nbr=len(br_idx),
            nhvdc=len(hvdc_idx),
            nvsc=len(vsc_idx),
            nload=len(load_idx),
            ngen=len(gen_idx),
            nbatt=len(batt_idx),
            nshunt=len(shunt_idx),
            nfluidnode=0,
            nfluidturbine=0,
            nfluidpump=0,
            nfluidp2x=0,
            nfluidpath=0,
            sbase=self.Sbase,
            t_idx=self.t_idx,
        )

        # slice data
        nc.bus_data = self.bus_data.slice(elm_idx=bus_idx)

        nc.passive_branch_data = self.passive_branch_data.slice(elm_idx=br_idx, bus_idx=bus_idx,
                                                                bus_map=bus_map, logger=logger)

        nc.active_branch_data = self.active_branch_data.slice(elm_idx=br_idx, bus_idx=bus_idx,
                                                              bus_map=bus_map, logger=logger)

        nc.load_data = self.load_data.slice(elm_idx=load_idx, bus_idx=bus_idx, bus_map=bus_map)
        nc.battery_data = self.battery_data.slice(elm_idx=batt_idx, bus_idx=bus_idx, bus_map=bus_map)
        nc.generator_data = self.generator_data.slice(elm_idx=gen_idx, bus_idx=bus_idx, bus_map=bus_map)
        nc.shunt_data = self.shunt_data.slice(elm_idx=shunt_idx, bus_idx=bus_idx, bus_map=bus_map)
        nc.vsc_data = self.vsc_data.slice(elm_idx=vsc_idx, bus_idx=bus_idx, bus_map=bus_map, logger=logger)
        nc.hvdc_data = self.hvdc_data.slice(elm_idx=hvdc_idx, bus_idx=bus_idx, bus_map=bus_map, logger=logger)

        return nc

    def split_into_islands(self,
                           ignore_single_node_islands: bool = False,
                           consider_hvdc_as_island_links: bool = False,
                           logger: Logger | None = None) -> List["NumericalCircuit"]:
        """
        Split circuit into islands
        :param ignore_single_node_islands: ignore islands composed of only one bus
        :param consider_hvdc_as_island_links: Does the HVDCLine works for the topology as a normal line?
        :param logger: Logger
        :return: List[NumericCircuit]
        """
        if logger is None:
            logger = Logger()

        # detect the topology reductions
        self.process_reducible_branches()

        # find the matching islands
        adj = self.compute_adjacency_matrix(consider_hvdc_as_island_links=consider_hvdc_as_island_links)

        idx_islands = tp.find_islands(adj=adj, active=self.bus_data.active)

        circuit_islands = list()  # type: List[NumericalCircuit]

        for island_bus_indices in idx_islands:
            if ignore_single_node_islands:
                if len(island_bus_indices) > 1:
                    island = self.get_island(bus_idx=island_bus_indices, logger=logger)
                    circuit_islands.append(island)
            else:
                island = self.get_island(bus_idx=island_bus_indices, logger=logger)
                circuit_islands.append(island)

        return circuit_islands

    def compare(self, nc_2: "NumericalCircuit", tol=1e-6) -> Tuple[bool, Logger]:
        """
        Compare this numerical circuit with another numerical circuit
        :param nc_2: other NumericalCircuit
        :param tol: tolerance for numerical values
        :return: all ok?, Logger with the errors and warning events
        """

        logger = Logger()

        # --------------------------------------------------------------------------------------------------------------
        #  Compare data
        # --------------------------------------------------------------------------------------------------------------

        check_arr(self.passive_branch_data.F, nc_2.passive_branch_data.F, tol, 'BranchData', 'F', logger)
        check_arr(self.passive_branch_data.T, nc_2.passive_branch_data.T, tol, 'BranchData', 'T', logger)
        check_arr(self.passive_branch_data.active, nc_2.passive_branch_data.active, tol,
                  'BranchData', 'active', logger)
        check_arr(self.passive_branch_data.R, nc_2.passive_branch_data.R, tol, 'BranchData', 'r', logger)
        check_arr(self.passive_branch_data.X, nc_2.passive_branch_data.X, tol, 'BranchData', 'x', logger)
        check_arr(self.passive_branch_data.G, nc_2.passive_branch_data.G, tol, 'BranchData', 'g', logger)
        check_arr(self.passive_branch_data.B, nc_2.passive_branch_data.B, tol, 'BranchData', 'b', logger)
        check_arr(self.passive_branch_data.rates, nc_2.passive_branch_data.rates, tol, 'BranchData',
                  'rates', logger)
        check_arr(self.active_branch_data.tap_module, nc_2.active_branch_data.tap_module, tol,
                  'BranchData', 'tap_module', logger)
        check_arr(self.active_branch_data.tap_angle, nc_2.active_branch_data.tap_angle, tol,
                  'BranchData', 'tap_angle', logger)

        check_arr(self.passive_branch_data.G0, nc_2.passive_branch_data.G0, tol, 'BranchData', 'g0', logger)

        check_arr(self.passive_branch_data.virtual_tap_f, nc_2.passive_branch_data.virtual_tap_f,
                  tol, 'BranchData', 'vtap_f', logger)
        check_arr(self.passive_branch_data.virtual_tap_t, nc_2.passive_branch_data.virtual_tap_t,
                  tol, 'BranchData', 'vtap_t', logger)

        # bus data
        check_arr(self.bus_data.active, nc_2.bus_data.active, tol, 'BusData', 'active', logger)
        check_arr(self.bus_data.Vbus.real, nc_2.bus_data.Vbus.real, tol, 'BusData', 'V0', logger)
        check_arr(self.bus_data.installed_power, nc_2.bus_data.installed_power, tol, 'BusData', 'installed power',
                  logger)
        check_arr(self.bus_data.bus_types, nc_2.bus_data.bus_types, tol, 'BusData', 'bus_types', logger)

        # generator data
        check_arr(self.generator_data.active, nc_2.generator_data.active, tol, 'GenData', 'active', logger)
        check_arr(self.generator_data.p, nc_2.generator_data.p, tol, 'GenData', 'P', logger)
        check_arr(self.generator_data.v, nc_2.generator_data.v, tol, 'GenData', 'Vset', logger)
        check_arr(self.generator_data.qmin, nc_2.generator_data.qmin, tol, 'GenData', 'Qmin', logger)
        check_arr(self.generator_data.qmax, nc_2.generator_data.qmax, tol, 'GenData', 'Qmax', logger)

        # load data
        check_arr(self.load_data.active, nc_2.load_data.active, tol, 'LoadData',
                  'active', logger)
        check_arr(self.load_data.S, nc_2.load_data.S, tol, 'LoadData', 'S', logger)
        check_arr(self.load_data.I, nc_2.load_data.I, tol, 'LoadData', 'I', logger)
        check_arr(self.load_data.Y, nc_2.load_data.Y, tol, 'LoadData', 'Y', logger)

        # shunt
        check_arr(self.shunt_data.active, nc_2.shunt_data.active, tol, 'ShuntData', 'active', logger)
        check_arr(self.shunt_data.Y, nc_2.shunt_data.Y, tol, 'ShuntData', 'S', logger)
        check_arr(self.shunt_data.get_injections_per_bus(),
                  nc_2.shunt_data.get_injections_per_bus(), tol, 'ShuntData', 'Injections per bus', logger)

        # --------------------------------------------------------------------------------------------------------------
        #  Compare arrays and data
        # --------------------------------------------------------------------------------------------------------------

        Sbus = self.get_power_injections_pu()
        Sbus2 = nc_2.get_power_injections_pu()

        # the .copy() is so that bus_types is not affected after using this
        sim_idx = self.get_simulation_indices(Sbus=Sbus.copy(), bus_types=self.bus_data.bus_types.copy())
        sim_idx2 = nc_2.get_simulation_indices(Sbus=Sbus2.copy(), bus_types=nc_2.bus_data.bus_types.copy())

        check_arr(Sbus.real, Sbus2.real, tol, 'Pbus', 'P', logger)
        check_arr(Sbus.imag, Sbus2.imag, tol, 'Qbus', 'Q', logger)

        check_arr(sim_idx.pq, sim_idx2.pq, tol, 'Types', 'pq', logger)
        check_arr(sim_idx.pv, sim_idx2.pv, tol, 'Types', 'pv', logger)
        check_arr(sim_idx.vd, sim_idx2.vd, tol, 'Types', 'vd', logger)

        conn = self.get_connectivity_matrices()
        conn2 = nc_2.get_connectivity_matrices()

        check_arr(conn.Cf.toarray(), conn2.Cf.toarray(), tol, 'Connectivity', 'Cf (dense)', logger)
        check_arr(conn.Ct.toarray(), conn2.Ct.toarray(), tol, 'Connectivity', 'Ct (dense)', logger)
        check_arr(conn.Cf.tocsc().data, conn2.Cf.tocsc().data, tol, 'Connectivity', 'Cf', logger)
        check_arr(conn.Ct.tocsc().data, conn2.Ct.tocsc().data, tol, 'Connectivity', 'Ct', logger)

        adm = self.get_admittance_matrices()
        adm2 = nc_2.get_admittance_matrices()

        check_arr(adm.Ybus.toarray(), adm2.Ybus.toarray(), tol, 'Adm.', 'Ybus (dense)', logger)
        check_arr(adm.Ybus.tocsc().data.real, adm2.Ybus.tocsc().data.real, tol, 'Adm.', 'Ybus (real)', logger)
        check_arr(adm.Ybus.tocsc().data.imag, adm2.Ybus.tocsc().data.imag, tol, 'Adm.', 'Ybus (imag)', logger)
        check_arr(adm.Yf.tocsc().data.real, adm2.Yf.tocsc().data.real, tol, 'Adm.', 'Yf (real)', logger)
        check_arr(adm.Yf.tocsc().data.imag, adm2.Yf.tocsc().data.imag, tol, 'Adm.', 'Yf (imag)', logger)
        check_arr(adm.Yt.tocsc().data.real, adm2.Yt.tocsc().data.real, tol, 'Adm.', 'Yt (real)', logger)
        check_arr(adm.Yt.tocsc().data.imag, adm2.Yt.tocsc().data.imag, tol, 'Adm.', 'Yt (imag)', logger)

        # if any error in the logger, bad
        return logger.error_count() == 0, logger

    def get_structural_ntc(self, bus_a1_idx: IntVec, bus_a2_idx: IntVec) -> float:
        """
        Get the structural NTC
        :param bus_a1_idx: array of bus indices of the area from
        :param bus_a2_idx: array of bus indices of the area to
        :return: structural NTC in MVA
        """
        sum_ratings = 0.0

        for struct in [self.passive_branch_data, self.hvdc_data, self.vsc_data]:

            inter_area_branches = struct.get_inter_areas(bus_idx_from=bus_a1_idx, bus_idx_to=bus_a2_idx)
            for k, sense in inter_area_branches:
                sum_ratings += struct.rates[k]

        return sum_ratings

    def is_dc(self) -> Tuple[int, str]:
        """
        Check if this island is DC
        :return: int, str -> 1: all DC, 0: all AC, 2: AC and DC
        """
        n = len(self.bus_data.is_dc)
        ndc = np.sum(self.bus_data.is_dc)
        if n == ndc:
            return 1, "DC"
        elif ndc == 0:
            return 0, "AC"
        else:
            return 2, "AC/DC"<|MERGE_RESOLUTION|>--- conflicted
+++ resolved
@@ -56,6 +56,223 @@
 
 
 @nb.njit(cache=True)
+def build_reducible_branches_C_coo(F: IntVec, T: IntVec, reducible: IntVec, active: IntVec):
+    """
+    Build the COO coordinates of the C matrix
+    :param F: branches From indices
+    :param T: branches To indices
+    :param reducible: branches reducible array
+    :param active: branches active array
+    :return: i, j, data, n_red
+    """
+
+    """
+    
+    C = sp.lil_matrix((self.passive_branch_data.nelm, self.bus_data.nbus))
+        n_red = 0
+        for k in range(self.passive_branch_data.nelm):
+            if self.passive_branch_data.reducible[k] and self.passive_branch_data.active[k]:
+                f = self.passive_branch_data.F[k]
+                t = self.passive_branch_data.T[k]
+                C[k, f] = 1
+                C[k, t] = 1
+                n_red += 1 
+    """
+    nelm = len(F)
+    i = np.empty(nelm * 2, dtype=np.int64)
+    j = np.empty(nelm * 2, dtype=np.int64)
+    data = np.empty(nelm * 2, dtype=np.int64)
+    ii = 0
+    n_red = 0
+    for k in range(nelm):
+        if reducible[k] and active[k]:
+            # C[k, f] = 1
+            i[ii] = k
+            j[ii] = F[k]
+            data[ii] = 1
+            ii += 1
+
+            # C[k, t] = 1
+            i[ii] = k
+            j[ii] = T[k]
+            data[ii] = 1
+            ii += 1
+
+            n_red += 1
+
+    return i[:ii], j[:ii], data[:ii], n_red
+
+
+@nb.njit(cache=True)
+def build_branches_C_coo_2(bus_active: IntVec,
+                           F1: IntVec, T1: IntVec, active1: BoolVec,
+                           F2: IntVec, T2: IntVec, active2: BoolVec):
+    """
+    Build the COO coordinates of the C matrix
+    :param bus_active: array of bus active values
+    :param F1: Passive branches from bus indices array
+    :param T1: Passive branches to bus indices array
+    :param active1: Passive branches active array
+    :param F2: VSC from buses indices array
+    :param T2: VSC to buses indices array
+    :param active2: VSC active array
+    :return:
+    """
+
+    """
+
+    C = sp.lil_matrix((n_elm, self.bus_data.nbus), dtype=int)
+        for struct in structs:
+            for k in range(struct.nelm):
+                f = struct.F[k]
+                t = struct.T[k]
+                if struct.active[k] and self.bus_data.active[f] and self.bus_data.active[t]:
+                    C[k, f] = 1
+                    C[k, t] = 1
+    """
+    nelm = len(F1) + len(F2)
+    i = np.empty(nelm * 2, dtype=np.int64)
+    j = np.empty(nelm * 2, dtype=np.int64)
+    data = np.empty(nelm * 2, dtype=np.int64)
+
+    ii = 0
+    br_count = 0
+
+    for k in range(len(F1)):
+        if active1[k]:
+            f = F1[k]
+            t = T1[k]
+            if bus_active[f] and bus_active[t]:
+                # C[k, f] = 1
+                i[ii] = br_count
+                j[ii] = f
+                data[ii] = 1
+                ii += 1
+
+                # C[k, t] = 1
+                i[ii] = br_count
+                j[ii] = t
+                data[ii] = 1
+                ii += 1
+        br_count += 1
+
+    for k in range(len(F2)):
+        if active2[k]:
+            f = F2[k]
+            t = T2[k]
+            if bus_active[f] and bus_active[t]:
+                # C[k, f] = 1
+                i[ii] = br_count
+                j[ii] = f
+                data[ii] = 1
+                ii += 1
+
+                # C[k, t] = 1
+                i[ii] = br_count
+                j[ii] = t
+                data[ii] = 1
+                ii += 1
+        br_count += 1
+
+    return i[:ii], j[:ii], data[:ii], nelm
+
+
+# @nb.njit(cache=True)
+def build_branches_C_coo_3(bus_active: IntVec,
+                           F1: IntVec, T1: IntVec, active1: BoolVec,
+                           F2: IntVec, T2: IntVec, active2: BoolVec,
+                           F3: IntVec, T3: IntVec, active3: BoolVec):
+    """
+    Build the COO coordinates of the C matrix
+    :param bus_active: array of bus active values
+    :param F1: Passive branches from bus indices array
+    :param T1: Passive branches to bus indices array
+    :param active1: Passive branches active array
+    :param F2: VSC from buses indices array
+    :param T2: VSC to buses indices array
+    :param active2: VSC active array
+    :param F3: HVDC from bus indices array
+    :param T3: HVDC to bus indices array
+    :param active3: HVDC active array
+    :return: i, j, data, nelm to build C(nelm, nbus)
+    """
+
+    """
+
+    C = sp.lil_matrix((n_elm, self.bus_data.nbus), dtype=int)
+        for struct in structs:
+            for k in range(struct.nelm):
+                f = struct.F[k]
+                t = struct.T[k]
+                if struct.active[k] and self.bus_data.active[f] and self.bus_data.active[t]:
+                    C[k, f] = 1
+                    C[k, t] = 1
+    """
+    nelm = len(F1) + len(F2) + len(F3)
+    i = np.empty(nelm * 2, dtype=np.int64)
+    j = np.empty(nelm * 2, dtype=np.int64)
+    data = np.empty(nelm * 2, dtype=np.int64)
+
+    ii = 0
+    br_count = 0
+
+    for k in range(len(F1)):
+        if active1[k]:
+            f = F1[k]
+            t = T1[k]
+            if bus_active[f] and bus_active[t]:
+                # C[k, f] = 1
+                i[ii] = br_count
+                j[ii] = f
+                data[ii] = 1
+                ii += 1
+
+                # C[k, t] = 1
+                i[ii] = br_count
+                j[ii] = t
+                data[ii] = 1
+                ii += 1
+        br_count += 1
+
+    for k in range(len(F2)):
+        if active2[k]:
+            f = F2[k]
+            t = T2[k]
+            if bus_active[f] and bus_active[t]:
+                # C[k, f] = 1
+                i[ii] = br_count
+                j[ii] = f
+                data[ii] = 1
+                ii += 1
+
+                # C[k, t] = 1
+                i[ii] = br_count
+                j[ii] = t
+                data[ii] = 1
+                ii += 1
+        br_count += 1
+
+    for k in range(len(F3)):
+        if active3[k]:
+            f = F3[k]
+            t = T3[k]
+            if bus_active[f] and bus_active[t]:
+                # C[k, f] = 1
+                i[ii] = br_count
+                j[ii] = f
+                data[ii] = 1
+                ii += 1
+
+                # C[k, t] = 1
+                i[ii] = br_count
+                j[ii] = t
+                data[ii] = 1
+                ii += 1
+        br_count += 1
+
+    return i[:ii], j[:ii], data[:ii], nelm
+
+@nb.njit(cache=True)
 def build_q_limits(nbus: int, Sbase: float,
                    gen_idx, q_min_gen, q_max_gen, active_gen, controllable_gen,
                    batt_idx, q_min_batt, q_max_batt, active_batt,controllable_batt,
@@ -100,32 +317,10 @@
             else:
                 Qmax_bus[i] += qmax / Sbase
 
-<<<<<<< HEAD
-# @nb.njit(cache=True)
-def build_branches_C_coo_3(bus_active: IntVec,
-                           F1: IntVec, T1: IntVec, active1: BoolVec,
-                           F2: IntVec, T2: IntVec, active2: BoolVec,
-                           F3: IntVec, T3: IntVec, active3: BoolVec):
-    """
-    Build the COO coordinates of the C matrix
-    :param bus_active: array of bus active values
-    :param F1: Passive branches from bus indices array
-    :param T1: Passive branches to bus indices array
-    :param active1: Passive branches active array
-    :param F2: VSC from buses indices array
-    :param T2: VSC to buses indices array
-    :param active2: VSC active array
-    :param F3: HVDC from bus indices array
-    :param T3: HVDC to bus indices array
-    :param active3: HVDC active array
-    :return: i, j, data, nelm to build C(nelm, nbus)
-    """
-=======
             if min_mask[i] == 0:
                 Qmin_bus[i] = qmin / Sbase
             else:
                 Qmin_bus[i] += qmin / Sbase
->>>>>>> 67578471
 
             max_mask[i] += 1
             min_mask[i] += 1
@@ -193,7 +388,6 @@
             min_mask[t] += 1
 
     return Qmax_bus, Qmin_bus
-
 
 def check_arr(arr: Vec | IntVec | BoolVec | CxVec,
               arr_expected: Vec | IntVec | BoolVec | CxVec,
@@ -1355,7 +1549,6 @@
                 F3=self.hvdc_data.F, T3=self.hvdc_data.T, active3=self.hvdc_data.active,
             )
         else:
-<<<<<<< HEAD
             # i, j, data, n_elm = build_branches_C_coo_2(
             #     bus_active=self.bus_data.active,
             #     F1=self.passive_branch_data.F, T1=self.passive_branch_data.T, active1=self.passive_branch_data.active,
@@ -1363,10 +1556,7 @@
             # )
 
             # To treat VSC with a link between AC and DCP, and between DCP and DCN
-            i, j, data, n_elm = build_branches_C_coo_3(
-=======
-            i, j, data, n_elm = tp.build_branches_C_coo_2(
->>>>>>> 67578471
+            i, j, data, n_elm = tp.build_branches_C_coo_3(
                 bus_active=self.bus_data.active,
                 F1=self.passive_branch_data.F, T1=self.passive_branch_data.T, active1=self.passive_branch_data.active,
                 F2=self.vsc_data.F_dcp, T2=self.vsc_data.T_ac, active2=self.vsc_data.active,
