--- conflicted
+++ resolved
@@ -478,10 +478,6 @@
 
             # evaluate Jacobian
             J = AC_jacobian(Ybus, V, pvpq, pq, npv, npq)
-<<<<<<< HEAD
-            # J = AC_jacobian2(Ybus, Scalc, V, Vm, pq, pv)
-=======
->>>>>>> c3de6e4c
 
             # compute update step
             dx = linear_solver(J, f)
@@ -502,8 +498,13 @@
             while back_track_condition and l_iter < max_it and mu > tol:
 
                 # restore the previous values if we are backtracking (the first iteration is the normal NR procedure)
-                Vm = prev_Vm - mu * dVm
-                Va = prev_Va - mu * dVa
+                if l_iter > 0:
+                    Va = prev_Va.copy()
+                    Vm = prev_Vm.copy()
+
+                # update voltage the Newton way
+                Vm -= mu * dVm
+                Va -= mu * dVa
                 V = Vm * np.exp(1.0j * Va)
 
                 # compute the mismatch function f(x_new)
@@ -513,16 +514,15 @@
                 f = np.r_[dS[pvpq].real, dS[pq].imag]  # concatenate to form the mismatch function
                 norm_f_new = np.linalg.norm(f, np.inf)
 
-                # print("mu:", mu,  "|| new err: ",  norm_f_new,  ", err: ", norm_f)
-
                 back_track_condition = norm_f_new > norm_f
                 mu *= acceleration_parameter
                 l_iter += 1
 
             if l_iter > 1 and back_track_condition:
-                # this means that not even the backtracking was able to correct the
-                # solution so, restore and end
-                V = prev_Vm * np.exp(1.0j * prev_Va)
+                # this means that not even the backtracking was able to correct the solution so, restore and end
+                Va = prev_Va.copy()
+                Vm = prev_Vm.copy()
+                V = Vm * np.exp(1.0j * Va)
 
                 end = time.time()
                 elapsed = end - start
