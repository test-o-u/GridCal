--- conflicted
+++ resolved
@@ -318,13 +318,8 @@
     """
 
     # get the original types and compile this class' own lists of node types for thread independence
-<<<<<<< HEAD
-    original_types = circuit.bus_data.bus_types.copy()
-    bus_types = circuit.bus_data.bus_types.copy()
-=======
     original_types = circuit.bus_types.copy()
     bus_types = circuit.bus_types.copy()
->>>>>>> 9cbaf28d
     # vd, pq, pv, pqpv = compile_types(Sbus, original_types, logger)
 
     vd = circuit.vd.copy()
@@ -333,9 +328,9 @@
     pqpv = circuit.pqpv.copy()
 
     # copy the tap positions
-    tap_positions = circuit.transformer_data.tr_tap_position.copy()
-
-    tap_module = circuit.transformer_data.tr_tap_mod
+    tap_positions = circuit.tr_tap_position.copy()
+
+    tap_module = circuit.tr_tap_mod
 
     # control flags
     any_q_control_issue = True
@@ -400,17 +395,10 @@
             if options.distributed_slack:
                 # Distribute the slack power
                 slack_power = Scalc[vd].real.sum()
-<<<<<<< HEAD
-                total_installed_power = circuit.bus_data.bus_installed_power.sum()
-
-                if total_installed_power > 0.0:
-                    delta = slack_power * circuit.bus_data.bus_installed_power / total_installed_power
-=======
                 total_installed_power = circuit.bus_installed_power.sum()
 
                 if total_installed_power > 0.0:
                     delta = slack_power * circuit.bus_installed_power / total_installed_power
->>>>>>> 9cbaf28d
 
                     # repeat power flow with the redistributed power
                     voltage_solution, converged, normF, Scalc, it2, el2 = solve(options=options,
@@ -489,30 +477,30 @@
 
                     stable, tap_module, \
                     tap_positions = control_taps_direct(voltage=voltage_solution,
-                                                        T=circuit.branch_data.T,
-                                                        bus_to_regulated_idx=circuit.transformer_data.tr_bus_to_regulated_idx,
+                                                        T=circuit.T,
+                                                        bus_to_regulated_idx=circuit.tr_bus_to_regulated_idx,
                                                         tap_position=tap_positions,
                                                         tap_module=tap_module,
-                                                        min_tap=circuit.transformer_data.tr_min_tap,
-                                                        max_tap=circuit.transformer_data.tr_max_tap,
-                                                        tap_inc_reg_up=circuit.transformer_data.tr_tap_inc_reg_up,
-                                                        tap_inc_reg_down=circuit.transformer_data.tr_tap_inc_reg_down,
-                                                        vset=circuit.transformer_data.tr_vset,
+                                                        min_tap=circuit.tr_min_tap,
+                                                        max_tap=circuit.tr_max_tap,
+                                                        tap_inc_reg_up=circuit.tr_tap_inc_reg_up,
+                                                        tap_inc_reg_down=circuit.tr_tap_inc_reg_down,
+                                                        vset=circuit.tr_vset,
                                                         verbose=options.verbose)
 
                 elif options.control_taps == TapsControlMode.Iterative:
 
                     stable, tap_module, \
                     tap_positions = control_taps_iterative(voltage=voltage_solution,
-                                                           T=circuit.branch_data.T,
-                                                           bus_to_regulated_idx=circuit.transformer_data.tr_bus_to_regulated_idx,
+                                                           T=circuit.T,
+                                                           bus_to_regulated_idx=circuit.tr_bus_to_regulated_idx,
                                                            tap_position=tap_positions,
                                                            tap_module=tap_module,
-                                                           min_tap=circuit.transformer_data.tr_min_tap,
-                                                           max_tap=circuit.transformer_data.tr_max_tap,
-                                                           tap_inc_reg_up=circuit.transformer_data.tr_tap_inc_reg_up,
-                                                           tap_inc_reg_down=circuit.transformer_data.tr_tap_inc_reg_down,
-                                                           vset=circuit.transformer_data.tr_vset,
+                                                           min_tap=circuit.tr_min_tap,
+                                                           max_tap=circuit.tr_max_tap,
+                                                           tap_inc_reg_up=circuit.tr_tap_inc_reg_up,
+                                                           tap_inc_reg_down=circuit.tr_tap_inc_reg_down,
+                                                           vset=circuit.tr_vset,
                                                            verbose=options.verbose)
 
                 if not stable:
@@ -542,17 +530,10 @@
                                m=circuit.nbr,
                                n_tr=circuit.ntr,
                                n_hvdc=circuit.nhvdc,
-<<<<<<< HEAD
-                               bus_names=circuit.bus_data.bus_names,
-                               branch_names=circuit.branch_data.branch_names,
-                               transformer_names=circuit.transformer_data.tr_names,
-                               hvdc_names=circuit.hvdc_data.hvdc_names,
-=======
                                bus_names=circuit.bus_names,
                                branch_names=circuit.branch_names,
                                transformer_names=circuit.tr_names,
                                hvdc_names=circuit.hvdc_names,
->>>>>>> 9cbaf28d
                                bus_types=bus_types)
     results.Sbus = Scalc
     results.voltage = voltage_solution
@@ -567,15 +548,9 @@
     results.Qpv = Sbus.imag[pv]
 
     # compile HVDC results
-<<<<<<< HEAD
-    results.hvdc_sent_power = circuit.hvdc_data.hvdc_Pf
-    results.hvdc_loading = circuit.hvdc_data.get_loading()
-    results.hvdc_losses = circuit.hvdc_data.get_losses()
-=======
     results.hvdc_sent_power = circuit.hvdc_Pf
     results.hvdc_loading = circuit.hvdc_loading
     results.hvdc_losses = circuit.hvdc_losses
->>>>>>> 9cbaf28d
 
     return results
 
@@ -801,13 +776,8 @@
     Sbus[pv] = P + 1j * Q  # keep the original P injection and set the calculated reactive power
 
     # Branches current, loading, etc
-<<<<<<< HEAD
-    Vf = calculation_inputs.branch_data.C_branch_bus_f * V
-    Vt = calculation_inputs.branch_data.C_branch_bus_t * V
-=======
     Vf = calculation_inputs.Cf * V
     Vt = calculation_inputs.Ct * V
->>>>>>> 9cbaf28d
     If = calculation_inputs.Yf * V
     It = calculation_inputs.Yt * V
     Sf = Vf * np.conj(If)
@@ -1243,25 +1213,6 @@
     :return: PowerFlowResults instance
     """
 
-<<<<<<< HEAD
-    numerical_circuit = compile_snapshot_circuit(circuit=multi_circuit,
-                                                 apply_temperature=options.apply_temperature_correction,
-                                                 branch_tolerance_mode=options.branch_impedance_tolerance_mode,
-                                                 opf_results=opf_results)
-
-    calculation_inputs = split_into_islands(numeric_circuit=numerical_circuit,
-                                            ignore_single_node_islands=options.ignore_single_node_islands)
-
-    results = PowerFlowResults(n=numerical_circuit.nbus,
-                               m=numerical_circuit.nbr,
-                               n_tr=numerical_circuit.ntr,
-                               n_hvdc=numerical_circuit.nhvdc,
-                               bus_names=numerical_circuit.bus_data.bus_names,
-                               branch_names=numerical_circuit.branch_data.branch_names,
-                               transformer_names=numerical_circuit.transformer_data.tr_names,
-                               hvdc_names=numerical_circuit.hvdc_data.hvdc_names,
-                               bus_types=numerical_circuit.bus_data.bus_types)
-=======
     nc = compile_snapshot_circuit(circuit=multi_circuit,
                                   apply_temperature=options.apply_temperature_correction,
                                   branch_tolerance_mode=options.branch_impedance_tolerance_mode,
@@ -1278,7 +1229,6 @@
                                transformer_names=nc.transformer_data.tr_names,
                                hvdc_names=nc.hvdc_data.hvdc_names,
                                bus_types=nc.bus_data.bus_types)
->>>>>>> 9cbaf28d
 
     if len(calculation_inputs) > 1:
 
@@ -1292,11 +1242,7 @@
                                        Vbus=calculation_input.Vbus,
                                        Sbus=calculation_input.Sbus,
                                        Ibus=calculation_input.Ibus,
-<<<<<<< HEAD
-                                       branch_rates=calculation_input.branch_data.branch_rates,
-=======
                                        branch_rates=calculation_input.Rates,
->>>>>>> 9cbaf28d
                                        options=options,
                                        logger=logger)
 
@@ -1318,11 +1264,7 @@
                                        Vbus=calculation_inputs[0].Vbus,
                                        Sbus=calculation_inputs[0].Sbus,
                                        Ibus=calculation_inputs[0].Ibus,
-<<<<<<< HEAD
-                                       branch_rates=calculation_inputs[0].branch_data.branch_rates,
-=======
                                        branch_rates=calculation_inputs[0].Rates,
->>>>>>> 9cbaf28d
                                        options=options,
                                        logger=logger)
 
