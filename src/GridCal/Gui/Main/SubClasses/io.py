--- conflicted
+++ resolved
@@ -26,11 +26,7 @@
 from GridCalEngine.Devices.multi_circuit import MultiCircuit
 from GridCal.Gui.CoordinatesInput.coordinates_dialogue import CoordinatesInputGUI
 from GridCal.Gui.GeneralDialogues import LogsDialogue, CustomQuestionDialogue
-<<<<<<< HEAD
-from GridCal.Gui.Diagrams.DiagramEditorWidget.diagram_editor_widget import DiagramEditorWidget
-=======
 from GridCal.Gui.Diagrams.SchematicWidget.schematic_widget import SchematicWidget
->>>>>>> 323aa2a2
 from GridCal.Gui.messages import yes_no_question, error_msg, warning_msg, info_msg
 from GridCal.Gui.GridGenerator.grid_generator_dialogue import GridGeneratorGUI
 from GridCal.Gui.RosetaExplorer.RosetaExplorer import RosetaExplorerGUI
@@ -39,14 +35,10 @@
 from GridCalEngine.Compilers.circuit_to_newton_pa import NEWTON_PA_AVAILABLE
 from GridCalEngine.Compilers.circuit_to_pgm import PGM_AVAILABLE
 from GridCalEngine.DataStructures.numerical_circuit import compile_numerical_circuit_at
-<<<<<<< HEAD
-from GridCalEngine.enumerations import CGMESVersions
-=======
 from GridCalEngine.enumerations import CGMESVersions, SimulationTypes
 from GridCalEngine.IO.gridcal.contingency_parser import import_contingencies_from_json, export_contingencies_json_file
 from GridCalEngine.IO.cim.cgmes.cgmes_enums import cgmesProfile
 from GridCalEngine.IO.gridcal.remote import RemoteInstruction
->>>>>>> 323aa2a2
 
 
 class IoMain(ConfigurationMain):
@@ -85,9 +77,6 @@
                                                          cgmesProfile.GL]}
         self.ui.cgmes_profiles_listView.setModel(gf.get_list_model(list(self.cgmes_profiles_dict.keys()),
                                                                    checks=True, check_value=True))
-
-        self.cgmes_version_dict = {x.value: x for x in [CGMESVersions.v2_4_15, CGMESVersions.v3_0_0]}
-        self.ui.cgmes_version_comboBox.setModel(gf.get_list_model(list(self.cgmes_version_dict.keys())))
 
         self.ui.actionNew_project.triggered.connect(self.new_project)
         self.ui.actionOpen_file.triggered.connect(self.open_file)
@@ -261,11 +250,7 @@
         dialogue = QtWidgets.QFileDialog(None,
                                          caption=title,
                                          directory=self.project_directory,
-<<<<<<< HEAD
-                                         filter=files_types)
-=======
                                          filter=f"Formats ({files_types})")
->>>>>>> 323aa2a2
 
         if dialogue.exec():
             filenames = dialogue.selectedFiles()
@@ -419,11 +404,7 @@
             # center nodes
             diagram = self.get_selected_diagram_widget()
             if diagram is not None:
-<<<<<<< HEAD
-                if isinstance(diagram, DiagramEditorWidget):
-=======
                 if isinstance(diagram, SchematicWidget):
->>>>>>> 323aa2a2
                     diagram.center_nodes()
 
         self.collect_memory()
@@ -475,11 +456,7 @@
 
                     # add to schematic
                     if diagram_widget is not None:
-<<<<<<< HEAD
-                        if isinstance(diagram_widget, DiagramEditorWidget):
-=======
                         if isinstance(diagram_widget, SchematicWidget):
->>>>>>> 323aa2a2
                             injections_by_bus = self.circuit.get_injection_devices_grouped_by_bus()
                             injections_by_fluid_node = self.circuit.get_injection_devices_grouped_by_fluid_node()
                             injections_by_cn = self.circuit.get_injection_devices_grouped_by_cn()
@@ -572,18 +549,6 @@
         """
         Save the circuit case to a file
         """
-<<<<<<< HEAD
-        # declare the allowed file types
-        files_types = ("GridCal zip (*.gridcal);;"
-                       "GridCal HDF5 (*.gch5);;"
-                       "Excel (*.xlsx);;"
-                       "CGMES (*.zip);;"
-                       "CIM (*.xml);;"
-                       "Electrical Json V3 (*.ejson3);;"
-                       "Rawx (*.rawx);;"
-                       "Sqlite (*.sqlite);;")
-=======
->>>>>>> 323aa2a2
 
         if self.server_driver.is_running():
             instruction = RemoteInstruction(operation=SimulationTypes.NoSim)
@@ -625,20 +590,6 @@
                     # if the user did not enter the extension, add it automatically
                     name, file_extension = os.path.splitext(filename)
 
-<<<<<<< HEAD
-                extension = dict()
-                extension['Excel (*.xlsx)'] = '.xlsx'
-                extension['CIM (*.xml)'] = '.xml'
-                extension['CGMES (*.zip)'] = '.zip'
-                extension['Electrical Json V2 (*.ejson2)'] = '.ejson2'
-                extension['Electrical Json V3 (*.ejson3)'] = '.ejson3'
-                extension['GridCal zip (*.gridcal)'] = '.gridcal'
-                extension['PSSe rawx (*.rawx)'] = '.rawx'
-                extension['GridCal HDF5 (*.gch5)'] = '.gch5'
-                extension['Sqlite (*.sqlite)'] = '.sqlite'
-                extension['Newton (*.newton)'] = '.newton'
-                extension['PGM Json (*.pgm)'] = '.pgm'
-=======
                     extension = dict()
                     extension['Excel (*.xlsx)'] = '.xlsx'
                     extension['CIM (*.xml)'] = '.xml'
@@ -652,16 +603,10 @@
                     extension['Sqlite (*.sqlite)'] = '.sqlite'
                     extension['Newton (*.newton)'] = '.newton'
                     extension['PGM Json (*.pgm)'] = '.pgm'
->>>>>>> 323aa2a2
 
                     if file_extension == '':
                         filename = name + extension[type_selected]
 
-<<<<<<< HEAD
-                # we were able to compose the file correctly, now save it
-                self.file_name = filename
-                self.save_file_now(self.file_name, type_selected=type_selected)
-=======
                     # we were able to compose the file correctly, now save it
                     self.file_name = filename
                     self.save_file_now(self.file_name, type_selected=type_selected)
@@ -677,7 +622,6 @@
 
         if self.ui.saveResultsCheckBox.isChecked():
             sessions_data = self.session.get_save_data()
->>>>>>> 323aa2a2
         else:
             sessions_data = list()
 
@@ -686,40 +630,15 @@
 
         cgmes_version = self.cgmes_version_dict[self.ui.cgmes_version_comboBox.currentText()]
 
-<<<<<<< HEAD
-    def get_file_save_options(self) -> filedrv.FileSavingOptions:
-        """
-        Compose the file saving options
-        :return: FileSavingOptions
-        """
-
-        if self.ui.saveResultsCheckBox.isChecked():
-            sessions_data = self.session.get_save_data()
-        else:
-            sessions_data = list()
-
-        # get json files to store
-        json_files = {"gui_config": self.get_gui_config_data()}
-
-        cgmes_version = self.cgmes_version_dict[self.ui.cgmes_version_comboBox.currentText()]
-=======
         cgmes_profiles_txt = gf.get_checked_values(mdl=self.ui.cgmes_profiles_listView.model())
         cgmes_profiles = [self.cgmes_profiles_dict[e] for e in cgmes_profiles_txt]
 
         one_file_per_profile = self.ui.cgmes_single_profile_per_file_checkBox.isChecked()
->>>>>>> 323aa2a2
 
         options = filedrv.FileSavingOptions(cgmes_boundary_set=self.current_boundary_set,
                                             simulation_drivers=self.get_simulations(),
                                             sessions_data=sessions_data,
                                             dictionary_of_json_files=json_files,
-<<<<<<< HEAD
-                                            cgmes_version=cgmes_version)
-
-        return options
-
-    def save_file_now(self, filename: str, type_selected: str = ""):
-=======
                                             cgmes_version=cgmes_version,
                                             cgmes_profiles=cgmes_profiles,
                                             one_file_per_profile=one_file_per_profile)
@@ -727,16 +646,12 @@
         return options
 
     def save_file_now(self, filename: str, type_selected: str = "", grid: Union[MultiCircuit, None] = None):
->>>>>>> 323aa2a2
         """
         Save the file right now, without questions
         :param filename: filename to save to
         :param type_selected: File type description as it appears
                               in the file saving dialogue i.e. GridCal zip (*.gridcal)
-<<<<<<< HEAD
-=======
         :param grid: MultiCircuit or None, if None, self.circuit is taken
->>>>>>> 323aa2a2
         """
 
         if ('file_save' not in self.stuff_running_now) and ('file_open' not in self.stuff_running_now):
@@ -823,11 +738,7 @@
             # set circuit name
             diagram = self.get_selected_diagram_widget()
             if diagram is not None:
-<<<<<<< HEAD
-                if isinstance(diagram, DiagramEditorWidget):
-=======
                 if isinstance(diagram, SchematicWidget):
->>>>>>> 323aa2a2
                     diagram.name.setText(f"Random grid {self.circuit.get_bus_number()} buses")
 
             # set base magnitudes
