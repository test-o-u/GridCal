# GridCal
# Copyright (C) 2015 - 2024 Santiago Peñate Vera
#
# This program is free software; you can redistribute it and/or
# modify it under the terms of the GNU Lesser General Public
# License as published by the Free Software Foundation; either
# version 3 of the License, or (at your option) any later version.
#
# This program is distributed in the hope that it will be useful,
# but WITHOUT ANY WARRANTY; without even the implied warranty of
# MERCHANTABILITY or FITNESS FOR A PARTICULAR PURPOSE.  See the GNU
# Lesser General Public License for more details.
#
# You should have received a copy of the GNU Lesser General Public License
# along with this program; if not, write to the Free Software Foundation,
# Inc., 51 Franklin Street, Fifth Floor, Boston, MA  02110-1301, USA.
import datetime
from collections import OrderedDict
from typing import List, Tuple, Dict, Union
import os
import numpy as np
# GUI importswa
from PySide6 import QtGui, QtWidgets
from matplotlib.colors import LinearSegmentedColormap

# Engine imports
import GridCalEngine.Core.Devices as dev
import GridCalEngine.Simulations as sim
import GridCalEngine.grid_analysis as grid_analysis
import GridCal.Gui.GuiFunctions as gf
import GridCal.Gui.Visualization.visualization as viz
from GridCal.Gui.BusBranchEditorWidget import BusBranchEditorWidget
from GridCalEngine.Core.Compilers.circuit_to_newton_pa import get_newton_mip_solvers_list
from GridCalEngine.Simulations.driver_types import SimulationTypes
from GridCal.Gui.GeneralDialogues import ElementsDialogue
from GridCal.Gui.messages import yes_no_question, error_msg, warning_msg, info_msg
from GridCal.Gui.Main.SubClasses.Model.time_events import TimeEventsMain
from GridCal.Gui.SigmaAnalysis.sigma_analysis_dialogue import SigmaAnalysisGUI
from GridCalEngine.Utils.MIP.selected_interface import get_available_mip_solvers
from GridCalEngine.IO.file_system import get_create_gridcal_folder
from GridCalEngine.enumerations import (DeviceType, AvailableTransferMode, GenerationNtcFormulation, SolverType,
                                        ReactivePowerControlMode, TapsControlMode, MIPSolvers, TimeGrouping,
                                        ZonalGrouping, ContingencyMethod, InvestmentEvaluationMethod, EngineType,
                                        BranchImpedanceMode)


class SimulationsMain(TimeEventsMain):
    """
    SimulationsMain
    """

    def __init__(self, parent=None):
        """

        @param parent:
        """

        # create main window
        TimeEventsMain.__init__(self, parent)

        # Power Flow Methods
        self.solvers_dict = OrderedDict()
        self.solvers_dict[SolverType.NR.value] = SolverType.NR
        self.solvers_dict[SolverType.NRI.value] = SolverType.NRI
        self.solvers_dict[SolverType.IWAMOTO.value] = SolverType.IWAMOTO
        self.solvers_dict[SolverType.LM.value] = SolverType.LM
        self.solvers_dict[SolverType.FASTDECOUPLED.value] = SolverType.FASTDECOUPLED
        self.solvers_dict[SolverType.HELM.value] = SolverType.HELM
        self.solvers_dict[SolverType.GAUSS.value] = SolverType.GAUSS
        self.solvers_dict[SolverType.LACPF.value] = SolverType.LACPF
        self.solvers_dict[SolverType.DC.value] = SolverType.DC

        self.ui.solver_comboBox.setModel(gf.get_list_model(list(self.solvers_dict.keys())))
        self.ui.solver_comboBox.setCurrentIndex(0)

        # reactive power controls
        self.q_control_modes_dict = OrderedDict()
        self.q_control_modes_dict['No control'] = ReactivePowerControlMode.NoControl
        self.q_control_modes_dict['Direct'] = ReactivePowerControlMode.Direct
        lst = list(self.q_control_modes_dict.keys())
        self.ui.reactive_power_control_mode_comboBox.setModel(gf.get_list_model(lst))

        # taps controls (transformer voltage regulator)
        self.taps_control_modes_dict = OrderedDict()
        self.taps_control_modes_dict['No control'] = TapsControlMode.NoControl
        self.taps_control_modes_dict['Direct'] = TapsControlMode.Direct
        lst = list(self.taps_control_modes_dict.keys())
        self.ui.taps_control_mode_comboBox.setModel(gf.get_list_model(lst))

        # transfer modes
        self.transfer_modes_dict = OrderedDict()
        self.transfer_modes_dict['Area generation'] = AvailableTransferMode.Generation
        self.transfer_modes_dict['Area installed power'] = AvailableTransferMode.InstalledPower
        self.transfer_modes_dict['Area load'] = AvailableTransferMode.Load
        self.transfer_modes_dict['Area nodes'] = AvailableTransferMode.GenerationAndLoad
        lst = list(self.transfer_modes_dict.keys())
        self.ui.transferMethodComboBox.setModel(gf.get_list_model(lst))
        self.ui.transferMethodComboBox.setCurrentIndex(1)

        # opf solvers dictionary
        self.lp_solvers_dict = OrderedDict()
        self.lp_solvers_dict[SolverType.LINEAR_OPF.value] = SolverType.LINEAR_OPF
        self.lp_solvers_dict[SolverType.NONLINEAR_OPF.value] = SolverType.NONLINEAR_OPF
        self.lp_solvers_dict[SolverType.SIMPLE_OPF.value] = SolverType.SIMPLE_OPF
        self.ui.lpf_solver_comboBox.setModel(gf.get_list_model(list(self.lp_solvers_dict.keys())))

        # ips solvers dictionary
        self.ips_solvers_dict = OrderedDict()
        self.ips_solvers_dict[SolverType.NR.value] = SolverType.NR
        self.ui.ips_method_comboBox.setModel(gf.get_list_model(list(self.ips_solvers_dict.keys())))

        # the MIP combobox models assigning is done in modify_ui_options_according_to_the_engine
        self.mip_solvers_dict = OrderedDict()
        self.mip_solvers_dict[MIPSolvers.CBC.value] = MIPSolvers.CBC
        self.mip_solvers_dict[MIPSolvers.HIGHS.value] = MIPSolvers.HIGHS
        self.mip_solvers_dict[MIPSolvers.GLOP.value] = MIPSolvers.GLOP
        self.mip_solvers_dict[MIPSolvers.SCIP.value] = MIPSolvers.SCIP
        self.mip_solvers_dict[MIPSolvers.CPLEX.value] = MIPSolvers.CPLEX
        self.mip_solvers_dict[MIPSolvers.GUROBI.value] = MIPSolvers.GUROBI
        self.mip_solvers_dict[MIPSolvers.XPRESS.value] = MIPSolvers.XPRESS

        # branch types for reduction
        mdl = gf.get_list_model([DeviceType.LineDevice.value,
                                 DeviceType.SwitchDevice.value], checks=True)
        self.ui.removeByTypeListView.setModel(mdl)

        # OPF grouping modes
        self.opf_time_groups = OrderedDict()
        self.opf_time_groups[TimeGrouping.NoGrouping.value] = TimeGrouping.NoGrouping
        self.opf_time_groups[TimeGrouping.Monthly.value] = TimeGrouping.Monthly
        self.opf_time_groups[TimeGrouping.Weekly.value] = TimeGrouping.Weekly
        self.opf_time_groups[TimeGrouping.Daily.value] = TimeGrouping.Daily
        self.opf_time_groups[TimeGrouping.Hourly.value] = TimeGrouping.Hourly
        self.ui.opf_time_grouping_comboBox.setModel(gf.get_list_model(list(self.opf_time_groups.keys())))

        self.opf_zonal_groups = OrderedDict()
        self.opf_zonal_groups[ZonalGrouping.NoGrouping.value] = ZonalGrouping.NoGrouping
        # self.opf_zonal_groups[ZonalGrouping.Area.value] = ZonalGrouping.Area
        self.opf_zonal_groups[ZonalGrouping.All.value] = ZonalGrouping.All
        self.ui.opfZonalGroupByComboBox.setModel(gf.get_list_model(list(self.opf_zonal_groups.keys())))

        # voltage collapse mode (full, nose)
        self.ui.vc_stop_at_comboBox.setModel(gf.get_list_model([sim.CpfStopAt.Nose.value,
                                                                sim.CpfStopAt.ExtraOverloads.value]))
        self.ui.vc_stop_at_comboBox.setCurrentIndex(0)

        # reactive power controls
        self.contingency_engines_dict = OrderedDict()
        self.contingency_engines_dict[ContingencyMethod.PowerFlow.value] = ContingencyMethod.PowerFlow
        self.contingency_engines_dict[ContingencyMethod.PTDF.value] = ContingencyMethod.PTDF
        self.contingency_engines_dict[ContingencyMethod.HELM.value] = ContingencyMethod.HELM
        self.ui.contingencyEngineComboBox.setModel(gf.get_list_model(list(self.contingency_engines_dict.keys())))

        # list of stochastic power flow methods
        self.stochastic_pf_methods_dict = OrderedDict()
        self.stochastic_pf_methods_dict[
            sim.StochasticPowerFlowType.LatinHypercube.value] = sim.StochasticPowerFlowType.LatinHypercube
        self.stochastic_pf_methods_dict[
            sim.StochasticPowerFlowType.MonteCarlo.value] = sim.StochasticPowerFlowType.MonteCarlo
        mdl = gf.get_list_model(list(self.stochastic_pf_methods_dict.keys()))
        self.ui.stochastic_pf_method_comboBox.setModel(mdl)

        # investment evaluation methods
        self.investment_evaluation_method_dict = OrderedDict()
        self.investment_evaluation_method_dict[
            InvestmentEvaluationMethod.Independent.value] = InvestmentEvaluationMethod.Independent
        self.investment_evaluation_method_dict[
            InvestmentEvaluationMethod.Hyperopt.value] = InvestmentEvaluationMethod.Hyperopt
        self.investment_evaluation_method_dict[
            InvestmentEvaluationMethod.MVRSM.value] = InvestmentEvaluationMethod.MVRSM
        lst = list(self.investment_evaluation_method_dict.keys())
        self.ui.investment_evaluation_method_ComboBox.setModel(gf.get_list_model(lst))

        # ptdf grouping modes
        self.ptdf_group_modes = OrderedDict()

        # dictionaries for available results
        self.available_results_dict: Union[Dict[str, List[sim.ResultTypes]], None] = dict()

        self.buses_for_storage: Union[List[dev.Bus], None] = None

        # --------------------------------------------------------------------------------------------------------------

        self.ui.actionPower_flow.triggered.connect(self.run_power_flow)
        self.ui.actionShort_Circuit.triggered.connect(self.run_short_circuit)
        self.ui.actionVoltage_stability.triggered.connect(self.run_continuation_power_flow)
        self.ui.actionPower_Flow_Time_series.triggered.connect(self.run_power_flow_time_series)
        self.ui.actionPower_flow_Stochastic.triggered.connect(self.run_stochastic)
        # self.ui.actionBlackout_cascade.triggered.connect(self.view_cascade_menu)
        self.ui.actionOPF.triggered.connect(self.run_opf)
        self.ui.actionOPF_time_series.triggered.connect(self.run_opf_time_series)
        self.ui.actionOptimal_Net_Transfer_Capacity.triggered.connect(self.run_opf_ntc)
        self.ui.actionOptimal_Net_Transfer_Capacity_Time_Series.triggered.connect(self.run_opf_ntc_ts)
        self.ui.actionOptimal_NTC_time_series_clustering.triggered.connect(self.run_opf_ntc_ts)
        self.ui.actionGrid_Reduction.triggered.connect(self.reduce_grid)
        self.ui.actionInputs_analysis.triggered.connect(self.run_inputs_analysis)
        self.ui.actionStorage_location_suggestion.triggered.connect(self.storage_location)
        self.ui.actionLinearAnalysis.triggered.connect(self.run_linear_analysis)
        self.ui.actionContingency_analysis.triggered.connect(self.run_contingency_analysis)
        self.ui.actionOTDF_time_series.triggered.connect(self.run_contingency_analysis_ts)
        self.ui.actionATC.triggered.connect(self.run_available_transfer_capacity)
        self.ui.actionATC_Time_Series.triggered.connect(self.run_available_transfer_capacity_ts)
        self.ui.actionATC_clustering.triggered.connect(self.run_available_transfer_capacity_clustering)
        self.ui.actionPTDF_time_series.triggered.connect(self.run_linear_analysis_ts)
        self.ui.actionClustering.triggered.connect(self.run_clustering)
        self.ui.actionSigma_analysis.triggered.connect(self.run_sigma_analysis)
        self.ui.actionFind_node_groups.triggered.connect(self.run_find_node_groups)
        self.ui.actionFuse_devices.triggered.connect(self.fuse_devices)
        self.ui.actionInvestments_evaluation.triggered.connect(self.run_investments_evaluation)
        self.ui.delete_and_reduce_pushButton.clicked.connect(self.delete_and_reduce_selected_objects)

        # combobox change
        self.ui.engineComboBox.currentTextChanged.connect(self.modify_ui_options_according_to_the_engine)

        # Radio Button
        self.ui.proportionalRedispatchRadioButton.clicked.connect(self.default_options_opf_ntc_proportional)
        self.ui.optimalRedispatchRadioButton.clicked.connect(self.default_options_opf_ntc_optimal)

    def get_simulations(self):
        """
        Get all threads that have to do with simulation
        :return: list of simulation threads
        """

        all_threads = list(self.session.drivers.values())

        # # set the threads so that the diagram scene objects can plot them
        for diagram in self.diagram_widgets_list:
            if isinstance(diagram, BusBranchEditorWidget):
                diagram.set_results_to_plot(all_threads)

        return all_threads

    def get_available_results(self):
        """
        Get a list of all the available results' objects
        :return: list[object]
        """
        lst = list()

        for drv in self.get_simulations():
            if drv is not None:
                if hasattr(drv, 'results'):
                    if drv.results is not None:
                        lst.append(drv)

        return lst

    def get_time_indices(self) -> np.ndarray:
        """
        Get an array of indices of the time steps selected within the start-end interval
        :return: np.array[int]
        """

        start = self.get_simulation_start()
        end = self.get_simulation_end()

        return np.arange(start, end + 1)

    def modify_ui_options_according_to_the_engine(self) -> None:
        """
        Change the UI depending on the engine options
        :return:
        """
        eng = self.get_preferred_engine()

        if eng == EngineType.NewtonPA:
            self.ui.opfUnitCommitmentCheckBox.setVisible(True)

            # add the AC_OPF option
            self.lp_solvers_dict = OrderedDict()
            self.lp_solvers_dict[SolverType.LINEAR_OPF.value] = SolverType.LINEAR_OPF
            self.lp_solvers_dict[SolverType.NONLINEAR_OPF.value] = SolverType.NONLINEAR_OPF
            self.lp_solvers_dict[SolverType.SIMPLE_OPF.value] = SolverType.SIMPLE_OPF
            self.ui.lpf_solver_comboBox.setModel(gf.get_list_model(list(self.lp_solvers_dict.keys())))

            # Power Flow Methods
            self.solvers_dict[SolverType.NR.value] = SolverType.NR
            self.solvers_dict[SolverType.NRI.value] = SolverType.NRI
            self.solvers_dict[SolverType.IWAMOTO.value] = SolverType.IWAMOTO
            self.solvers_dict[SolverType.LM.value] = SolverType.LM
            self.solvers_dict[SolverType.FASTDECOUPLED.value] = SolverType.FASTDECOUPLED
            self.solvers_dict[SolverType.HELM.value] = SolverType.HELM
            self.solvers_dict[SolverType.GAUSS.value] = SolverType.GAUSS
            self.solvers_dict[SolverType.LACPF.value] = SolverType.LACPF
            self.solvers_dict[SolverType.DC.value] = SolverType.DC

            self.ui.solver_comboBox.setModel(gf.get_list_model(list(self.solvers_dict.keys())))
            self.ui.solver_comboBox.setCurrentIndex(0)

            mip_solvers = get_newton_mip_solvers_list()
            self.ui.mip_solver_comboBox.setModel(gf.get_list_model(mip_solvers))

        elif eng == EngineType.GridCal:
            self.ui.opfUnitCommitmentCheckBox.setVisible(True)

            # no AC opf option
            self.lp_solvers_dict = OrderedDict()
            self.lp_solvers_dict[SolverType.LINEAR_OPF.value] = SolverType.LINEAR_OPF
            self.lp_solvers_dict[SolverType.NONLINEAR_OPF.value] = SolverType.NONLINEAR_OPF
            self.lp_solvers_dict[SolverType.SIMPLE_OPF.value] = SolverType.SIMPLE_OPF
            self.ui.lpf_solver_comboBox.setModel(gf.get_list_model(list(self.lp_solvers_dict.keys())))

            # Power Flow Methods
            self.solvers_dict = OrderedDict()
            self.solvers_dict[SolverType.NR.value] = SolverType.NR
            self.solvers_dict[SolverType.NRI.value] = SolverType.NRI
            self.solvers_dict[SolverType.IWAMOTO.value] = SolverType.IWAMOTO
            self.solvers_dict[SolverType.LM.value] = SolverType.LM
            self.solvers_dict[SolverType.FASTDECOUPLED.value] = SolverType.FASTDECOUPLED
            self.solvers_dict[SolverType.HELM.value] = SolverType.HELM
            self.solvers_dict[SolverType.GAUSS.value] = SolverType.GAUSS
            self.solvers_dict[SolverType.LACPF.value] = SolverType.LACPF
            self.solvers_dict[SolverType.DC.value] = SolverType.DC

            self.ui.solver_comboBox.setModel(gf.get_list_model(list(self.solvers_dict.keys())))
            self.ui.solver_comboBox.setCurrentIndex(0)

            # MIP solvers
            mip_solvers = get_available_mip_solvers()
            self.ui.mip_solver_comboBox.setModel(gf.get_list_model(mip_solvers))

        elif eng == EngineType.Bentayga:
            self.ui.opfUnitCommitmentCheckBox.setVisible(False)
<<<<<<< HEAD
            # self.ui.maxVoltageModuleStepSpinBox.setVisible(False)
            # self.ui.maxVoltageAngleStepSpinBox.setVisible(False)
            # self.ui.maxVoltageModuleStepLabel.setVisible(False)
            # self.ui.maxVoltageAngleStepLabel.setVisible(False)
=======
>>>>>>> 86a656b3

            # no AC opf option
            self.lp_solvers_dict = OrderedDict()
            self.lp_solvers_dict[SolverType.LINEAR_OPF.value] = SolverType.LINEAR_OPF
            self.lp_solvers_dict[SolverType.SIMPLE_OPF.value] = SolverType.SIMPLE_OPF
            self.ui.lpf_solver_comboBox.setModel(gf.get_list_model(list(self.lp_solvers_dict.keys())))

            # Power Flow Methods
            self.solvers_dict = OrderedDict()
            self.solvers_dict[SolverType.NR.value] = SolverType.NR
            self.solvers_dict[SolverType.NRI.value] = SolverType.NRI
            self.solvers_dict[SolverType.IWAMOTO.value] = SolverType.IWAMOTO
            self.solvers_dict[SolverType.LM.value] = SolverType.LM
            self.solvers_dict[SolverType.FASTDECOUPLED.value] = SolverType.FASTDECOUPLED
            self.solvers_dict[SolverType.HELM.value] = SolverType.HELM
            self.solvers_dict[SolverType.GAUSS.value] = SolverType.GAUSS
            self.solvers_dict[SolverType.LACPF.value] = SolverType.LACPF
            self.solvers_dict[SolverType.DC.value] = SolverType.DC

            self.ui.solver_comboBox.setModel(gf.get_list_model(list(self.solvers_dict.keys())))
            self.ui.solver_comboBox.setCurrentIndex(0)

        elif eng == EngineType.PGM:
            self.ui.opfUnitCommitmentCheckBox.setVisible(False)
            # self.ui.maxVoltageModuleStepSpinBox.setVisible(False)
            # self.ui.maxVoltageAngleStepSpinBox.setVisible(False)
            # self.ui.maxVoltageModuleStepLabel.setVisible(False)
            # self.ui.maxVoltageAngleStepLabel.setVisible(False)

            # no AC opf option
            self.lp_solvers_dict = OrderedDict()
            self.lp_solvers_dict[SolverType.LINEAR_OPF.value] = SolverType.LINEAR_OPF
            self.lp_solvers_dict[SolverType.SIMPLE_OPF.value] = SolverType.SIMPLE_OPF
            self.ui.lpf_solver_comboBox.setModel(gf.get_list_model(list(self.lp_solvers_dict.keys())))

            # Power Flow Methods
            self.solvers_dict = OrderedDict()
            self.solvers_dict[SolverType.NR.value] = SolverType.NR
            self.solvers_dict[SolverType.BFS.value] = SolverType.BFS
            self.solvers_dict[SolverType.BFS_linear.value] = SolverType.BFS_linear
            self.solvers_dict[SolverType.Constant_Impedance_linear.value] = SolverType.Constant_Impedance_linear

            self.ui.solver_comboBox.setModel(gf.get_list_model(list(self.solvers_dict.keys())))
            self.ui.solver_comboBox.setCurrentIndex(0)

        else:
            raise Exception('Unsupported engine' + str(eng.value))

    def valid_time_series(self):
        """
        Check if there are valid time series
        """
        if len(self.circuit.buses) > 0:
            if self.circuit.time_profile is not None:
                if len(self.circuit.time_profile) > 0:
                    return True
        return False

    def add_simulation(self, val: sim.SimulationTypes):
        """
        Add a simulation to the simulations list
        :param val: simulation type
        """
        self.stuff_running_now.append(val)

    def remove_simulation(self, val: sim.SimulationTypes):
        """
        Remove a simulation from the simulations list
        :param val: simulation type
        """
        if val in self.stuff_running_now:
            self.stuff_running_now.remove(val)

    def clear_results(self):
        """
        Clear the results tab
        """
        self.session.clear()

        self.buses_for_storage = None

        self.calculation_inputs_to_display = None
        self.ui.simulation_data_island_comboBox.clear()

        self.available_results_dict = dict()
        self.ui.resultsTableView.setModel(None)
        self.ui.available_results_to_color_comboBox.model().clear()
        self.ui.results_treeView.setModel(None)

        self.ui.schematic_step_label.setText("")
        self.ui.simulation_results_step_slider.setMinimum(0)
        self.ui.simulation_results_step_slider.setMaximum(0)

        self.ui.simulationDataStructureTableView.setModel(None)
        self.ui.profiles_tableView.setModel(None)
        self.ui.resultsTableView.setModel(None)
        self.ui.dataStructureTableView.setModel(None)
        self.ui.resultsLogsTreeView.setModel(None)

        self.ui.sbase_doubleSpinBox.setValue(self.circuit.Sbase)
        self.ui.fbase_doubleSpinBox.setValue(self.circuit.fBase)
        self.ui.model_version_label.setText('Model v. ' + str(self.circuit.model_version))
        self.ui.user_name_label.setText('User: ' + str(self.circuit.user_name))
        if self.open_file_thread_object is not None:
            if isinstance(self.open_file_thread_object.file_name, str):
                self.ui.file_information_label.setText(self.open_file_thread_object.file_name)

        self.ui.units_label.setText("")

    def update_available_results(self) -> None:
        """
        Update the results that are displayed in the results tab
        """

        self.available_results_dict = dict()
        self.available_results_steps_dict = dict()

        # clear results lists
        self.ui.results_treeView.setModel(None)

        available_results = self.get_available_results()
        max_steps = 0
        d = dict()
        lst = list()
        for driver in available_results:
            name = driver.tpe.value
            lst.append(name)
            d[name] = driver.results.get_name_tree()
            self.available_results_dict[name] = driver.results.get_name_to_results_type_dict()
            steps = driver.get_steps()
            self.available_results_steps_dict[name] = steps
            if len(steps) > max_steps:
                max_steps = len(steps)

        icons = {
            SimulationTypes.PowerFlow_run.value: ':/Icons/icons/pf',
            SimulationTypes.TimeSeries_run.value: ':/Icons/icons/pf_ts.svg',
            SimulationTypes.ClusteringTimeSeries_run.value: ':/Icons/icons/pf_ts_cluster.svg',
            SimulationTypes.OPF_run.value: ':/Icons/icons/dcopf.svg',
            SimulationTypes.OPFTimeSeries_run.value: ':/Icons/icons/dcopf_ts.svg',
            SimulationTypes.ShortCircuit_run.value: ':/Icons/icons/short_circuit.svg',
            SimulationTypes.LinearAnalysis_run.value: ':/Icons/icons/ptdf.svg',
            SimulationTypes.LinearAnalysis_TS_run.value: ':/Icons/icons/ptdf_ts.svg',
            SimulationTypes.SigmaAnalysis_run.value: ':/Icons/icons/sigma.svg',
            SimulationTypes.StochasticPowerFlow.value: ':/Icons/icons/stochastic_power_flow.svg',
            SimulationTypes.ContingencyAnalysis_run.value: ':/Icons/icons/otdf.svg',
            SimulationTypes.ContingencyAnalysisTS_run.value: ':/Icons/icons/otdf_ts.svg',
            SimulationTypes.NetTransferCapacity_run.value: ':/Icons/icons/atc.svg',
            SimulationTypes.NetTransferCapacityTS_run.value: ':/Icons/icons/atc_ts.svg',
            SimulationTypes.OptimalNetTransferCapacityTimeSeries_run.value: ':/Icons/icons/ntc_opf_ts.svg',
            SimulationTypes.InputsAnalysis_run.value: ':/Icons/icons/stats.svg',
            SimulationTypes.NodeGrouping_run.value: ':/Icons/icons/ml.svg',
            SimulationTypes.ContinuationPowerFlow_run.value: ':/Icons/icons/continuation_power_flow.svg',
            SimulationTypes.ClusteringAnalysis_run.value: ':/Icons/icons/clustering.svg',
            SimulationTypes.InvestmestsEvaluation_run.value: ':/Icons/icons/expansion_planning.svg',
        }

        self.ui.results_treeView.setModel(gf.get_tree_model(d, 'Results', icons=icons))
        lst.reverse()  # this is to show the latest simulation first
        mdl = gf.get_list_model(lst)
        self.ui.available_results_to_color_comboBox.setModel(mdl)
        self.ui.resultsTableView.setModel(None)
        self.ui.resultsLogsTreeView.setModel(None)

    def get_compatible_areas_from_to(self) -> Tuple[bool,
    List[Tuple[int, dev.Bus]], List[Tuple[int, dev.Bus]],
    List[Tuple[int, object, float]], List[Tuple[int, object, float]],
    List[dev.Area], List[dev.Area]]:
        """
        Get the lists that help defining the inter area objects
        :return: success?,
                 list of tuples bus idx, Bus in the areas from,
                 list of tuples bus idx, Bus in the areas to,
                 List of inter area Branches (branch index, branch object, flow sense w.r.t the area exchange),
                 List of inter area HVDC (branch index, branch object, flow sense w.r.t the area exchange),
                 List of areas from,
                 List of areas to
        """
        areas_from_idx = gf.get_checked_indices(self.ui.areaFromListView.model())
        areas_to_idx = gf.get_checked_indices(self.ui.areaToListView.model())
        areas_from = [self.circuit.areas[i] for i in areas_from_idx]
        areas_to = [self.circuit.areas[i] for i in areas_to_idx]

        for a1 in areas_from:
            if a1 in areas_to:
                error_msg("The area from '{0}' is in the list of areas to. This cannot be.".format(a1.name),
                          'Incompatible areas')
                return False, [], [], [], [], [], []
        for a2 in areas_to:
            if a2 in areas_from:
                error_msg("The area to '{0}' is in the list of areas from. This cannot be.".format(a2.name),
                          'Incompatible areas')
                return False, [], [], [], [], [], []

        lst_from = self.circuit.get_areas_buses(areas_from)
        lst_to = self.circuit.get_areas_buses(areas_to)
        lst_br = self.circuit.get_inter_areas_branches(areas_from, areas_to)
        lst_br_hvdc = self.circuit.get_inter_areas_hvdc_branches(areas_from, areas_to)
        return True, lst_from, lst_to, lst_br, lst_br_hvdc, areas_from, areas_to

    def get_selected_power_flow_options(self):
        """
        Gather power flow run options
        :return:
        """
        solver_type = self.solvers_dict[self.ui.solver_comboBox.currentText()]

        q_control_mode = self.q_control_modes_dict[self.ui.reactive_power_control_mode_comboBox.currentText()]
        q_steepness_factor = 1.0
        taps_control_mode = self.taps_control_modes_dict[self.ui.taps_control_mode_comboBox.currentText()]

        verbose = self.ui.verbositySpinBox.value()

        exponent = self.ui.tolerance_spinBox.value()
        tolerance = 1.0 / (10.0 ** exponent)

        max_iter = self.ui.max_iterations_spinBox.value()

        max_outer_iter = 1000  # not used anymore

        dispatch_storage = False
        mu = self.ui.muSpinBox.value()

        if self.ui.helm_retry_checkBox.isChecked():
            retry_with_other_methods = True  # to set a value
        else:
            retry_with_other_methods = False

        if self.ui.apply_impedance_tolerances_checkBox.isChecked():
            branch_impedance_tolerance_mode = BranchImpedanceMode.Upper
        else:
            branch_impedance_tolerance_mode = BranchImpedanceMode.Specified

        temp_correction = self.ui.temperature_correction_checkBox.isChecked()

        distributed_slack = self.ui.distributed_slack_checkBox.isChecked()

        ignore_single_node_islands = self.ui.ignore_single_node_islands_checkBox.isChecked()

        use_stored_guess = self.ui.use_voltage_guess_checkBox.isChecked()

        override_branch_controls = self.ui.override_branch_controls_checkBox.isChecked()

        generate_report = self.ui.addPowerFlowReportCheckBox.isChecked()

        ops = sim.PowerFlowOptions(solver_type=solver_type,
                                   retry_with_other_methods=retry_with_other_methods,
                                   verbose=verbose,
                                   initialize_with_existing_solution=use_stored_guess,
                                   tolerance=tolerance,
                                   max_iter=max_iter,
                                   max_outer_loop_iter=max_outer_iter,
                                   control_q=q_control_mode,
                                   multi_core=False,
                                   dispatch_storage=dispatch_storage,
                                   control_taps=taps_control_mode,
                                   apply_temperature_correction=temp_correction,
                                   branch_impedance_tolerance_mode=branch_impedance_tolerance_mode,
                                   q_steepness_factor=q_steepness_factor,
                                   distributed_slack=distributed_slack,
                                   ignore_single_node_islands=ignore_single_node_islands,
                                   trust_radius=mu,
                                   use_stored_guess=use_stored_guess,
                                   override_branch_controls=override_branch_controls,
                                   generate_report=generate_report)

        return ops

    def get_opf_results(self, use_opf: bool) -> sim.OptimalPowerFlowResults:
        """
        Get the current OPF results
        :param use_opf:
        :return:
        """
        if use_opf:

            drv, results = self.session.get_driver_results(sim.SimulationTypes.OPF_run)

            if drv is not None:
                if results is not None:
                    opf_results = results
                else:
                    warning_msg('There are no OPF results, '
                                'therefore this operation will not use OPF information.')
                    self.ui.actionOpf_to_Power_flow.setChecked(False)
                    opf_results = None
            else:

                # try the OPF-NTC...
                drv, results = self.session.get_driver_results(sim.SimulationTypes.OPF_NTC_run)

                if drv is not None:
                    if results is not None:
                        opf_results = results
                    else:
                        warning_msg('There are no OPF-NTC results, '
                                    'therefore this operation will not use OPF information.')
                        self.ui.actionOpf_to_Power_flow.setChecked(False)
                        opf_results = None
                else:
                    warning_msg('There are no OPF results, '
                                'therefore this operation will not use OPF information.')
                    self.ui.actionOpf_to_Power_flow.setChecked(False)
                    opf_results = None
        else:
            opf_results = None

        return opf_results

    def get_opf_ts_results(self, use_opf: bool) -> sim.OptimalPowerFlowTimeSeriesResults:
        """
        Get the current OPF time series results
        :param use_opf: use the OPF?
        :return:
        """
        if use_opf:

            drv, opf_time_series_results = self.session.get_driver_results(SimulationTypes.OPFTimeSeries_run)

            if opf_time_series_results is None:
                if use_opf:
                    info_msg('There are no OPF time series, '
                             'therefore this operation will not use OPF information.')
                    self.ui.actionOpf_to_Power_flow.setChecked(False)

        else:
            opf_time_series_results = None

        return opf_time_series_results

    def run_power_flow(self):
        """
        Run a power flow simulation
        :return:
        """
        if len(self.circuit.buses) > 0:

            if not self.session.is_this_running(sim.SimulationTypes.PowerFlow_run):

                self.LOCK()

                self.add_simulation(sim.SimulationTypes.PowerFlow_run)

                self.ui.progress_label.setText('Compiling the grid...')
                QtGui.QGuiApplication.processEvents()

                # get the power flow options from the GUI
                options = self.get_selected_power_flow_options()

                # compute the automatic precision
                if self.ui.auto_precision_checkBox.isChecked():

                    options.tolerance, tol_idx = self.circuit.get_automatic_precision()

                    if tol_idx > 12:
                        tol_idx = 12

                    self.ui.tolerance_spinBox.setValue(tol_idx)

                opf_results = self.get_opf_results(use_opf=self.ui.actionOpf_to_Power_flow.isChecked())

                self.ui.progress_label.setText('Running power flow...')
                QtGui.QGuiApplication.processEvents()
                # set power flow object instance
                engine = self.get_preferred_engine()
                drv = sim.PowerFlowDriver(self.circuit, options, opf_results, engine=engine)

                self.session.run(drv,
                                 post_func=self.post_power_flow,
                                 prog_func=self.ui.progressBar.setValue,
                                 text_func=self.ui.progress_label.setText)

            else:
                warning_msg('Another simulation of the same type is running...')
        else:
            pass

    def post_power_flow(self):
        """
        Action performed after the power flow.
        Returns:

        """
        # update the results in the circuit structures

        drv, results = self.session.get_driver_results(sim.SimulationTypes.PowerFlow_run)

        if results is not None:
            self.ui.progress_label.setText('Colouring power flow results in the grid...')
            # QtGui.QGuiApplication.processEvents()

            self.remove_simulation(sim.SimulationTypes.PowerFlow_run)

            self.update_available_results()

            self.colour_diagrams()

        else:
            warning_msg('There are no power flow results.\nIs there any slack bus or generator?', 'Power flow')

        if not self.session.is_anything_running():
            self.UNLOCK()

    def run_short_circuit(self):
        """
        Run a short circuit simulation
        The short circuit simulation must be performed after a power flow simulation
        without any load or topology change
        :return:
        """
        if len(self.circuit.buses) > 0:
            if not self.session.is_this_running(sim.SimulationTypes.ShortCircuit_run):

                pf_drv, pf_results = self.session.get_driver_results(sim.SimulationTypes.PowerFlow_run)

                if pf_results is not None:

                    # Since we must run this study in the same conditions as
                    # the last power flow, no compilation is needed

                    # get the short circuit selected buses
                    sel_buses = list()
                    self_short_circuit_types = list()

                    for diagram_widget in self.diagram_widgets_list:

                        if isinstance(diagram_widget, BusBranchEditorWidget):

                            for i, bus, graphic_object in diagram_widget.get_buses():
                                if graphic_object.any_short_circuit():
                                    sel_buses.append(i)
                                    self_short_circuit_types.append(graphic_object.sc_type)

                    if len(sel_buses) > 1:
                        error_msg("GridCal only supports one short circuit bus at the time", "Short circuit")
                        return

                    if len(sel_buses) == 0:
                        warning_msg('You need to enable some buses for short circuit.'
                                    + '\nEnable them by right click, and selecting on the context menu.')
                    else:
                        self.add_simulation(sim.SimulationTypes.ShortCircuit_run)

                        self.LOCK()

                        if self.ui.apply_impedance_tolerances_checkBox.isChecked():
                            branch_impedance_tolerance_mode = BranchImpedanceMode.Lower
                        else:
                            branch_impedance_tolerance_mode = BranchImpedanceMode.Specified

                        # get the power flow options from the GUI
                        sc_options = sim.ShortCircuitOptions(bus_index=sel_buses[0],
                                                             fault_type=self_short_circuit_types[0],
                                                             branch_impedance_tolerance_mode=branch_impedance_tolerance_mode)

                        pf_options = self.get_selected_power_flow_options()

                        drv = sim.ShortCircuitDriver(grid=self.circuit,
                                                     options=sc_options,
                                                     pf_options=pf_options,
                                                     pf_results=pf_results)
                        self.session.run(drv,
                                         post_func=self.post_short_circuit,
                                         prog_func=self.ui.progressBar.setValue,
                                         text_func=self.ui.progress_label.setText)

                else:
                    info_msg('Run a power flow simulation first.\n'
                             'The results are needed to initialize this simulation.')
            else:
                warning_msg('Another short circuit is being executed now...')
        else:
            pass

    def post_short_circuit(self):
        """
        Action performed after the short circuit.
        Returns:

        """
        # update the results in the circuit structures
        drv, results = self.session.get_driver_results(sim.SimulationTypes.ShortCircuit_run)
        self.remove_simulation(sim.SimulationTypes.ShortCircuit_run)
        if results is not None:

            self.ui.progress_label.setText('Colouring short circuit results in the grid...')
            QtGui.QGuiApplication.processEvents()

            self.update_available_results()

            self.colour_diagrams()

        else:
            error_msg('Something went wrong, There are no power short circuit results.')

        if not self.session.is_anything_running():
            self.UNLOCK()

    def get_linear_options(self) -> sim.LinearAnalysisOptions:
        """
        Get the LinearAnalysisOptions defined by the GUI
        :return: LinearAnalysisOptions
        """
        options = sim.LinearAnalysisOptions(
            distribute_slack=self.ui.ptdf_distributed_slack_checkBox.isChecked(),
            correct_values=self.ui.ptdf_correct_nonsense_values_checkBox.isChecked(),
            ptdf_threshold=self.ui.ptdf_threshold_doubleSpinBox.value(),
            lodf_threshold=self.ui.lodf_threshold_doubleSpinBox.value()
        )

        return options

    def run_linear_analysis(self):
        """
        Run a Power Transfer Distribution Factors analysis
        :return:
        """
        if len(self.circuit.buses) > 0:
            if not self.session.is_this_running(sim.SimulationTypes.LinearAnalysis_run):

                self.add_simulation(sim.SimulationTypes.LinearAnalysis_run)

                self.LOCK()

                opf_results = self.get_opf_results(use_opf=self.ui.actionOpf_to_Power_flow.isChecked())

                engine = self.get_preferred_engine()
                drv = sim.LinearAnalysisDriver(grid=self.circuit,
                                               options=self.get_linear_options(),
                                               engine=engine,
                                               opf_results=opf_results)

                self.session.run(drv,
                                 post_func=self.post_linear_analysis,
                                 prog_func=self.ui.progressBar.setValue,
                                 text_func=self.ui.progress_label.setText)
            else:
                warning_msg('Another PTDF is being executed now...')
        else:
            pass

    def post_linear_analysis(self):
        """
        Action performed after the short circuit.
        Returns:

        """
        drv, results = self.session.get_driver_results(sim.SimulationTypes.LinearAnalysis_run)

        self.remove_simulation(sim.SimulationTypes.LinearAnalysis_run)

        # update the results in the circuit structures
        # if not drv.__cancel__:
        if results is not None:

            self.ui.progress_label.setText('Colouring PTDF results in the grid...')
            QtGui.QGuiApplication.processEvents()

            self.update_available_results()
            self.colour_diagrams()
        else:
            error_msg('Something went wrong, There are no PTDF results.')

        if not self.session.is_anything_running():
            self.UNLOCK()

    def run_linear_analysis_ts(self):
        """
        Run PTDF time series simulation
        """
        if len(self.circuit.buses) > 0:
            if self.valid_time_series():
                if not self.session.is_this_running(sim.SimulationTypes.LinearAnalysis_TS_run):

                    self.add_simulation(sim.SimulationTypes.LinearAnalysis_TS_run)
                    self.LOCK()

                    opf_time_series_results = self.get_opf_ts_results(
                        use_opf=self.ui.actionOpf_to_Power_flow.isChecked()
                    )

                    drv = sim.LinearAnalysisTimeSeriesDriver(grid=self.circuit,
                                                             options=self.get_linear_options(),
                                                             time_indices=self.get_time_indices(),
                                                             clustering_results=self.get_clustering_results(),
                                                             opf_time_series_results=opf_time_series_results)

                    self.session.run(drv,
                                     post_func=self.post_linear_analysis_ts,
                                     prog_func=self.ui.progressBar.setValue,
                                     text_func=self.ui.progress_label.setText)
                else:
                    warning_msg('Another PTDF time series is being executed now...')
            else:
                warning_msg('There are no time series...')

    def post_linear_analysis_ts(self):
        """
        Action performed after the short circuit.
        Returns:

        """
        drv, results = self.session.get_driver_results(sim.SimulationTypes.LinearAnalysis_TS_run)
        self.remove_simulation(sim.SimulationTypes.LinearAnalysis_TS_run)

        # update the results in the circuit structures
        # if not drv.__cancel__:
        if results is not None:

            # expand the clusters
            results.expand_clustered_results()

            self.ui.progress_label.setText('Colouring PTDF results in the grid...')
            QtGui.QGuiApplication.processEvents()

            self.update_available_results()

            if results.S.shape[0] > 0:
                self.colour_diagrams()
            else:
                info_msg('Cannot colour because the PTDF results have zero time steps :/')

        else:
            error_msg('Something went wrong, There are no PTDF Time series results.')

        if not self.session.is_anything_running():
            self.UNLOCK()

    def get_contingency_options(self) -> sim.ContingencyAnalysisOptions:
        """

        :return:
        """
        pf_options = self.get_selected_power_flow_options()

        options = sim.ContingencyAnalysisOptions(
            use_provided_flows=False,
            Pf=None,
            pf_options=pf_options,
            lin_options=self.get_linear_options(),
            use_srap=self.ui.use_srap_checkBox.isChecked(),
            srap_max_loading=self.ui.srap_loading_limit_doubleSpinBox.value(),
            srap_max_power=self.ui.srap_limit_doubleSpinBox.value(),
            srap_top_n=self.ui.srap_top_n_SpinBox.value(),
            engine=self.contingency_engines_dict[self.ui.contingencyEngineComboBox.currentText()]
        )

        return options

    def run_contingency_analysis(self):
        """
        Run a Power Transfer Distribution Factors analysis
        :return:
        """
        if len(self.circuit.buses) > 0:

            if len(self.circuit.contingency_groups) > 0:

                if not self.session.is_this_running(sim.SimulationTypes.ContingencyAnalysis_run):

                    self.add_simulation(sim.SimulationTypes.ContingencyAnalysis_run)

                    self.LOCK()

                    linear_multiple_contingencies = sim.LinearMultiContingencies(grid=self.circuit)

                    drv = sim.ContingencyAnalysisDriver(grid=self.circuit,
                                                        options=self.get_contingency_options(),
                                                        linear_multiple_contingencies=linear_multiple_contingencies,
                                                        engine=self.get_preferred_engine())

                    self.session.run(drv,
                                     post_func=self.post_contingency_analysis,
                                     prog_func=self.ui.progressBar.setValue,
                                     text_func=self.ui.progress_label.setText)
                else:
                    warning_msg('Another contingency analysis is being executed now...')

            else:
                warning_msg('There are no contingency groups declared...')
        else:
            pass

    def post_contingency_analysis(self):
        """
        Action performed after the short circuit.
        Returns:

        """
        drv, results = self.session.get_driver_results(sim.SimulationTypes.ContingencyAnalysis_run)
        self.remove_simulation(sim.SimulationTypes.ContingencyAnalysis_run)

        # update the results in the circuit structures
        # if not drv.__cancel__:
        if results is not None:

            self.ui.progress_label.setText('Colouring contingency analysis results in the grid...')
            QtGui.QGuiApplication.processEvents()

            self.update_available_results()

            self.colour_diagrams()
        else:
            error_msg('Something went wrong, There are no contingency analysis results.')

        if not self.session.is_anything_running():
            self.UNLOCK()

    def run_contingency_analysis_ts(self) -> None:
        """
        Run a Power Transfer Distribution Factors analysis
        :return:
        """
        if len(self.circuit.buses) > 0:

            if len(self.circuit.contingency_groups) > 0:

                if self.valid_time_series():
                    if not self.session.is_this_running(sim.SimulationTypes.ContingencyAnalysisTS_run):

                        self.add_simulation(sim.SimulationTypes.ContingencyAnalysisTS_run)

                        self.LOCK()

                        drv = sim.ContingencyAnalysisTimeSeries(grid=self.circuit,
                                                                options=self.get_contingency_options(),
                                                                time_indices=self.get_time_indices(),
                                                                clustering_results=self.get_clustering_results(),
                                                                engine=self.get_preferred_engine())

                        self.session.run(drv,
                                         post_func=self.post_contingency_analysis_ts,
                                         prog_func=self.ui.progressBar.setValue,
                                         text_func=self.ui.progress_label.setText)
                    else:
                        warning_msg('Another LODF is being executed now...')
                else:
                    warning_msg('There are no time series...')

            else:
                warning_msg('There are no contingency groups declared...')

        else:
            pass

    def post_contingency_analysis_ts(self) -> None:
        """
        Action performed after the short circuit.
        Returns:

        """
        drv, results = self.session.get_driver_results(sim.SimulationTypes.ContingencyAnalysisTS_run)
        self.remove_simulation(sim.SimulationTypes.ContingencyAnalysisTS_run)

        # update the results in the circuit structures
        # if not drv.__cancel__:
        if results is not None:

            # expand the clusters
            results.expand_clustered_results()

            self.ui.progress_label.setText('Colouring results in the grid...')
            QtGui.QGuiApplication.processEvents()

            self.update_available_results()

            self.colour_diagrams()
        else:
            error_msg('Something went wrong, There are no contingency time series results.')

        if not self.session.is_anything_running():
            self.UNLOCK()

    def run_available_transfer_capacity(self):
        """
        Run a Power Transfer Distribution Factors analysis
        :return:
        """
        if len(self.circuit.buses) > 0:

            if not self.session.is_this_running(sim.SimulationTypes.NetTransferCapacity_run):
                distributed_slack = self.ui.distributed_slack_checkBox.isChecked()
                dT = self.ui.atcPerturbanceSpinBox.value()
                threshold = self.ui.atcThresholdSpinBox.value()
                max_report_elements = 5  # TODO: self.ui.ntcReportLimitingElementsSpinBox.value()
                # available transfer capacity inter areas
                compatible_areas, lst_from, lst_to, lst_br, \
                    lst_hvdc_br, areas_from, areas_to = self.get_compatible_areas_from_to()

                if not compatible_areas:
                    return

                idx_from = np.array([i for i, bus in lst_from])
                idx_to = np.array([i for i, bus in lst_to])
                idx_br = np.array([i for i, bus, sense in lst_br])
                sense_br = np.array([sense for i, bus, sense in lst_br])

                # HVDC
                idx_hvdc_br = np.array([i for i, bus, sense in lst_hvdc_br])
                sense_hvdc_br = np.array([sense for i, bus, sense in lst_hvdc_br])

                if self.ui.usePfValuesForAtcCheckBox.isChecked():
                    pf_drv, pf_results = self.session.get_driver_results(sim.SimulationTypes.PowerFlow_run)
                    if pf_results is not None:
                        Pf = pf_results.Sf.real
                        Pf_hvdc = pf_results.hvdc_Pf.real
                        use_provided_flows = True
                    else:
                        warning_msg('There were no power flow values available. Linear flows will be used.')
                        use_provided_flows = False
                        Pf_hvdc = None
                        Pf = None
                else:
                    use_provided_flows = False
                    Pf = None
                    Pf_hvdc = None

                if len(idx_from) == 0:
                    error_msg('The area "from" has no buses!')
                    return

                if len(idx_to) == 0:
                    error_msg('The area "to" has no buses!')
                    return

                if len(idx_br) == 0:
                    error_msg('There are no inter-area Branches!')
                    return

                mode = self.transfer_modes_dict[self.ui.transferMethodComboBox.currentText()]

                options = sim.AvailableTransferCapacityOptions(distributed_slack=distributed_slack,
                                                               use_provided_flows=use_provided_flows,
                                                               bus_idx_from=idx_from,
                                                               bus_idx_to=idx_to,
                                                               idx_br=idx_br,
                                                               sense_br=sense_br,
                                                               Pf=Pf,
                                                               idx_hvdc_br=idx_hvdc_br,
                                                               sense_hvdc_br=sense_hvdc_br,
                                                               Pf_hvdc=Pf_hvdc,
                                                               dT=dT,
                                                               threshold=threshold,
                                                               mode=mode,
                                                               max_report_elements=max_report_elements)

                drv = sim.AvailableTransferCapacityDriver(grid=self.circuit,
                                                          options=options)

                self.session.run(drv,
                                 post_func=self.post_available_transfer_capacity,
                                 prog_func=self.ui.progressBar.setValue,
                                 text_func=self.ui.progress_label.setText)
                self.add_simulation(sim.SimulationTypes.NetTransferCapacity_run)
                self.LOCK()

            else:
                warning_msg('Another contingency analysis is being executed now...')

        else:
            pass

    def post_available_transfer_capacity(self):
        """
        Action performed after the short circuit.
        Returns:

        """
        drv, results = self.session.get_driver_results(sim.SimulationTypes.NetTransferCapacity_run)
        self.remove_simulation(sim.SimulationTypes.NetTransferCapacity_run)

        # update the results in the circuit structures
        # if not drv.__cancel__:
        if results is not None:

            self.ui.progress_label.setText('Colouring ATC results in the grid...')
            QtGui.QGuiApplication.processEvents()

            self.update_available_results()
            self.colour_diagrams()
        else:
            error_msg('Something went wrong, There are no ATC results.')

        if not self.session.is_anything_running():
            self.UNLOCK()

    def run_available_transfer_capacity_ts(self, use_clustering=False):
        """
        Run a Power Transfer Distribution Factors analysis
        :return:
        """
        if len(self.circuit.buses) > 0:

            if self.valid_time_series():
                if not self.session.is_this_running(sim.SimulationTypes.NetTransferCapacity_run):

                    distributed_slack = self.ui.distributed_slack_checkBox.isChecked()
                    dT = self.ui.atcPerturbanceSpinBox.value()
                    threshold = self.ui.atcThresholdSpinBox.value()
                    max_report_elements = 5  # TODO: self.ui.ntcReportLimitingElementsSpinBox.value()

                    # available transfer capacity inter areas
                    compatible_areas, lst_from, lst_to, lst_br, \
                        lst_hvdc_br, areas_from, areas_to = self.get_compatible_areas_from_to()

                    if not compatible_areas:
                        return

                    idx_from = np.array([i for i, bus in lst_from])
                    idx_to = np.array([i for i, bus in lst_to])
                    idx_br = np.array([i for i, bus, sense in lst_br])
                    sense_br = np.array([sense for i, bus, sense in lst_br])

                    # HVDC
                    idx_hvdc_br = np.array([i for i, bus, sense in lst_hvdc_br])
                    sense_hvdc_br = np.array([sense for i, bus, sense in lst_hvdc_br])

                    if self.ui.usePfValuesForAtcCheckBox.isChecked():
                        pf_drv, pf_results = self.session.get_driver_results(sim.SimulationTypes.TimeSeries_run)
                        if pf_results is not None:
                            Pf = pf_results.Sf.real
                            Pf_hvdc = pf_results.hvdc_Pf.real
                            use_provided_flows = True
                        else:
                            warning_msg('There were no power flow values available. Linear flows will be used.')
                            use_provided_flows = False
                            Pf_hvdc = None
                            Pf = None
                    else:
                        use_provided_flows = False
                        Pf_hvdc = None
                        Pf = None

                    if len(idx_from) == 0:
                        error_msg('The area "from" has no buses!')
                        return

                    if len(idx_to) == 0:
                        error_msg('The area "to" has no buses!')
                        return

                    if len(idx_br) == 0:
                        error_msg('There are no inter-area Branches!')
                        return

                    mode = self.transfer_modes_dict[self.ui.transferMethodComboBox.currentText()]
                    cluster_number = self.ui.cluster_number_spinBox.value()
                    options = sim.AvailableTransferCapacityOptions(distributed_slack=distributed_slack,
                                                                   use_provided_flows=use_provided_flows,
                                                                   bus_idx_from=idx_from,
                                                                   bus_idx_to=idx_to,
                                                                   idx_br=idx_br,
                                                                   sense_br=sense_br,
                                                                   Pf=Pf,
                                                                   idx_hvdc_br=idx_hvdc_br,
                                                                   sense_hvdc_br=sense_hvdc_br,
                                                                   Pf_hvdc=Pf_hvdc,
                                                                   dT=dT,
                                                                   threshold=threshold,
                                                                   mode=mode,
                                                                   max_report_elements=max_report_elements,
                                                                   use_clustering=use_clustering,
                                                                   cluster_number=cluster_number)

                    drv = sim.AvailableTransferCapacityTimeSeriesDriver(grid=self.circuit,
                                                                        options=options,
                                                                        time_indices=self.get_time_indices(),
                                                                        clustering_results=self.get_clustering_results())

                    self.session.run(drv,
                                     post_func=self.post_available_transfer_capacity_ts,
                                     prog_func=self.ui.progressBar.setValue,
                                     text_func=self.ui.progress_label.setText)
                    self.add_simulation(sim.SimulationTypes.NetTransferCapacityTS_run)
                    self.LOCK()

                else:
                    warning_msg('Another ATC time series is being executed now...')
            else:
                error_msg('There are no time series!')
        else:
            pass

    def run_available_transfer_capacity_clustering(self):
        """
        Run the ATC time series using clustering
        :return:
        """
        self.run_available_transfer_capacity_ts(use_clustering=True)

    def post_available_transfer_capacity_ts(self):
        """
        Action performed after the short circuit.
        Returns:

        """
        drv, results = self.session.get_driver_results(sim.SimulationTypes.NetTransferCapacityTS_run)
        self.remove_simulation(sim.SimulationTypes.NetTransferCapacityTS_run)

        # update the results in the circuit structures
        # if not drv.__cancel__:
        if results is not None:

            # expand the clusters
            results.expand_clustered_results()

            self.ui.progress_label.setText('Colouring ATC time series results in the grid...')
            QtGui.QGuiApplication.processEvents()

            self.update_available_results()
            self.colour_diagrams()
        else:
            error_msg('Something went wrong, There are no ATC time series results.')

        if not self.session.is_anything_running():
            self.UNLOCK()

    def run_continuation_power_flow(self):
        """
        Run voltage stability (voltage collapse) in a separated thread
        :return:
        """

        if len(self.circuit.buses) > 0:

            pf_drv, pf_results = self.session.get_driver_results(sim.SimulationTypes.PowerFlow_run)

            if pf_results is not None:

                if not self.session.is_this_running(sim.SimulationTypes.ContinuationPowerFlow_run):

                    # get the selected UI options
                    use_alpha = self.ui.start_vs_from_default_radioButton.isChecked()

                    # direction vector
                    alpha = self.ui.alpha_doubleSpinBox.value()
                    n = len(self.circuit.buses)

                    # vector that multiplies the target power: The continuation direction
                    alpha_vec = np.ones(n)

                    if self.ui.atcRadioButton.isChecked():
                        use_alpha = True
                        compatible_areas, lst_from, lst_to, lst_br, lst_hvdc_br, areas_from, areas_to = self.get_compatible_areas_from_to()

                        if compatible_areas:
                            idx_from = [i for i, bus in lst_from]
                            idx_to = [i for i, bus in lst_to]

                            alpha_vec[idx_from] *= 2
                            alpha_vec[idx_to] *= -2
                            sel_bus_idx = np.zeros(0, dtype=int)  # for completeness

                            # HVDC
                            idx_hvdc_br = np.array([i for i, bus, sense in lst_hvdc_br])
                            sense_hvdc_br = np.array([sense for i, bus, sense in lst_hvdc_br])
                        else:
                            sel_bus_idx = np.zeros(0, dtype=int)  # for completeness
                            # incompatible areas...exit
                            return
                    else:
                        sel_buses = self.get_selected_buses()
                        if len(sel_buses) == 0:
                            # all nodes
                            alpha_vec *= alpha
                            sel_bus_idx = np.zeros(0, dtype=int)  # for completeness
                        else:
                            # pick the selected nodes
                            sel_bus_idx = np.array([k for k, bus, graphic_obj in sel_buses])
                            alpha_vec[sel_bus_idx] = alpha_vec[sel_bus_idx] * alpha

                    use_profiles = self.ui.start_vs_from_selected_radioButton.isChecked()
                    start_idx = self.ui.vs_departure_comboBox.currentIndex()
                    end_idx = self.ui.vs_target_comboBox.currentIndex()

                    if len(sel_bus_idx) > 0:
                        S = self.circuit.get_Sbus()
                        if S[sel_bus_idx].sum() == 0:
                            warning_msg('You have selected a group of buses with no power injection.\n'
                                        'this will result in an infinite continuation, since the loading variation '
                                        'of buses with zero injection will be infinite.', 'Continuation Power Flow')
                            return

                    mode = self.ui.vc_stop_at_comboBox.currentText()

                    vc_stop_at_dict = {sim.CpfStopAt.Nose.value: sim.CpfStopAt.Nose,
                                       sim.CpfStopAt.Full.value: sim.CpfStopAt.Full,
                                       sim.CpfStopAt.ExtraOverloads.value: sim.CpfStopAt.ExtraOverloads}

                    pf_options = self.get_selected_power_flow_options()

                    # declare voltage collapse options
                    vc_options = sim.ContinuationPowerFlowOptions(step=0.0001,
                                                                  approximation_order=sim.CpfParametrization.Natural,
                                                                  adapt_step=True,
                                                                  step_min=0.00001,
                                                                  step_max=0.2,
                                                                  error_tol=1e-3,
                                                                  tol=pf_options.tolerance,
                                                                  max_it=pf_options.max_iter,
                                                                  stop_at=vc_stop_at_dict[mode],
                                                                  verbose=False)

                    if use_alpha:
                        '''
                        use the current power situation as start
                        and a linear combination of the current situation as target
                        '''
                        # lock the UI
                        self.LOCK()

                        self.ui.progress_label.setText('Compiling the grid...')
                        QtGui.QGuiApplication.processEvents()

                        #  compose the base power
                        Sbase = pf_results.Sbus / self.circuit.Sbase

                        base_overload_number = len(np.where(np.abs(pf_results.loading) > 1)[0])

                        vc_inputs = sim.ContinuationPowerFlowInput(Sbase=Sbase,
                                                                   Vbase=pf_results.voltage,
                                                                   Starget=Sbase * alpha,
                                                                   base_overload_number=base_overload_number)

                        pf_options = self.get_selected_power_flow_options()

                        # create object
                        drv = sim.ContinuationPowerFlowDriver(circuit=self.circuit,
                                                              options=vc_options,
                                                              inputs=vc_inputs,
                                                              pf_options=pf_options)
                        self.session.run(drv,
                                         post_func=self.post_continuation_power_flow,
                                         prog_func=self.ui.progressBar.setValue,
                                         text_func=self.ui.progress_label.setText)

                    elif use_profiles:
                        '''
                        Here the start and finish power states are taken from the profiles
                        '''
                        if start_idx > -1 and end_idx > -1:

                            # lock the UI
                            self.LOCK()

                            pf_drv.run_at(start_idx)

                            # get the power Injections array to get the initial and end points
                            Sprof = self.circuit.get_Sbus_prof()
                            vc_inputs = sim.ContinuationPowerFlowInput(Sbase=Sprof[start_idx, :],
                                                                       Vbase=pf_results.voltage,
                                                                       Starget=Sprof[end_idx, :])

                            pf_options = self.get_selected_power_flow_options()

                            # create object
                            drv = sim.ContinuationPowerFlowDriver(circuit=self.circuit,
                                                                  options=vc_options,
                                                                  inputs=vc_inputs,
                                                                  pf_options=pf_options)
                            self.session.run(drv,
                                             post_func=self.post_continuation_power_flow,
                                             prog_func=self.ui.progressBar.setValue,
                                             text_func=self.ui.progress_label.setText)
                        else:
                            info_msg('Check the selected start and finnish time series indices.')
                else:
                    warning_msg('Another voltage collapse simulation is running...')
            else:
                info_msg('Run a power flow simulation first.\n'
                         'The results are needed to initialize this simulation.')
        else:
            pass

    def post_continuation_power_flow(self):
        """
        Actions performed after the voltage stability. Launched by the thread after its execution
        :return:
        """
        drv, results = self.session.get_driver_results(sim.SimulationTypes.ContinuationPowerFlow_run)

        if results is not None:

            self.remove_simulation(sim.SimulationTypes.ContinuationPowerFlow_run)

            if results.voltages is not None:
                if results.voltages.shape[0] > 0:
                    self.update_available_results()

                    self.colour_diagrams()
            else:
                info_msg('The voltage stability did not converge.\nIs this case already at the collapse limit?')
        else:
            error_msg('Something went wrong, There are no voltage stability results.')

        if not self.session.is_anything_running():
            self.UNLOCK()

    def run_power_flow_time_series(self):
        """
        Run a time series power flow simulation in a separated thread from the gui
        @return:
        """
        if len(self.circuit.buses) > 0:
            if not self.session.is_this_running(sim.SimulationTypes.TimeSeries_run):
                if self.valid_time_series():
                    self.LOCK()

                    self.add_simulation(sim.SimulationTypes.TimeSeries_run)

                    self.ui.progress_label.setText('Compiling the grid...')
                    QtGui.QGuiApplication.processEvents()

                    opf_time_series_results = self.get_opf_ts_results(
                        use_opf=self.ui.actionOpf_to_Power_flow.isChecked()
                    )

                    options = self.get_selected_power_flow_options()

                    drv = sim.PowerFlowTimeSeriesDriver(grid=self.circuit,
                                                        options=options,
                                                        time_indices=self.get_time_indices(),
                                                        opf_time_series_results=opf_time_series_results,
                                                        clustering_results=self.get_clustering_results(),
                                                        engine=self.get_preferred_engine())

                    self.session.run(drv,
                                     post_func=self.post_power_flow_time_series,
                                     prog_func=self.ui.progressBar.setValue,
                                     text_func=self.ui.progress_label.setText)

                else:
                    warning_msg('There are no time series.', 'Time series')
            else:
                warning_msg('Another time series power flow is being executed now...')
        else:
            pass

    def post_power_flow_time_series(self):
        """
        Events to do when the time series simulation has finished
        @return:
        """

        drv, results = self.session.get_driver_results(sim.SimulationTypes.TimeSeries_run)

        if results is not None:

            # expand the clusters
            results.expand_clustered_results()

            self.remove_simulation(sim.SimulationTypes.TimeSeries_run)

            self.update_available_results()

            self.colour_diagrams()

        else:
            warning_msg('No results for the time series simulation.')

        if not self.session.is_anything_running():
            self.UNLOCK()

    def run_stochastic(self):
        """
        Run a Monte Carlo simulation
        @return:
        """

        if len(self.circuit.buses) > 0:

            if not self.session.is_this_running(sim.SimulationTypes.MonteCarlo_run):

                if self.circuit.time_profile is not None:

                    self.LOCK()

                    self.add_simulation(sim.SimulationTypes.StochasticPowerFlow)

                    self.ui.progress_label.setText('Compiling the grid...')
                    QtGui.QGuiApplication.processEvents()

                    pf_options = self.get_selected_power_flow_options()

                    simulation_type = self.stochastic_pf_methods_dict[
                        self.ui.stochastic_pf_method_comboBox.currentText()]

                    tol = 10 ** (-1 * self.ui.tolerance_stochastic_spinBox.value())
                    max_iter = self.ui.max_iterations_stochastic_spinBox.value()
                    drv = sim.StochasticPowerFlowDriver(self.circuit,
                                                        pf_options,
                                                        mc_tol=tol,
                                                        batch_size=100,
                                                        sampling_points=max_iter,
                                                        simulation_type=simulation_type)
                    self.session.run(drv,
                                     post_func=self.post_stochastic,
                                     prog_func=self.ui.progressBar.setValue,
                                     text_func=self.ui.progress_label.setText)
                else:
                    warning_msg('There are no time series.')

            else:
                warning_msg('Another Monte Carlo simulation is running...')

        else:
            pass

    def post_stochastic(self):
        """
        Actions to perform after the Monte Carlo simulation is finished
        @return:
        """

        drv, results = self.session.get_driver_results(sim.SimulationTypes.StochasticPowerFlow)

        if results is not None:

            self.remove_simulation(sim.SimulationTypes.StochasticPowerFlow)

            self.update_available_results()

            self.colour_diagrams()

        else:
            pass

        if not self.session.is_anything_running():
            self.UNLOCK()

    def post_cascade(self, idx=None):
        """
        Actions to perform after the cascade simulation is finished
        """

        # update the results in the circuit structures
        drv, results = self.session.get_driver_results(sim.SimulationTypes.Cascade_run)

        self.remove_simulation(sim.SimulationTypes.Cascade_run)

        n = len(results.events)

        if n > 0:

            # display the last event, if none is selected
            if idx is None:
                idx = n - 1

            # Accumulate all the failed Branches
            br_idx = np.zeros(0, dtype=int)
            for i in range(idx):
                br_idx = np.r_[br_idx, results.events[i].removed_idx]

            # pick the results at the designated cascade step
            # results = results.events[idx].pf_results  # StochasticPowerFlowResults object

            # Update results
            self.update_available_results()

            # print grid
            self.colour_diagrams()

        if not self.session.is_anything_running():
            self.UNLOCK()

    @staticmethod
    def opf_file_path() -> str:
        """
        get the OPF files folder path
        :return: str
        """
        d = os.path.join(get_create_gridcal_folder(), 'mip_files')

        if not os.path.exists(d):
            os.makedirs(d)
        return d

    def get_opf_options(self) -> Union[None, sim.OptimalPowerFlowOptions]:
        """
        Get the GUI OPF options
        """
        # get the power flow options from the GUI
        solver = self.lp_solvers_dict[self.ui.lpf_solver_comboBox.currentText()]
        mip_solver = self.mip_solvers_dict[self.ui.mip_solver_comboBox.currentText()]
        time_grouping = self.opf_time_groups[self.ui.opf_time_grouping_comboBox.currentText()]
        zonal_grouping = self.opf_zonal_groups[self.ui.opfZonalGroupByComboBox.currentText()]
        pf_options = self.get_selected_power_flow_options()
        consider_contingencies = self.ui.considerContingenciesOpfCheckBox.isChecked()
        skip_generation_limits = self.ui.skipOpfGenerationLimitsCheckBox.isChecked()
        lodf_tolerance = self.ui.opfContingencyToleranceSpinBox.value()
        maximize_flows = self.ui.opfMaximizeExcahngeCheckBox.isChecked()
        unit_commitment = self.ui.opfUnitCommitmentCheckBox.isChecked()
        generate_report = self.ui.addOptimalPowerFlowReportCheckBox.isChecked()

        if self.ui.save_mip_checkBox.isChecked():
            folder = self.opf_file_path()
            fname = f'mip_{self.circuit.name}_{datetime.datetime.now()}.lp'
            export_model_fname = os.path.join(folder, fname)
        else:
            export_model_fname = None

        # available transfer capacity inter areas
        if maximize_flows:
            (compatible_areas, lst_from, lst_to,
             lst_br, lst_hvdc_br, areas_from, areas_to) = self.get_compatible_areas_from_to()
            idx_from = np.array([i for i, bus in lst_from])
            idx_to = np.array([i for i, bus in lst_to])

            if len(idx_from) == 0:
                error_msg('The area "from" has no buses!')
                return None

            if len(idx_to) == 0:
                error_msg('The area "to" has no buses!')
                return None
        else:
            idx_from = None
            idx_to = None
            areas_from = None
            areas_to = None

        ips_method = self.ips_solvers_dict[self.ui.ips_method_comboBox.currentText()]
        ips_tolerance = self.ui.ips_tolerance_spinBox.value()
        ips_iterations = self.ui.ips_iterations_spinBox.value()
        ips_trust_radius = self.ui.ips_trust_radius_doubleSpinBox.value()
        ips_init_with_pf = self.ui.ips_initialize_with_pf_checkBox.isChecked()
        pf_results = self.session.get_driver_results(SimulationTypes.PowerFlow_run)

        options = sim.OptimalPowerFlowOptions(solver=solver,
                                              time_grouping=time_grouping,
                                              zonal_grouping=zonal_grouping,
                                              mip_solver=mip_solver,
                                              power_flow_options=pf_options,
                                              consider_contingencies=consider_contingencies,
                                              skip_generation_limits=skip_generation_limits,
                                              lodf_tolerance=lodf_tolerance,
                                              maximize_flows=maximize_flows,
                                              area_from_bus_idx=idx_from,
                                              area_to_bus_idx=idx_to,
                                              areas_from=areas_from,
                                              areas_to=areas_to,
                                              unit_commitment=unit_commitment,
                                              export_model_fname=export_model_fname,
<<<<<<< HEAD
                                              generate_report=generate_report,
                                              ips_method=ips_method,
                                              ips_tolerance=ips_tolerance,
                                              ips_iterations=ips_iterations,
                                              ips_trust_radius=ips_trust_radius,
                                              ips_init_with_pf=ips_init_with_pf,
                                              pf_results=pf_results)
=======
                                              generate_report=generate_report)
>>>>>>> 86a656b3

        return options

    def run_opf(self):
        """
        Run OPF simulation
        """
        if len(self.circuit.buses) > 0:

            if not self.session.is_this_running(sim.SimulationTypes.OPF_run):

                self.remove_simulation(sim.SimulationTypes.OPF_run)

                self.ui.progress_label.setText('Running optimal power flow...')
                QtGui.QGuiApplication.processEvents()

                self.LOCK()

                # set power flow object instance
                drv = sim.OptimalPowerFlowDriver(grid=self.circuit,
                                                 options=self.get_opf_options(),
                                                 engine=self.get_preferred_engine())

                self.session.run(drv,
                                 post_func=self.post_opf,
                                 prog_func=self.ui.progressBar.setValue,
                                 text_func=self.ui.progress_label.setText)

            else:
                warning_msg('Another OPF is being run...')
        else:
            pass

    def post_opf(self):
        """
        Actions to run after the OPF simulation
        """
        drv, results = self.session.get_driver_results(sim.SimulationTypes.OPF_run)

        if results is not None:

            self.remove_simulation(sim.SimulationTypes.OPF_run)

            if not results.converged:
                warning_msg('Some islands did not solve.\n'
                            'Check that all Branches have rating and \n'
                            'that the generator bounds are ok.\n'
                            'You may also use the diagnostic tool (F8)', 'OPF')

            self.update_available_results()

            self.colour_diagrams()

        if not self.session.is_anything_running():
            self.UNLOCK()

    def run_opf_time_series(self):
        """
        OPF Time Series run
        """
        if len(self.circuit.buses) > 0:

            if not self.session.is_this_running(sim.SimulationTypes.OPFTimeSeries_run):

                if self.circuit.time_profile is not None:

                    self.add_simulation(sim.SimulationTypes.OPFTimeSeries_run)

                    self.LOCK()

                    # Compile the grid
                    self.ui.progress_label.setText('Compiling the grid...')
                    QtGui.QGuiApplication.processEvents()

                    # get the power flow options from the GUI
                    options = self.get_opf_options()

                    if options is not None:
                        # create the OPF time series instance
                        # if non_sequential:
                        drv = sim.OptimalPowerFlowTimeSeriesDriver(grid=self.circuit,
                                                                   options=options,
                                                                   time_indices=self.get_time_indices(),
                                                                   clustering_results=self.get_clustering_results())

                        drv.engine = self.get_preferred_engine()

                        self.session.run(drv,
                                         post_func=self.post_opf_time_series,
                                         prog_func=self.ui.progressBar.setValue,
                                         text_func=self.ui.progress_label.setText)

                else:
                    warning_msg('There are no time series.\nLoad time series are needed for this simulation.')

            else:
                warning_msg('Another OPF time series is running already...')

        else:
            pass

    def post_opf_time_series(self):
        """
        Post OPF Time Series
        """

        drv, results = self.session.get_driver_results(sim.SimulationTypes.OPFTimeSeries_run)

        if results is not None:

            # expand the clusters
            results.expand_clustered_results()

            # remove from the current simulations
            self.remove_simulation(sim.SimulationTypes.OPFTimeSeries_run)

            if results is not None:
                self.update_available_results()

                self.colour_diagrams()

        else:
            pass

        if not self.session.is_anything_running():
            self.UNLOCK()

    def copy_opf_to_time_series(self):
        """
        Copy the OPF generation values to the Time series object and execute a time series simulation
        """
        if len(self.circuit.buses) > 0:

            if self.circuit.time_profile is not None:

                drv, results = self.session.get_driver_results(sim.SimulationTypes.OPFTimeSeries_run)

                if results is not None:

                    quit_msg = "Are you sure that you want overwrite the time events " \
                               "with the simulated by the OPF time series?"
                    reply = QtWidgets.QMessageBox.question(self, 'Message', quit_msg,
                                                           QtWidgets.QMessageBox.StandardButton.Yes,
                                                           QtWidgets.QMessageBox.StandardButton.No)

                    if reply == QtWidgets.QMessageBox.StandardButton.Yes:

                        results.apply_lp_profiles(self.circuit)

                    else:
                        pass

                else:
                    info_msg('There are no OPF time series execution.'
                             '\nRun OPF time series to be able to copy the value to the time series object.')

            else:
                warning_msg('There are no time series.\nLoad time series are needed for this simulation.')
        else:
            pass

    def default_options_opf_ntc_optimal(self):
        """
        Set the default options for the NTC optimization in the optimal setting
        :return:
        """
        self.ui.skipNtcGenerationLimitsCheckBox.setChecked(False)
        self.ui.considerContingenciesNtcOpfCheckBox.setChecked(True)
        self.ui.ntcDispatchAllAreasCheckBox.setChecked(False)
        self.ui.ntcFeasibilityCheckCheckBox.setChecked(False)
        self.ui.weightPowerShiftSpinBox.setValue(0)
        self.ui.weightGenCostSpinBox.setValue(0)
        self.ui.weightsOverloadsSpinBox.setValue(0)

    def default_options_opf_ntc_proportional(self):
        """
        Set the default options for the NTC optimization in the proportional setting
        :return:
        """
        self.ui.skipNtcGenerationLimitsCheckBox.setChecked(True)
        self.ui.considerContingenciesNtcOpfCheckBox.setChecked(True)
        self.ui.ntcDispatchAllAreasCheckBox.setChecked(False)
        self.ui.ntcFeasibilityCheckCheckBox.setChecked(False)
        self.ui.weightPowerShiftSpinBox.setValue(5)
        self.ui.weightGenCostSpinBox.setValue(2)
        self.ui.weightsOverloadsSpinBox.setValue(3)

    def run_opf_ntc(self):
        """
        Run OPF simulation
        """
        if len(self.circuit.buses) > 0:

            if not self.session.is_this_running(sim.SimulationTypes.OPF_NTC_run):

                self.remove_simulation(sim.SimulationTypes.OPF_NTC_run)

                # available transfer capacity inter areas
                compatible_areas, lst_from, lst_to, lst_br, lst_hvdc_br, areas_from, areas_to = self.get_compatible_areas_from_to()

                if not compatible_areas:
                    return

                idx_from = np.array([i for i, bus in lst_from])
                idx_to = np.array([i for i, bus in lst_to])
                idx_br = np.array([i for i, bus, sense in lst_br])

                if len(idx_from) == 0:
                    error_msg('The area "from" has no buses!')
                    return

                if len(idx_to) == 0:
                    error_msg('The area "to" has no buses!')
                    return

                if len(idx_br) == 0:
                    error_msg('There are no inter-area Branches!')
                    return

                mip_solver = self.mip_solvers_dict[self.ui.mip_solver_comboBox.currentText()]

                if self.ui.optimalRedispatchRadioButton.isChecked():
                    generation_formulation = GenerationNtcFormulation.Optimal
                    # perform_previous_checks = False
                elif self.ui.proportionalRedispatchRadioButton.isChecked():
                    generation_formulation = GenerationNtcFormulation.Proportional
                    # perform_previous_checks = True
                else:
                    generation_formulation = GenerationNtcFormulation.Optimal
                    # perform_previous_checks = False

                monitor_only_sensitive_branches = self.ui.ntcSelectBasedOnExchangeSensitivityCheckBox.isChecked()
                monitor_only_ntc_rule_branches = self.ui.ntcSelectBasedOnAcerCriteriaCheckBox.isChecked()
                skip_generation_limits = self.ui.skipNtcGenerationLimitsCheckBox.isChecked()
                branch_sensitivity_threshold = self.ui.ntcAlphaSpinBox.value() / 100.0
                dT = self.ui.atcPerturbanceSpinBox.value()
                mode = self.transfer_modes_dict[self.ui.transferMethodComboBox.currentText()]
                lodf_tolerance = 10.0 ** self.ui.ntcLODFToleranceSpinBox.value()

                perform_previous_checks = self.ui.ntcFeasibilityCheckCheckBox.isChecked()

                dispatch_all_areas = self.ui.ntcDispatchAllAreasCheckBox.isChecked()

                weight_power_shift = 10.0 ** self.ui.weightPowerShiftSpinBox.value()
                weight_generation_cost = 10.0 ** self.ui.weightGenCostSpinBox.value()

                # todo: add consider_nx_contingencies to gui if necessary
                consider_contingencies = self.ui.considerContingenciesNtcOpfCheckBox.isChecked()
                consider_nx_contingencies = self.ui.considerContingenciesNtcOpfCheckBox.isChecked()
                consider_hvdc_contingencies = self.ui.considerContingenciesHvdcOpfCheckBox.isChecked()
                consider_gen_contingencies = self.ui.considerContingenciesGeneratorOpfCheckBox.isChecked()
                generation_contingency_threshold = self.ui.contingencyGenerationThresholdDoubleSpinBox.value()

                trm = self.ui.trmSpinBox.value()
                ntc_load_rule = self.ui.ntcLoadRuleSpinBox.value() / 100.0
                loading_threshold_to_report = self.ui.ntcReportLoadingThresholdSpinBox.value()
                n1_consideration = self.ui.n1ConsiderationCheckBox.isChecked()

                options = sim.OptimalNetTransferCapacityOptions(
                    area_from_bus_idx=idx_from,
                    area_to_bus_idx=idx_to,
                    mip_solver=mip_solver,
                    generation_formulation=generation_formulation,
                    monitor_only_sensitive_branches=monitor_only_sensitive_branches,
                    monitor_only_ntc_rule_branches=monitor_only_ntc_rule_branches,
                    branch_sensitivity_threshold=branch_sensitivity_threshold,
                    skip_generation_limits=skip_generation_limits,
                    dispatch_all_areas=dispatch_all_areas,
                    lodf_tolerance=lodf_tolerance,
                    sensitivity_dT=dT,
                    transfer_method=mode,
                    perform_previous_checks=perform_previous_checks,
                    weight_power_shift=weight_power_shift,
                    weight_generation_cost=weight_generation_cost,
                    consider_contingencies=consider_contingencies,
                    consider_hvdc_contingencies=consider_hvdc_contingencies,
                    consider_gen_contingencies=consider_gen_contingencies,
                    consider_nx_contingencies=consider_nx_contingencies,
                    generation_contingency_threshold=generation_contingency_threshold,
                    loading_threshold_to_report=loading_threshold_to_report,
                    trm=trm,
                    ntc_load_rule=ntc_load_rule,
                    n1_consideration=n1_consideration,
                )

                self.ui.progress_label.setText('Running optimal net transfer capacity...')
                QtGui.QGuiApplication.processEvents()
                pf_options = self.get_selected_power_flow_options()

                # set power flow object instance
                drv = sim.OptimalNetTransferCapacityDriver(
                    grid=self.circuit,
                    options=options,
                    pf_options=pf_options)

                self.LOCK()
                self.session.run(drv,
                                 post_func=self.post_opf_ntc,
                                 prog_func=self.ui.progressBar.setValue,
                                 text_func=self.ui.progress_label.setText)

            else:
                warning_msg('Another OPF is being run...')
        else:
            pass

    def post_opf_ntc(self):
        """
        Actions to run after the OPF simulation
        """
        drv, results = self.session.get_driver_results(sim.SimulationTypes.OPF_NTC_run)

        if results is not None:
            self.remove_simulation(sim.SimulationTypes.OPF_NTC_run)
            self.update_available_results()
            self.colour_diagrams()

        if not self.session.is_anything_running():
            self.UNLOCK()

    def run_opf_ntc_ts(self, with_clustering=False):
        """
        Run OPF time series simulation
        """
        if len(self.circuit.buses) > 0:

            if not self.session.is_this_running(sim.SimulationTypes.OPF_NTC_TS_run):

                self.remove_simulation(sim.SimulationTypes.OPF_NTC_TS_run)

                # available transfer capacity inter areas
                compatible_areas, lst_from, lst_to, lst_br, lst_hvdc_br, areas_from, areas_to = self.get_compatible_areas_from_to()

                if not compatible_areas:
                    return

                idx_from = np.array([i for i, bus in lst_from])
                idx_to = np.array([i for i, bus in lst_to])
                idx_br = np.array([i for i, bus, sense in lst_br])

                if len(idx_from) == 0:
                    error_msg('The area "from" has no buses!')
                    return

                if len(idx_to) == 0:
                    error_msg('The area "to" has no buses!')
                    return

                if len(idx_br) == 0:
                    error_msg('There are no inter-area Branches!')
                    return

                mip_solver = self.mip_solvers_dict[self.ui.mip_solver_comboBox.currentText()]

                if self.ui.optimalRedispatchRadioButton.isChecked():
                    generation_formulation = GenerationNtcFormulation.Optimal
                elif self.ui.proportionalRedispatchRadioButton.isChecked():
                    generation_formulation = GenerationNtcFormulation.Proportional
                else:
                    generation_formulation = GenerationNtcFormulation.Optimal

                monitor_only_sensitive_branches = self.ui.ntcSelectBasedOnExchangeSensitivityCheckBox.isChecked()
                monitor_only_ntc_rule_branches = self.ui.ntcSelectBasedOnAcerCriteriaCheckBox.isChecked()
                skip_generation_limits = self.ui.skipNtcGenerationLimitsCheckBox.isChecked()
                branch_sensitivity_threshold = self.ui.atcThresholdSpinBox.value()
                dT = self.ui.atcPerturbanceSpinBox.value()
                mode = self.transfer_modes_dict[self.ui.transferMethodComboBox.currentText()]
                lodf_tolerance = 10.0 ** self.ui.ntcLODFToleranceSpinBox.value()

                perform_previous_checks = self.ui.ntcFeasibilityCheckCheckBox.isChecked()

                dispatch_all_areas = self.ui.ntcDispatchAllAreasCheckBox.isChecked()

                weight_power_shift = 10.0 ** self.ui.weightPowerShiftSpinBox.value()
                weight_generation_cost = 10.0 ** self.ui.weightGenCostSpinBox.value()

                # todo: add consider_nx_contingencies to gui if necessary
                consider_contingencies = self.ui.considerContingenciesNtcOpfCheckBox.isChecked()
                consider_nx_contingencies = self.ui.considerContingenciesNtcOpfCheckBox.isChecked()
                consider_hvdc_contingencies = self.ui.considerContingenciesHvdcOpfCheckBox.isChecked()
                consider_gen_contingencies = self.ui.considerContingenciesGeneratorOpfCheckBox.isChecked()
                generation_contingency_threshold = self.ui.contingencyGenerationThresholdDoubleSpinBox.value()

                trm = self.ui.trmSpinBox.value()
                loading_threshold_to_report = self.ui.ntcReportLoadingThresholdSpinBox.value()
                ntcLoadRule = self.ui.ntcLoadRuleSpinBox.value() / 100
                n1Consideration = self.ui.n1ConsiderationCheckBox.isChecked()

                options = sim.OptimalNetTransferCapacityOptions(
                    area_from_bus_idx=idx_from,
                    area_to_bus_idx=idx_to,
                    mip_solver=mip_solver,
                    generation_formulation=generation_formulation,
                    monitor_only_sensitive_branches=monitor_only_sensitive_branches,
                    monitor_only_ntc_rule_branches=monitor_only_ntc_rule_branches,
                    branch_sensitivity_threshold=branch_sensitivity_threshold,
                    skip_generation_limits=skip_generation_limits,
                    dispatch_all_areas=dispatch_all_areas,
                    lodf_tolerance=lodf_tolerance,
                    sensitivity_dT=dT,
                    transfer_method=mode,
                    perform_previous_checks=perform_previous_checks,
                    weight_power_shift=weight_power_shift,
                    weight_generation_cost=weight_generation_cost,
                    consider_contingencies=consider_contingencies,
                    consider_hvdc_contingencies=consider_hvdc_contingencies,
                    consider_gen_contingencies=consider_gen_contingencies,
                    consider_nx_contingencies=consider_nx_contingencies,
                    generation_contingency_threshold=generation_contingency_threshold,
                    trm=trm,
                    loading_threshold_to_report=loading_threshold_to_report,
                    ntc_load_rule=ntcLoadRule,
                    n1_consideration=n1Consideration)

                self.ui.progress_label.setText('Running optimal net transfer capacity time series...')
                QtGui.QGuiApplication.processEvents()

                # set optimal net transfer capacity driver instance
                drv = sim.OptimalNetTransferCapacityTimeSeriesDriver(grid=self.circuit,
                                                                     options=options,
                                                                     time_indices=self.get_time_indices(),
                                                                     clustering_results=self.get_clustering_results())

                self.LOCK()
                self.session.run(drv,
                                 post_func=self.post_opf_ntc_ts,
                                 prog_func=self.ui.progressBar.setValue,
                                 text_func=self.ui.progress_label.setText)

            else:
                warning_msg('Another Optimal NCT time series is being run...')
        else:
            pass

    def post_opf_ntc_ts(self):
        """
        Actions to run after the optimal net transfer capacity time series simulation
        """

        drv, results = self.session.get_driver_results(sim.SimulationTypes.OPF_NTC_TS_run)

        if results is not None:

            # expand the clusters
            results.expand_clustered_results()

            # remove from the current simulations
            self.remove_simulation(sim.SimulationTypes.OPF_NTC_TS_run)

            if results is not None:
                self.update_available_results()

                self.colour_diagrams()

        else:
            pass

        if not self.session.is_anything_running():
            self.UNLOCK()

    def reduce_grid(self):
        """
        Reduce grid by removing Branches and nodes according to the selected options
        """

        if len(self.circuit.buses) > 0:

            if not self.session.is_this_running(sim.SimulationTypes.TopologyReduction_run):

                # compute the options
                rx_criteria = self.ui.rxThresholdCheckBox.isChecked()
                exponent = self.ui.rxThresholdSpinBox.value()
                rx_threshold = 1.0 / (10.0 ** exponent)

                # get the selected indices
                checked = gf.get_checked_indices(self.ui.removeByTypeListView.model())

                if len(checked) > 0:

                    selected_types = list()
                    for i in checked:
                        selected_type_txt = self.ui.removeByTypeListView.model().item(i).text()
                        selected_type = DeviceType(selected_type_txt)
                        selected_types.append(selected_type)

                    # compose options
                    options = sim.TopologyReductionOptions(rx_criteria=rx_criteria,
                                                           rx_threshold=rx_threshold,
                                                           selected_types=selected_types)

                    # find which Branches to remove
                    # TODO: Fix this
                    br_to_remove = sim.select_branches_to_reduce(circuit=self.circuit,
                                                                 rx_criteria=options.rx_criteria,
                                                                 rx_threshold=options.rx_threshold,
                                                                 selected_types=options.selected_type)
                    if len(br_to_remove) > 0:
                        # raise dialogue
                        branches = self.circuit.get_branches()
                        elms = [branches[i] for i in br_to_remove]
                        diag = ElementsDialogue('Elements to be reduced', elms)
                        diag.show()
                        diag.exec_()

                        if diag.accepted:

                            self.LOCK()

                            self.add_simulation(sim.SimulationTypes.TopologyReduction_run)

                            # reduce the grid
                            self.topology_reduction = sim.TopologyReduction(grid=self.circuit,
                                                                            branch_indices=br_to_remove)

                            # Set the time series run options
                            self.topology_reduction.progress_signal.connect(self.ui.progressBar.setValue)
                            self.topology_reduction.progress_text.connect(self.ui.progress_label.setText)
                            self.topology_reduction.done_signal.connect(self.post_reduce_grid)

                            self.topology_reduction.start()
                        else:
                            pass
                    else:
                        info_msg('There were no Branches identified', 'Topological grid reduction')
                else:
                    warning_msg('Select at least one reduction option in the topology settings',
                                'Topological grid reduction')
            else:
                warning_msg('Another topological reduction is being conducted...', 'Topological grid reduction')
        else:
            pass

    def post_reduce_grid(self):
        """
        Actions after reducing
        """

        self.remove_simulation(sim.SimulationTypes.TopologyReduction_run)

        self.redraw_current_diagram()

        self.clear_results()

        if not self.session.is_anything_running():
            self.UNLOCK()

    def run_find_node_groups(self):
        """
        Run the node groups algorithm
        """
        if self.ui.actionFind_node_groups.isChecked():

            drv, ptdf_results = self.session.get_driver_results(sim.SimulationTypes.LinearAnalysis_run)

            if ptdf_results is not None:

                self.LOCK()
                sigmas = self.ui.node_distances_sigma_doubleSpinBox.value()
                min_group_size = self.ui.node_distances_elements_spinBox.value()
                drv = sim.NodeGroupsDriver(grid=self.circuit,
                                           sigmas=sigmas,
                                           min_group_size=min_group_size,
                                           ptdf_results=ptdf_results)

                self.session.run(drv,
                                 post_func=self.post_run_find_node_groups,
                                 prog_func=self.ui.progressBar.setValue,
                                 text_func=self.ui.progress_label.setText)

            else:
                error_msg('There are no PTDF results :/')

        else:
            # delete the markers
            self.clear_big_bus_markers()

    def post_run_find_node_groups(self):
        """
        Colour the grid after running the node grouping
        :return:
        """
        self.UNLOCK()
        print('\nGroups:')

        drv, results = self.session.get_driver_results(sim.SimulationTypes.NodeGrouping_run)

        if drv is not None:

            for group in drv.groups_by_name:
                print(group)

            colours = viz.get_n_colours(n=len(drv.groups_by_index))

            bus_colours = [QtGui.QColor] * len(self.circuit.buses)
            tool_tips = [""] * len(self.circuit.buses)
            for c, group in enumerate(drv.groups_by_index):
                for i in group:
                    bus = self.circuit.buses[i]
                    if bus.active:
                        r, g, b, a = colours[c]
                        bus_colours[i] = QtGui.QColor(r * 255, g * 255, b * 255, a * 255)
                        tool_tips[i] = 'Group ' + str(c)

            self.set_big_bus_marker_colours(buses=self.circuit.buses, colors=bus_colours, tool_tips=tool_tips)

    def run_inputs_analysis(self):
        """

        :return:
        """
        if len(self.circuit.buses) > 0:

            if not self.session.is_this_running(sim.SimulationTypes.InputsAnalysis_run):

                self.remove_simulation(sim.SimulationTypes.InputsAnalysis_run)

                # set power flow object instance
                drv = sim.InputsAnalysisDriver(self.circuit)

                self.LOCK()
                self.session.run(drv,
                                 post_func=self.post_inputs_analysis,
                                 prog_func=self.ui.progressBar.setValue,
                                 text_func=self.ui.progress_label.setText)

            else:
                warning_msg('Another inputs analysis is being run...')
        else:
            pass

    def post_inputs_analysis(self):
        """

        :return:
        """
        drv, results = self.session.get_driver_results(sim.SimulationTypes.InputsAnalysis_run)

        if results is not None:
            self.remove_simulation(sim.SimulationTypes.InputsAnalysis_run)
            self.update_available_results()
            self.colour_diagrams()

        if not self.session.is_anything_running():
            self.UNLOCK()

    def storage_location(self):
        """
        Add storage markers to the schematic
        """

        if len(self.circuit.buses) > 0:

            if self.ui.actionStorage_location_suggestion.isChecked():

                ts_drv, ts_results = self.session.get_driver_results(sim.SimulationTypes.TimeSeries_run)

                if ts_results is not None:

                    # perform a time series analysis
                    ts_analysis = grid_analysis.TimeSeriesResultsAnalysis(self.circuit, ts_results)

                    # get the indices of the buses selected for storage
                    idx = np.where(ts_analysis.buses_selected_for_storage_frequency > 0)[0]

                    if len(idx) > 0:

                        frequencies = ts_analysis.buses_selected_for_storage_frequency[idx]

                        fmax = np.max(frequencies)

                        # prepare the color map
                        seq = [(0, 'green'),
                               (0.6, 'orange'),
                               (1.0, 'red')]
                        cmap = LinearSegmentedColormap.from_list('vcolors', seq)

                        self.buses_for_storage = list()
                        colors = list()

                        # get all batteries grouped by bus
                        batt_by_bus = self.circuit.get_batteries_by_bus()

                        for i, freq in zip(idx, frequencies):

                            bus = self.circuit.buses[i]
                            batts = batt_by_bus.get(bus, None)

                            # add a marker to the bus if there are no batteries in it
                            if batts is None:
                                self.buses_for_storage.append(bus)
                                r, g, b, a = cmap(freq / fmax)
                                color = QtGui.QColor(r * 255, g * 255, b * 255, a * 255)
                                colors.append(color)

                        self.set_big_bus_marker_colours(buses=self.buses_for_storage, colors=colors, tool_tips=None)
                    else:

                        info_msg('No problems were detected, therefore no storage is suggested',
                                 'Storage location')

                else:
                    warning_msg('There is no time series simulation.\n It is needed for this functionality.',
                                'Storage location')

            else:

                # delete the red dots
                self.clear_big_bus_markers()
        else:
            pass

    def run_sigma_analysis(self):
        """
        Run the sigma analysis
        """
        if len(self.circuit.buses) > 0:
            options = self.get_selected_power_flow_options()
            bus_names = np.array([b.name for b in self.circuit.buses])
            sigma_driver = sim.SigmaAnalysisDriver(grid=self.circuit, options=options)
            sigma_driver.run()

            if not sigma_driver.results.converged:
                error_msg("Sigma coefficients did not converge :(")

            self.sigma_dialogue = SigmaAnalysisGUI(parent=self,
                                                   results=sigma_driver.results,
                                                   bus_names=bus_names,
                                                   good_coefficients=sigma_driver.results.converged)
            self.sigma_dialogue.resize(int(1.61 * 600.0), 550)  # golden ratio
            self.sigma_dialogue.show()  # exec leaves the parent on hold

    def run_investments_evaluation(self) -> None:
        """
        Run investments evaluation
        """
        if len(self.circuit.buses) > 0:

            if len(self.circuit.investments_groups) > 0:

                if not self.session.is_this_running(sim.SimulationTypes.InvestmestsEvaluation_run):

                    # evaluation method
                    method = self.investment_evaluation_method_dict[
                        self.ui.investment_evaluation_method_ComboBox.currentText()]

                    # maximum number of function evalñuations as a factor of the number of investments
                    max_eval = self.ui.max_investments_evluation_number_spinBox.value() * len(
                        self.circuit.investments_groups)

                    options = sim.InvestmentsEvaluationOptions(solver=method,
                                                               max_eval=max_eval,
                                                               pf_options=self.get_selected_power_flow_options())
                    drv = sim.InvestmentsEvaluationDriver(grid=self.circuit,
                                                          options=options)

                    self.session.run(drv,
                                     post_func=self.post_run_investments_evaluation,
                                     prog_func=self.ui.progressBar.setValue,
                                     text_func=self.ui.progress_label.setText)
                    self.add_simulation(sim.SimulationTypes.InvestmestsEvaluation_run)
                    self.LOCK()

                else:
                    warning_msg('Another contingency analysis is being executed now...')
            else:
                warning_msg("There are no investment groups, "
                            "you need to create some so that GridCal can evaluate them ;)")

        else:
            pass

    def post_run_investments_evaluation(self) -> None:
        """
        Post investments evaluation
        """
        drv, results = self.session.get_driver_results(sim.SimulationTypes.InvestmestsEvaluation_run)
        self.remove_simulation(sim.SimulationTypes.InvestmestsEvaluation_run)

        # update the results in the circuit structures
        if results is not None:

            self.ui.progress_label.setText('Colouring investments evaluation results in the grid...')
            QtGui.QGuiApplication.processEvents()

            self.update_available_results()
            self.colour_diagrams()
        else:
            error_msg('Something went wrong, There are no investments evaluation results.')

        if not self.session.is_anything_running():
            self.UNLOCK()

    def get_clustering_results(self) -> Union[sim.ClusteringResults, None]:
        """
        Get the clustering results if available
        :return: ClusteringResults or None
        """
        if self.ui.actionUse_clustering.isChecked():
            _, clustering_results = self.session.get_driver_results(sim.SimulationTypes.ClusteringAnalysis_run)

            if clustering_results is not None:
                n = len(clustering_results.time_indices)

                if n != self.ui.cluster_number_spinBox.value():
                    error_msg("The number of clusters in the stored results is different from the specified :(\n"
                              "Run another clustering analysis.")

                    return None
                else:
                    # all ok
                    return clustering_results
            else:
                # no results ...
                warning_msg("There are no clustering results.")
                self.ui.actionUse_clustering.setChecked(False)
                return None

        else:
            # not marked ...
            return None

    def run_clustering(self):
        """
        Run a clustering analysis
        """
        if self.circuit.get_bus_number() > 0 and self.circuit.get_time_number() > 0:

            if not self.session.is_this_running(sim.SimulationTypes.ClusteringAnalysis_run):

                n_points = self.ui.cluster_number_spinBox.value()
                nt = self.circuit.get_time_number()
                if n_points < nt:

                    self.add_simulation(sim.SimulationTypes.ClusteringAnalysis_run)

                    self.LOCK()

                    # get the power flow options from the GUI
                    options = sim.ClusteringAnalysisOptions(n_points=n_points)

                    drv = sim.ClusteringDriver(grid=self.circuit,
                                               options=options)
                    self.session.run(drv,
                                     post_func=self.post_clustering,
                                     prog_func=self.ui.progressBar.setValue,
                                     text_func=self.ui.progress_label.setText)

                else:
                    warning_msg('You cannot find {0} clusters for {1} time steps.\n'
                                'Modify the number of clusters in the ML settings.'.format(n_points, nt),
                                title="Clustering")

            else:
                warning_msg('Another clustering is being executed now...')
        else:
            pass

    def post_clustering(self):
        """
        Action performed after the short circuit.
        Returns:

        """
        # update the results in the circuit structures
        drv, results = self.session.get_driver_results(sim.SimulationTypes.ClusteringAnalysis_run)
        self.remove_simulation(sim.SimulationTypes.ClusteringAnalysis_run)
        if results is not None:

            self.update_available_results()
        else:
            error_msg('Something went wrong, There are no power short circuit results.')

        if not self.session.is_anything_running():
            self.UNLOCK()

    def delete_and_reduce_selected_objects(self):
        """
        Delete and reduce the buses
        This function removes the buses but whenever a bus is removed, the devices connected to it
        are inherited by the bus of higher voltage that is connected.
        If the bus is isolated, those devices are lost.
        """
        model = self.ui.dataStructureTableView.model()

        if model is not None:
            sel_idx = self.ui.dataStructureTableView.selectedIndexes()
            objects = model.objects

            if len(objects) > 0:

                if objects[0].device_type == DeviceType.BusDevice:

                    if len(sel_idx) > 0:

                        reply = QtWidgets.QMessageBox.question(self, 'Message',
                                                               'Do you want to reduce and delete the selected elements?',
                                                               QtWidgets.QMessageBox.StandardButton.Yes,
                                                               QtWidgets.QMessageBox.StandardButton.No)

                        if reply == QtWidgets.QMessageBox.StandardButton.Yes:

                            self.LOCK()

                            self.add_simulation(sim.SimulationTypes.Delete_and_reduce_run)

                            self.delete_and_reduce_driver = sim.DeleteAndReduce(grid=self.circuit,
                                                                                objects=objects,
                                                                                sel_idx=sel_idx)

                            self.delete_and_reduce_driver.progress_signal.connect(self.ui.progressBar.setValue)
                            self.delete_and_reduce_driver.progress_text.connect(self.ui.progress_label.setText)
                            self.delete_and_reduce_driver.done_signal.connect(self.UNLOCK)
                            self.delete_and_reduce_driver.done_signal.connect(
                                self.post_delete_and_reduce_selected_objects)

                            self.delete_and_reduce_driver.start()

                        else:
                            # selected QMessageBox.No
                            pass

                    else:
                        # no selection
                        pass

                else:
                    info_msg('This function is only applicable to buses')

            else:
                # no objects
                pass
        else:
            pass

    def post_delete_and_reduce_selected_objects(self):
        """
        POst delete and merge buses
        """
        if self.delete_and_reduce_driver is not None:

            for diagram_widget in self.diagram_widgets_list:
                if isinstance(diagram_widget, BusBranchEditorWidget):
                    for bus in self.delete_and_reduce_driver.buses_merged:

                        graphic_object = diagram_widget.diagram.query_point(bus)

                        if graphic_object is not None:
                            graphic_object.create_children_widgets()
                            graphic_object.arrange_children()

            self.redraw_current_diagram()

            self.clear_results()

            self.remove_simulation(sim.SimulationTypes.Delete_and_reduce_run)

            self.UNLOCK()

    def fuse_devices(self):
        """
        Fuse the devices per node into a single device per category
        """
        ok = yes_no_question("This action will fuse all the devices per node and per category. Are you sure?",
                             "Fuse devices")

        if ok:
            deleted_devices = self.circuit.fuse_devices()

            for diagram_widget in self.diagram_widgets_list:
                diagram_widget.delete_diagram_elements(elements=deleted_devices)<|MERGE_RESOLUTION|>--- conflicted
+++ resolved
@@ -322,13 +322,6 @@
 
         elif eng == EngineType.Bentayga:
             self.ui.opfUnitCommitmentCheckBox.setVisible(False)
-<<<<<<< HEAD
-            # self.ui.maxVoltageModuleStepSpinBox.setVisible(False)
-            # self.ui.maxVoltageAngleStepSpinBox.setVisible(False)
-            # self.ui.maxVoltageModuleStepLabel.setVisible(False)
-            # self.ui.maxVoltageAngleStepLabel.setVisible(False)
-=======
->>>>>>> 86a656b3
 
             # no AC opf option
             self.lp_solvers_dict = OrderedDict()
@@ -353,10 +346,6 @@
 
         elif eng == EngineType.PGM:
             self.ui.opfUnitCommitmentCheckBox.setVisible(False)
-            # self.ui.maxVoltageModuleStepSpinBox.setVisible(False)
-            # self.ui.maxVoltageAngleStepSpinBox.setVisible(False)
-            # self.ui.maxVoltageModuleStepLabel.setVisible(False)
-            # self.ui.maxVoltageAngleStepLabel.setVisible(False)
 
             # no AC opf option
             self.lp_solvers_dict = OrderedDict()
@@ -1772,7 +1761,6 @@
                                               areas_to=areas_to,
                                               unit_commitment=unit_commitment,
                                               export_model_fname=export_model_fname,
-<<<<<<< HEAD
                                               generate_report=generate_report,
                                               ips_method=ips_method,
                                               ips_tolerance=ips_tolerance,
@@ -1780,9 +1768,6 @@
                                               ips_trust_radius=ips_trust_radius,
                                               ips_init_with_pf=ips_init_with_pf,
                                               pf_results=pf_results)
-=======
-                                              generate_report=generate_report)
->>>>>>> 86a656b3
 
         return options
 
