# GridCal
# Copyright (C) 2015 - 2024 Santiago Peñate Vera
#
# This program is free software; you can redistribute it and/or
# modify it under the terms of the GNU Lesser General Public
# License as published by the Free Software Foundation; either
# version 3 of the License, or (at your option) any later version.
#
# This program is distributed in the hope that it will be useful,
# but WITHOUT ANY WARRANTY; without even the implied warranty of
# MERCHANTABILITY or FITNESS FOR A PARTICULAR PURPOSE.  See the GNU
# Lesser General Public License for more details.
#
# You should have received a copy of the GNU Lesser General Public License
# along with this program; if not, write to the Free Software Foundation,
# Inc., 51 Franklin Street, Fifth Floor, Boston, MA  02110-1301, USA.
import json
import os
import qdarktheme
from typing import Dict, Union
from PySide6 import QtWidgets

from GridCalEngine.IO.file_system import get_create_gridcal_folder
from GridCal.Gui.Main.SubClasses.Results.results import ResultsMain
from GridCal.Gui.BusBranchEditorWidget import BusBranchEditorWidget
from GridCal.Gui.BusBranchEditorWidget.generic_graphics import set_dark_mode, set_light_mode


class ConfigurationMain(ResultsMain):
    """
    Diagrams Main
    """

    def __init__(self, parent=None):
        """

        @param parent:
        """

        # create main window
        ResultsMain.__init__(self, parent)

        # check boxes
        self.ui.dark_mode_checkBox.clicked.connect(self.change_theme_mode)

    def change_theme_mode(self) -> None:
        """
        Change the GUI theme
        :return:
        """
        custom_colors = {"primary": "#00aa88ff",
                         "primary>list.selectionBackground": "#00aa88be"}

        if self.ui.dark_mode_checkBox.isChecked():
            set_dark_mode()
            qdarktheme.setup_theme(theme='dark', custom_colors=custom_colors)

            diagram = self.get_selected_diagram_widget()
            if diagram is not None:
                if isinstance(diagram, BusBranchEditorWidget):
                    diagram.set_dark_mode()

            self.colour_diagrams()

            if self.console is not None:
                self.console.set_dark_theme()
        else:
            set_light_mode()
            qdarktheme.setup_theme(theme='light', custom_colors=custom_colors)

            diagram = self.get_selected_diagram_widget()
            if diagram is not None:
                if isinstance(diagram, BusBranchEditorWidget):
                    diagram.set_light_mode()

            self.colour_diagrams()

            if self.console is not None:
                self.console.set_light_theme()

    @staticmethod
    def config_file_path() -> str:
        """
        get the config file path
        :return: config file path
        """
        return os.path.join(get_create_gridcal_folder(), 'gui_config.json')

    def config_file_exists(self) -> bool:
        """
        Check if the config file exists
        :return: True / False
        """
        return os.path.exists(self.config_file_path())

    @staticmethod
    def scripts_path() -> str:
        """
        get the config file path
        :return: config file path
        """
        pth = os.path.join(get_create_gridcal_folder(), 'scripts')

        if not os.path.exists(pth):
            os.makedirs(pth)

        return pth

    def get_config_structure(self) -> Dict[str, Dict[str, any]]:
        """
        Get the settings configuration dictionary
        This serves to collect automatically the settings
        and apply the incomming setting automatically as well
        :return: Dict[name, Dict[name, QtWidget]
        """
        return {
            "graphics": {
                "dark_mode": self.ui.dark_mode_checkBox,
                "palette": self.ui.palette_comboBox,
                "min_node_size": self.ui.min_node_size_spinBox,
                "max_node_size": self.ui.max_node_size_spinBox,
                "min_branch_size": self.ui.min_branch_size_spinBox,
                "max_branch_size": self.ui.max_branch_size_spinBox,
                "width_based_flow": self.ui.branch_width_based_on_flow_checkBox,
                "map_tile_provider": self.ui.tile_provider_comboBox,
                "plotting_style": self.ui.plt_style_comboBox
            },
            "machine_learning": {
                "clustering": {
                    "cluster_number": self.ui.cluster_number_spinBox,
                },
                "node_grouping": {
                    "sigma": self.ui.node_distances_sigma_doubleSpinBox,
                    "n_elements": self.ui.node_distances_elements_spinBox,
                },
                "investments_evaluation": {
                    "investment_evaluation_method": self.ui.investment_evaluation_method_ComboBox,
                    "max_investments_evluation_number": self.ui.max_investments_evluation_number_spinBox,
                }
            },
            "linear": {
                "perturbance_power": self.ui.atcPerturbanceSpinBox,
                "transfer_sensitivity_threshold": self.ui.atcThresholdSpinBox,
                "transfer_method": self.ui.transferMethodComboBox,
                "Loading_threshold_to_report": self.ui.ntcReportLoadingThresholdSpinBox,
                "consider_contingencies": self.ui.n1ConsiderationCheckBox,
                "ptdf_threshold": self.ui.ptdf_threshold_doubleSpinBox,
                "lodf_threshold": self.ui.lodf_threshold_doubleSpinBox
            },
            "stochastic": {
                "method": self.ui.stochastic_pf_method_comboBox,
                "voltage_variance": self.ui.tolerance_stochastic_spinBox,
                "number_of_samples": self.ui.max_iterations_stochastic_spinBox
            },
            "cascading": {
                "additional_islands": self.ui.cascading_islands_spinBox
            },
            "power_flow": {
                "solver": self.ui.solver_comboBox,
                "retry": self.ui.helm_retry_checkBox,
                "distributed_slack": self.ui.distributed_slack_checkBox,
                "ignore_single_node_islands": self.ui.ignore_single_node_islands_checkBox,
                "automatic_precision": self.ui.auto_precision_checkBox,
                "use_voltage_guess": self.ui.use_voltage_guess_checkBox,
                "precision": self.ui.tolerance_spinBox,
                "acceleration": self.ui.muSpinBox,
                "max_iterations": self.ui.max_iterations_spinBox,
                "verbosity": self.ui.verbositySpinBox,
                "reactive_power_control_mode": self.ui.reactive_power_control_mode_comboBox,
                "transformer_taps_control_mode": self.ui.taps_control_mode_comboBox,
                "apply_temperature_correction": self.ui.temperature_correction_checkBox,
                "apply_impedance_tolerances": self.ui.apply_impedance_tolerances_checkBox,
                "override_branch_controls": self.ui.override_branch_controls_checkBox,
                "add_pf_report": self.ui.addPowerFlowReportCheckBox,
            },
            "optimal_power_flow": {
                "method": self.ui.lpf_solver_comboBox,
                "time_grouping": self.ui.opf_time_grouping_comboBox,
                "zone_grouping": self.ui.opfZonalGroupByComboBox,
                "mip_solver": self.ui.mip_solver_comboBox,
                "contingency_tolerance": self.ui.opfContingencyToleranceSpinBox,
                "skip_generation_limits": self.ui.skipOpfGenerationLimitsCheckBox,
                "consider_contingencies": self.ui.considerContingenciesOpfCheckBox,
                "maximize_area_exchange": self.ui.opfMaximizeExcahngeCheckBox,
                "unit_commitment": self.ui.opfUnitCommitmentCheckBox,
                "add_opf_report": self.ui.addOptimalPowerFlowReportCheckBox,
                "save_mip": self.ui.save_mip_checkBox,
<<<<<<< HEAD
=======
                "ips_method": self.ui.ips_method_comboBox,
                "ips_tolerance": self.ui.ips_tolerance_spinBox,
                "ips_iterations": self.ui.ips_iterations_spinBox,
                "ips_trust_radius": self.ui.ips_trust_radius_doubleSpinBox,
                "ips_init_with_pf": self.ui.ips_initialize_with_pf_checkBox,
>>>>>>> 40369d95
            },
            "continuation_power_flow": {
                "max_iterations": self.ui.vs_max_iterations_spinBox,
                "stop_at": self.ui.vc_stop_at_comboBox,
                "increase_system_loading": self.ui.start_vs_from_default_radioButton,
                "lambda_factor": self.ui.alpha_doubleSpinBox,
                "points_from_time_series": self.ui.start_vs_from_selected_radioButton,
                "now": self.ui.vs_departure_comboBox,
                "target": self.ui.vs_target_comboBox,
                "available_transfer_capacity": self.ui.atcRadioButton,
            },
            "net_transfer_capacity": {
                "proportional_redispatch": self.ui.proportionalRedispatchRadioButton,
                "optimal_redispatch": self.ui.optimalRedispatchRadioButton,
                "skip_generation_limits": self.ui.skipNtcGenerationLimitsCheckBox,
                "dispatch_all_areas": self.ui.ntcDispatchAllAreasCheckBox,
                "check_feasibility": self.ui.ntcFeasibilityCheckCheckBox,

                "ntc_lodf_tolerance": self.ui.ntcLODFToleranceSpinBox,
                "transmission_reliability_margin": self.ui.trmSpinBox,

                "branch_exchange_sensitivity": self.ui.ntcAlphaSpinBox,
                "branch_rating_contribution": self.ui.ntcLoadRuleSpinBox,

                "consider_branch_contingencies": self.ui.considerContingenciesNtcOpfCheckBox,
                "consider_hvdc_contingencies": self.ui.considerContingenciesHvdcOpfCheckBox,
                "consider_generator_contingencies": self.ui.considerContingenciesGeneratorOpfCheckBox,
                "generator_contingency_power": self.ui.contingencyGenerationThresholdDoubleSpinBox,

                "power_shift_weight": self.ui.weightPowerShiftSpinBox,
                "generation_cost_weight": self.ui.weightGenCostSpinBox,
                "branch_overload_weight": self.ui.weightsOverloadsSpinBox,
            },
            "general": {
                "base_power": self.ui.sbase_doubleSpinBox,
                "frequency": self.ui.fbase_doubleSpinBox,
                "default_bus_voltage": self.ui.defaultBusVoltageSpinBox,
                "engine": self.ui.engineComboBox
            },
            "contingencies": {
                "contingencies_engine": self.ui.contingencyEngineComboBox,
                "use_srap": self.ui.use_srap_checkBox,
                "srap_loading_limit": self.ui.srap_loading_limit_doubleSpinBox,
<<<<<<< HEAD
                "srap_max_power": self.ui.srap_limit_doubleSpinBox
=======
                "srap_max_power": self.ui.srap_limit_doubleSpinBox,
                "srap_top_n": self.ui.srap_top_n_SpinBox,
>>>>>>> 40369d95
            },
            "file": {
                "store_results_in_file": self.ui.saveResultsCheckBox
            }
        }

    def get_gui_config_data(self) -> Dict[str, Dict[str, Union[float, int, str, bool]]]:
        """
        Get a dictionary with the GUI configuration data
        :return:
        """

        def struct_to_data(data_: Dict[str, Union[float, int, str, bool, Dict[str, Union[float, int, str, bool, Dict]]]],
                           struct_: Dict[str, Dict[str, any]]):
            """
            Recursive function to get the config dictionary from the GUI values
            :param data_: Dictionary to fill
            :param struct_: result of self.get_config_structure()
            """
            for key, value in struct_.items():
                if isinstance(value, dict):
                    data_[key] = dict()
                    struct_to_data(data_[key], value)
                elif isinstance(value, QtWidgets.QComboBox):
                    data_[key] = value.currentText()
                elif isinstance(value, QtWidgets.QDoubleSpinBox):
                    data_[key] = value.value()
                elif isinstance(value, QtWidgets.QSpinBox):
                    data_[key] = value.value()
                elif isinstance(value, QtWidgets.QCheckBox):
                    data_[key] = value.isChecked()
                elif isinstance(value, QtWidgets.QRadioButton):
                    data_[key] = value.isChecked()
                else:
                    raise Exception('unknown structure')

        struct = self.get_config_structure()
        data = dict()
        struct_to_data(data, struct)

        return data

    def save_gui_config(self):
        """
        Save the GUI configuration
        :return:
        """
        data = self.get_gui_config_data()
        with open(self.config_file_path(), "w") as f:
            f.write(json.dumps(data, indent=4))

    def apply_gui_config(self, data: dict):
        """
        Apply GUI configuration dictionary
        :param data: GUI configuration dictionary
        """

        def data_to_struct(data_, struct_):
            """
            Recursive function to set the GUI values from the config dictionary
            :param data_: config dictionary with values from the file
            :param struct_: result of self.get_config_structure()
            """
            for key, instance in struct_.items():
                if key in data_:
                    if isinstance(instance, dict):
                        data_to_struct(data_[key], instance)
                    elif isinstance(instance, QtWidgets.QComboBox):
                        val = data_[key]
                        index = instance.findText(val)
                        if -1 < index < instance.count():
                            instance.setCurrentIndex(index)
                    elif isinstance(instance, QtWidgets.QDoubleSpinBox):
                        instance.setValue(float(data_[key]))
                    elif isinstance(instance, QtWidgets.QSpinBox):
                        instance.setValue(int(data_[key]))
                    elif isinstance(instance, QtWidgets.QCheckBox):
                        instance.setChecked(bool(data_[key]))
                    elif isinstance(instance, QtWidgets.QRadioButton):
                        instance.setChecked(bool(data_[key]))
                    else:
                        raise Exception('unknown structure')
                else:
                    print(key)

        struct = self.get_config_structure()
        data_to_struct(data_=data, struct_=struct)

        if self.ui.dark_mode_checkBox.isChecked():
            set_dark_mode()
        else:
            set_light_mode()

    def load_gui_config(self) -> None:
        """
        Load GUI configuration from the local user folder
        """
        if self.config_file_exists():
            with open(self.config_file_path(), "r") as f:
                data = json.load(f)
                self.apply_gui_config(data=data)
                self.change_theme_mode()<|MERGE_RESOLUTION|>--- conflicted
+++ resolved
@@ -185,14 +185,11 @@
                 "unit_commitment": self.ui.opfUnitCommitmentCheckBox,
                 "add_opf_report": self.ui.addOptimalPowerFlowReportCheckBox,
                 "save_mip": self.ui.save_mip_checkBox,
-<<<<<<< HEAD
-=======
                 "ips_method": self.ui.ips_method_comboBox,
                 "ips_tolerance": self.ui.ips_tolerance_spinBox,
                 "ips_iterations": self.ui.ips_iterations_spinBox,
                 "ips_trust_radius": self.ui.ips_trust_radius_doubleSpinBox,
                 "ips_init_with_pf": self.ui.ips_initialize_with_pf_checkBox,
->>>>>>> 40369d95
             },
             "continuation_power_flow": {
                 "max_iterations": self.ui.vs_max_iterations_spinBox,
@@ -236,12 +233,8 @@
                 "contingencies_engine": self.ui.contingencyEngineComboBox,
                 "use_srap": self.ui.use_srap_checkBox,
                 "srap_loading_limit": self.ui.srap_loading_limit_doubleSpinBox,
-<<<<<<< HEAD
-                "srap_max_power": self.ui.srap_limit_doubleSpinBox
-=======
                 "srap_max_power": self.ui.srap_limit_doubleSpinBox,
                 "srap_top_n": self.ui.srap_top_n_SpinBox,
->>>>>>> 40369d95
             },
             "file": {
                 "store_results_in_file": self.ui.saveResultsCheckBox
