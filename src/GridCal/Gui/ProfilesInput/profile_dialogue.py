import os
import string
import sys
from random import randint
from enum import Enum
from difflib import SequenceMatcher
import numpy as np
import pandas as pd
from PySide2.QtWidgets import *
from typing import List, Dict
from GridCal.Gui.GuiFunctions import PandasModel, get_list_model
from GridCal.Gui.ProfilesInput.gui import *
from GridCal.Gui.ProfilesInput.excel_dialog import *


class MultiplierType(Enum):
    Mult = 1


class Association:

    def __init__(self, name, code, scale=1, multiplier=1, profile_name=''):
        """

        :param name:
        :param code:
        :param scale:
        :param multiplier:
        :param profile_name:
        """
        self.name: str = name
        self.code: str = code
        self.scale: float = scale
        self.multiplier: float = multiplier
        self.profile_name: str = profile_name

    def get_at(self, idx):

        if idx == 0:
            return self.name
        elif idx == 1:
            return self.code
        elif idx == 2:
            return self.profile_name
        elif idx == 3:
            return self.scale
        elif idx == 4:
            return self.multiplier
        else:
            return ''


class Associations(QAbstractTableModel):

    def __init__(self):
        QtCore.QAbstractTableModel.__init__(self)

        self.__values: List[Association] = list()

        self.__headers = ['Name', 'Code', 'Profile', 'Scale', 'Multiplier']

    def append(self, val: Association):
        self.__values.append(val)

    def set_profile_at(self, idx, value):
        self.__values[idx].profile_name = value

    def set_scale_at(self, idx, value):
        self.__values[idx].scale = value

    def set_multiplier_at(self, idx, value):
        self.__values[idx].multiplier = value

    def get_profile_at(self, idx):
        return self.__values[idx].profile_name

    def get_scale_at(self, idx):
        return self.__values[idx].scale

    def get_multiplier_at(self, idx):
        return self.__values[idx].multiplier

    def clear_at(self, idx):
        self.__values[idx].profile_name = ''
        self.__values[idx].scale = 1
        self.__values[idx].multiplier = 1

    def rowCount(self, parent=None):
        return len(self.__values)

    def columnCount(self, parent=None):
        return len(self.__headers)

    def data(self, index, role=QtCore.Qt.DisplayRole):
        if index.isValid():
            if role == QtCore.Qt.DisplayRole:
                # return self.formatter(self._data[index.row(), index.column()])
                return str(self.__values[index.row()].get_at(index.column()))
        return None

    def headerData(self, p_int, orientation, role):
        if role == QtCore.Qt.DisplayRole:
            if orientation == QtCore.Qt.Horizontal:
                return self.__headers[p_int]
            elif orientation == QtCore.Qt.Vertical:
                return p_int
        return None


class StringSubstitutions(Enum):
    PSSeBranchName = 'N1_NME1_V1_N2_NME2_V2_CKT -> N1_N2_CKT'
    PSSeBusGenerator = 'N1_NME1_V1 -> N1_1'
    PSSeBusLoad = 'N -> N_1'


def check_similarity(name_to_search, code_to_search, names_array, threshold):
    """
    Search a value in the array of input names
    :param name_to_search: name of the GridCal object
    :param code_to_search: code (secondary id) of the GridCal object
    :param names_array: array of names coming from the profile
    :param threshold: similarity threshold
    :return: index of the profile entry match or None if no match was found
    """
    # exact match of the name or the code
    for what_to_search in [name_to_search, code_to_search]:
        if what_to_search in names_array:
            matches = np.where(names_array == what_to_search)[0]
            if len(matches) > 0:
                return matches[0]
            else:
                return None

    # else, find the most likely match if the threshold is appropriate
    if 0.01 <= threshold < 1.0:
        max_val = 0
        max_idx = None
        for idx_s, col_name in enumerate(names_array):
            profile_name = col_name.strip()

            # find the string distance
            d = SequenceMatcher(None, name_to_search, profile_name).ratio()

            if d > max_val:
                max_val = d
                max_idx = idx_s

        # assign the string with the closest profile (60% or better similarity)
        if max_idx is not None and max_val > threshold:
            return max_idx
        else:
            return None
    else:
        return None


class ProfileInputGUI(QtWidgets.QDialog):

    def __init__(self, parent=None, list_of_objects=None, magnitudes=[''], use_native_dialogues=True):
        """

        Args:
            parent:
            list_of_objects: List of objects to which set a profile to
            magnitudes: Property of the objects to which set the pandas DataFrame
            list_of_objects: list ob object to modify
            use_native_dialogues: use the native file selection dialogues?
        """
        QtWidgets.QDialog.__init__(self, parent)
        if list_of_objects is None:
            list_of_objects = list()
        self.ui = Ui_Dialog()
        self.ui.setupUi(self)
        self.setWindowTitle('Profiles import dialogue')

        self.project_directory = None

        self.magnitudes = magnitudes

        self.use_native_dialogues = use_native_dialogues

        # results
        self.data = None
        self.time = None
        self.zeroed = None
        self.normalized = False

        # units
        self.units = dict()
        self.units['Y'] = 1e24
        self.units['Z'] = 1e21
        self.units['E'] = 1e18
        self.units['P'] = 1e15
        self.units['T'] = 1e12
        self.units['G'] = 1e9
        self.units['M'] = 1e6
        self.units['k'] = 1e3
        self.units['-'] = 1.0
        self.units['m'] = 1e-3
        self.units['µ'] = 1e-6
        self.units['n'] = 1e-9
        self.units['p'] = 1e-12
        self.units['f'] = 1e-15
        self.units['a'] = 1e-18
        self.units['z'] = 1e-21
        self.units['y'] = 1e-24

        relevant_units = ['T', 'G', 'M', 'k', '-', 'm']
        self.ui.units_combobox.addItems(relevant_units)
        self.ui.units_combobox.setCurrentIndex(2)

        # setup the plot widget
        self.ui.plotwidget.canvas.ax.clear()
        self.ui.plotwidget.canvas.draw()

        # initialize the objectives list
        self.objects = list_of_objects

        # initialize associations
        self.also_reactive_power = False

        self.associations = Associations()
        for elm in list_of_objects:
            self.associations.append(Association(elm.name, elm.code))
        self.display_associations()

        self.ui.splitter.setStretchFactor(0, 3)
        self.ui.splitter.setStretchFactor(1, 7)

        # set name transformations
        self.transformations = {
                                StringSubstitutions.PSSeBranchName.value: StringSubstitutions.PSSeBranchName,
                                StringSubstitutions.PSSeBusGenerator.value: StringSubstitutions.PSSeBusGenerator,
                                StringSubstitutions.PSSeBusLoad.value: StringSubstitutions.PSSeBusLoad
                                }
        self.ui.nameTransformationComboBox.setModel(get_list_model(list(self.transformations.keys())))

        self.original_data_frame = None

        self.ui.autolink_slider.setValue(100) # Set slider to max value

        self.profile_names = list()

        # click
        self.ui.open_button.clicked.connect(self.import_profile)
        self.ui.set_multiplier_button.clicked.connect(lambda: self.set_multiplier(MultiplierType.Mult))
        self.ui.autolink_button.clicked.connect(self.auto_link)
        self.ui.rnd_link_pushButton.clicked.connect(self.rnd_link)
        self.ui.assign_to_selection_pushButton.clicked.connect(self.link_to_selection)
        self.ui.assign_to_all_pushButton.clicked.connect(self.link_to_all)
        self.ui.doit_button.clicked.connect(self.do_it)
        self.ui.clear_selection_button.clicked.connect(self.clear_selection)
        self.ui.transformNamesPushButton.clicked.connect(self.transform_names)

        # double click
        self.ui.sources_list.doubleClicked.connect(self.sources_list_double_click)
        self.ui.assignation_table.doubleClicked.connect(self.assignation_table_double_click)
        self.ui.tableView.doubleClicked.connect(self.print_profile)

    def msg(self, text, title="Warning"):
        """
        Message box
        :param text: Text to display
        :param title: Name of the window
        """
        msg = QMessageBox()
        msg.setIcon(QMessageBox.Information)
        msg.setText(text)
        # msg.setInformativeText("This is additional information")
        msg.setWindowTitle(title)
        # msg.setDetailedText("The details are as follows:")
        msg.setStandardButtons(QMessageBox.Ok)
        retval = msg.exec_()

    def get_multiplier(self):
        """
        Gets the necessary multiplier to pass the profile units to Mega
        Remember that the power units in GridCal are the MVA
        """
        unit = self.ui.units_combobox.currentText()
        return self.units[unit] / self.units['M']

    def import_profile(self):
        """
        Select a file to be loaded
        """

        # declare the allowed file types
        files_types = "Formats (*.xlsx *.xls *.csv)"
        # call dialog to select the file
        # filename, type_selected = QFileDialog.getOpenFileNameAndFilter(self, 'Save file', '', files_types)

        # call dialog to select the file

        options = QFileDialog.Options()
        if self.use_native_dialogues:
            options |= QFileDialog.DontUseNativeDialog

        filename, type_selected = QFileDialog.getOpenFileName(self, 'Open file',
                                                              filter=files_types,
                                                              options=options)

        if len(filename) > 0:
            # get the filename extension
            name, file_extension = os.path.splitext(filename)

            # Depending on the extension load the file
            if file_extension == '.csv':
                try:
                    self.original_data_frame = pd.read_csv(filename, index_col=0)
                except UnicodeDecodeError:
                    try:
                        self.original_data_frame = pd.read_csv(filename, index_col=0, encoding='windows-1252')
                    except Exception as e:
                        self.msg(str(e))

            elif file_extension in ['.xlsx', '.xls']:

                # select the sheet from the file
                window = ExcelDialog(self, filename)
                window.exec_()
                sheet_index = window.excel_sheet

                if sheet_index is not None:

                    self.original_data_frame = pd.read_excel(filename, sheet_name=sheet_index, index_col=0)

                else:
                    return

            # try to format the data
            try:
                self.original_data_frame = self.original_data_frame.astype(float)
            except:

                # run the diagnostic
                for i in range(self.original_data_frame.shape[0]):
                    for j in range(self.original_data_frame.shape[1]):
                        try:
                            a = float(self.original_data_frame.values[i, j])
                        except:
                            print('not a float value (', i, j, '):', self.original_data_frame.values[i, j])

                self.msg('The format of the data is not recognized. Only int or float values are allowed')
                return

            # correct the column names
            cols = [str(x).strip() for x in self.original_data_frame.columns.values]
            self.original_data_frame.columns = cols

            # set the profile names list
            self.profile_names = np.array([str(e).strip() for e in self.original_data_frame.columns.values], dtype=object)
            self.display_profiles()

    def sources_list_double_click(self):
        """
        When an item in the sources list is double clicked, plot the series
        :return:
        """
        if self.original_data_frame is not None:
            idx = self.ui.sources_list.selectedIndexes()[0].row()

            col_name = self.original_data_frame.columns[idx]

            self.ui.plotwidget.canvas.ax.clear()
            self.original_data_frame[col_name].plot(ax=self.ui.plotwidget.canvas.ax)
            self.ui.plotwidget.canvas.draw()

    def display_associations(self):
        """

        @return:
        """
        self.ui.assignation_table.setModel(self.associations)
        self.ui.assignation_table.repaint()

    def display_profiles(self):
        # set the loaded data_frame to the GUI
        model = PandasModel(self.original_data_frame)
        self.ui.tableView.setModel(model)
        self.ui.sources_list.setModel(get_list_model(self.profile_names))

    def print_profile(self):
        """
        prints the profile clicked on the table
        @return:
        """
        if self.original_data_frame is not None:
            idx = self.ui.tableView.selectedIndexes()[0].column()
            name = self.profile_names[idx]
            if idx >= 0:
                self.ui.plotwidget.canvas.ax.clear()
                self.original_data_frame[name].plot(ax=self.ui.plotwidget.canvas.ax)
                self.ui.plotwidget.canvas.draw()

    def make_association(self, source_idx, obj_idx, scale=None, mult=None, col_idx=None):
        """
        Makes an association in the associations table
        """
        if scale is None:
            scale = self.get_multiplier()

        if mult is None:
            mult = 1.0

        self.associations.set_profile_at(obj_idx, self.profile_names[source_idx])
        self.associations.set_scale_at(obj_idx, scale)
        self.associations.set_multiplier_at(obj_idx, mult)

    def assignation_table_double_click(self):
        """
        Set the selected profile into the clicked slot
        """
        if len(self.ui.sources_list.selectedIndexes()) > 0:
            idx_s = self.ui.sources_list.selectedIndexes()[0].row()
            idx_o = self.ui.assignation_table.selectedIndexes()[0].row()
            col = self.ui.assignation_table.selectedIndexes()[0].column()

            self.make_association(idx_s, idx_o, mult=None, col_idx=col)

            # self.display_associations()

    def set_multiplier(self, tpe):
        """
        Set the table multipliers
        """
        if len(self.ui.assignation_table.selectedIndexes()) > 0:
            mult = self.ui.multSpinBox.value()
            for index in self.ui.assignation_table.selectedIndexes():
                idx = index.row()

                if tpe == MultiplierType.Mult:
                    self.associations.set_multiplier_at(idx, mult)

            self.display_associations()

    @staticmethod
    def normalize_string(s):
        """
        Normalizes a string
        """
        for p in string.punctuation:
            s = s.replace(p, '')
        return s.lower().strip()

<<<<<<< HEAD
=======
    def check_simularity(self, name_to_search, code_to_search, names_array, threshold):
        """

        :param name_to_search:
        :param code_to_search:
        :param names_array:
        :param threshold:
        :return:
        """

        if name_to_search in names_array:
            return np.where(names_array == name_to_search)[0][0]

        if code_to_search in names_array:
            return np.where(names_array == code_to_search)[0][0]

        # else determine the likelihood
        if 0.01 <= threshold < 1.0:
            max_val = 0
            max_idx = None
            for idx_s, col_name in enumerate(names_array):
                profile_name = col_name.strip()

                # find the string distance
                d = SequenceMatcher(None, name_to_search, profile_name).ratio()

                if d > max_val:
                    max_val = d
                    max_idx = idx_s

            # assign the string with the closest profile (60% or better similarity)
            if max_idx is not None and max_val > threshold:
                return max_idx
            else:
                return None
        else:
            return None

>>>>>>> 3713909f
    def auto_link(self):
        """
        Performs an automatic link between the sources and the objectives based on the names
        """
        mult = self.get_multiplier()
        threshold = self.ui.autolink_slider.value() / 100.0

        for idx_o, elm in enumerate(self.objects):

<<<<<<< HEAD
            idx = check_similarity(name_to_search=elm.name.strip(),
                                   code_to_search=elm.code.strip(),
                                   names_array=self.profile_names,
                                   threshold=threshold)
=======
            idx = self.check_simularity(name_to_search=elm.name.strip(),
                                        code_to_search=elm.code.strip(),
                                        names_array=self.profile_names,
                                        threshold=threshold)
>>>>>>> 3713909f

            # assign the string with the closest profile
            if idx is not None:
                self.make_association(idx, idx_o, mult)

        self.display_associations()

    def rnd_link(self):
        """
        Random link
        """
        # scale = self.get_multiplier()
        mult = 1
        scale = self.get_multiplier()

        if self.ui.sources_list.model() is not None:

            if self.ui.sources_list.model().rowCount() > 0:
                # make a list of the source indices
                source_indices = [i for i in range(self.ui.sources_list.model().rowCount())]

                # make a list of the destination indices
                destination_indices = [i for i in range(self.ui.assignation_table.model().rowCount())]

                # while there are elements in the destination indices
                while len(destination_indices) > 0:

                    # pick a random source
                    rnd_idx_s = randint(0, len(source_indices)-1)

                    # pick and delete a random destination
                    rnd_idx_o = randint(0, len(destination_indices)-1)

                    # get the actual index
                    idx_s = source_indices[rnd_idx_s]

                    # get the actual index
                    idx_o = destination_indices.pop(rnd_idx_o)

                    # make the association
                    self.make_association(idx_s, idx_o, scale, mult)

                self.display_associations()
            else:
                pass
        else:
            pass

    def link_to_selection(self):
        """
        Links the selected origin with the selected destinations
        """

        if len(self.ui.sources_list.selectedIndexes()) > 0:
            idx_s = self.ui.sources_list.selectedIndexes()[0].row()

            scale = self.get_multiplier()
            mult = 1
            scale = self.get_multiplier()

            # set of different rows
            sel_rows = {item.row() for item in self.ui.assignation_table.selectedIndexes()}

            for idx_o in sel_rows:
                self.make_association(idx_s, idx_o, scale, mult)

            self.display_associations()

    def link_to_all(self):
        """
        Links the selected origin with all the destinations
        """

        if len(self.ui.sources_list.selectedIndexes()) > 0:
            idx_s = self.ui.sources_list.selectedIndexes()[0].row()
            mult = 1
            scale = self.get_multiplier()

            # set of different rows
            n_rows = self.ui.assignation_table.model().rowCount()

            for idx_o in range(n_rows):
                self.make_association(idx_s, idx_o, scale, mult)

            self.display_associations()

    def get_profile(self, parent=None, labels=None, alsoQ=None):
        """
        Return ths assigned profiles
        @return:
            Array of profiles assigned to the input objectives
            Array specifying which objectives are not assigned
        """

        if self.original_data_frame is None:
            return None, None, None

        n_obj = len(self.objects)
        rows_o, cols_o = np.shape(self.original_data_frame)

        profiles = [None] * n_obj
        zeroed = [False] * n_obj  # array to know which profiles are only zeros

        for i_obj in range(n_obj):

            scale = self.associations.get_scale_at(i_obj)
            mult = self.associations.get_multiplier_at(i_obj)
            profile_name = self.associations.get_profile_at(i_obj)

            if profile_name != '':
                # active power
                if self.also_reactive_power:
                    vals = self.original_data_frame[profile_name].values * scale * mult + 0j
                else:
                    vals = self.original_data_frame[profile_name].values * scale * mult

            else:
                vals = np.zeros(rows_o)

                if self.ui.setUnassignedToZeroCheckBox.isChecked():
                    zeroed[i_obj] = False
                else:
                    zeroed[i_obj] = True

            profiles[i_obj] = vals

        time_profile = self.original_data_frame.index

        return np.array(profiles).transpose(), time_profile, zeroed

    def clear_selection(self):
        """
        Clear the selected associations
        """
        for idx in self.ui.assignation_table.selectedIndexes():
            obj_idx = idx.row()
            self.associations.clear_at(obj_idx)
        self.display_associations()

    def transform_names(self):
        """
        Transform the names of the inputs
        :return:
        """
        if self.original_data_frame is not None:
            mode_txt = self.ui.nameTransformationComboBox.currentText()
            mode = self.transformations[mode_txt]

            if mode == StringSubstitutions.PSSeBranchName:

                for i, name in enumerate(self.profile_names):
                    if '_':
                        vals = name.split('_')
                        if len(vals) < 7:
                            pass
                        else:
                            self.profile_names[i] = vals[0] + '_' + vals[3] + '_' + vals[6]
                self.original_data_frame.columns = self.profile_names
                self.display_profiles()

            if mode == StringSubstitutions.PSSeBusGenerator:

                for i, name in enumerate(self.profile_names):
                    if '_':
                        vals = name.split('_')
                        if len(vals) == 3:
                            self.profile_names[i] = vals[0] + '_1'
                self.original_data_frame.columns = self.profile_names
                self.display_profiles()

            elif mode == StringSubstitutions.PSSeBusLoad:
                for i, name in enumerate(self.profile_names):
                    self.profile_names[i] = name + '_1'
                self.original_data_frame.columns = self.profile_names
                self.display_profiles()

    def do_it(self):
        """
        Close. The data has to be queried later to the object by the parent by calling get_association_data
        """

        # Generate profiles
        self.data, self.time, self.zeroed = self.get_profile()
        self.normalized = self.ui.normalized_checkBox.isChecked()

        if self.normalized:
            for i in range(self.data.shape[1]):
                mx = self.data[:, i].max()
                if mx != 0.0:
                    self.data[:, i] /= mx  # divide each series by the maximum
            self.data = np.nan_to_num(self.data)  # set nan to zero

        self.close()


class TestObj:
    def __init__(self, name, code):
        self.name = name
        self.code = code


if __name__ == "__main__":

    app = QtWidgets.QApplication(sys.argv)
    window = ProfileInputGUI(list_of_objects=[TestObj('Test object', 'code')] * 10)
    window.resize(1.61 * 700.0, 600.0)  # golden ratio
    window.show()
    sys.exit(app.exec_())
<|MERGE_RESOLUTION|>--- conflicted
+++ resolved
@@ -443,47 +443,6 @@
             s = s.replace(p, '')
         return s.lower().strip()
 
-<<<<<<< HEAD
-=======
-    def check_simularity(self, name_to_search, code_to_search, names_array, threshold):
-        """
-
-        :param name_to_search:
-        :param code_to_search:
-        :param names_array:
-        :param threshold:
-        :return:
-        """
-
-        if name_to_search in names_array:
-            return np.where(names_array == name_to_search)[0][0]
-
-        if code_to_search in names_array:
-            return np.where(names_array == code_to_search)[0][0]
-
-        # else determine the likelihood
-        if 0.01 <= threshold < 1.0:
-            max_val = 0
-            max_idx = None
-            for idx_s, col_name in enumerate(names_array):
-                profile_name = col_name.strip()
-
-                # find the string distance
-                d = SequenceMatcher(None, name_to_search, profile_name).ratio()
-
-                if d > max_val:
-                    max_val = d
-                    max_idx = idx_s
-
-            # assign the string with the closest profile (60% or better similarity)
-            if max_idx is not None and max_val > threshold:
-                return max_idx
-            else:
-                return None
-        else:
-            return None
-
->>>>>>> 3713909f
     def auto_link(self):
         """
         Performs an automatic link between the sources and the objectives based on the names
@@ -493,17 +452,10 @@
 
         for idx_o, elm in enumerate(self.objects):
 
-<<<<<<< HEAD
             idx = check_similarity(name_to_search=elm.name.strip(),
                                    code_to_search=elm.code.strip(),
                                    names_array=self.profile_names,
                                    threshold=threshold)
-=======
-            idx = self.check_simularity(name_to_search=elm.name.strip(),
-                                        code_to_search=elm.code.strip(),
-                                        names_array=self.profile_names,
-                                        threshold=threshold)
->>>>>>> 3713909f
 
             # assign the string with the closest profile
             if idx is not None:
