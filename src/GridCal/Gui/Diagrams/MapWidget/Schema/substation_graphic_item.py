--- conflicted
+++ resolved
@@ -117,10 +117,7 @@
         self.x = center_point.x() + real_position.x()
         self.y = center_point.y() + real_position.y()
         self.needsUpdate = True
-<<<<<<< HEAD
-
-=======
->>>>>>> 4457b144
+
     def updateDiagram(self):
         """
         
